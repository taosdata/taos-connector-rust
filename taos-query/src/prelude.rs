--- conflicted
+++ resolved
@@ -34,7 +34,11 @@
 pub mod sync {
     use std::borrow::Cow;
 
-<<<<<<< HEAD
+    pub use mdsn::{Address, Dsn, DsnError, IntoDsn};
+    #[cfg(feature = "r2d2")]
+    pub use r2d2::ManageConnection;
+    use std::borrow::Cow;
+
     pub use super::_priv::*;
 
     pub use crate::stmt::Bindable;
@@ -43,22 +47,11 @@
 
     use serde::de::DeserializeOwned;
 
-=======
->>>>>>> 7f2e84eb
     pub use mdsn::{Address, Dsn, DsnError, IntoDsn};
-    #[cfg(feature = "r2d2")]
-    pub use r2d2::ManageConnection;
     pub use serde::de::value::Error as DeError;
-    use serde::de::DeserializeOwned;
-
-    pub use super::_priv::*;
+
     use crate::common::*;
     use crate::helpers::*;
-    pub use crate::stmt::Bindable;
-    pub use crate::tmq::{AsConsumer, IsData, IsMeta};
-    #[cfg(feature = "r2d2")]
-    pub use crate::{Pool, PoolBuilder};
-    pub use crate::{RawResult, TBuilder};
 
     pub struct IRowsIter<'a, T>
     where
@@ -320,11 +313,7 @@
     use crate::common::*;
     use crate::helpers::*;
     pub use crate::stmt::AsyncBindable;
-<<<<<<< HEAD
     pub use crate::stmt2::{Stmt2AsyncBindable, Stmt2BindData};
-=======
-    pub use crate::util::{AsyncInlinable, AsyncInlinableRead, AsyncInlinableWrite};
->>>>>>> 7f2e84eb
     pub use crate::RawResult;
 
     pub struct AsyncBlocks<'a, T> {
