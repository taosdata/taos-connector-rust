use std::{fmt::Debug, pin::Pin, str::FromStr, time::Duration};

use itertools::Itertools;
use serde::{Deserialize, Serialize};

use crate::{
    common::{RawData, RawMeta},
    JsonMeta, RawBlock, RawResult,
};

#[derive(Debug, Clone, Copy, PartialEq)]
pub enum Timeout {
    /// Wait forever.
    Never,
    /// Try not block, will directly return when set timeout as `None`.
    None,
    /// Wait for a duration of time.
    Duration(Duration),
}

impl Timeout {
    pub fn from_secs(secs: u64) -> Self {
        Self::Duration(Duration::from_secs(secs))
    }

    pub fn from_millis(millis: u64) -> Self {
        Self::Duration(Duration::from_millis(millis))
    }

    pub fn never() -> Self {
        Self::Never
    }

    pub fn none() -> Self {
        Self::None
    }
    pub fn as_raw_timeout(&self) -> i64 {
        match self {
            Timeout::Never => -1,
            Timeout::None => 0,
            Timeout::Duration(t) => t.as_millis() as _,
        }
    }

    pub fn as_duration(&self) -> Duration {
        match self {
            Timeout::Never => Duration::from_secs(i64::MAX as u64 / 1000),
            Timeout::None => Duration::from_secs(0),
            Timeout::Duration(t) => *t,
        }
    }
}

#[derive(Debug, thiserror::Error, PartialEq)]
pub enum TimeoutError {
    #[error("empty timeout value")]
    Empty,
    #[error("invalid timeout expression `{0}`: {1}")]
    Invalid(String, String),
}

<<<<<<< HEAD
fn is_numeric_or_sign(s: char) -> bool {
    if s != '+' && s != '-' && !s.is_digit(10) {
        return false;
    }
    return true;
}

fn validate_duration_string(duration_string: &str) -> Result<(), String> {
    if !duration_string.contains('e') && !duration_string.contains('E') {
        return Ok(());
    }

    let parts: Vec<&str> = duration_string.split_whitespace().collect();
    for part in parts {
        if part.contains('e') || part.contains('E') {
            // Check if it's an exponent form
            let parts_vec: Vec<&str> = part.split(|c| c == 'e' || c == 'E').collect();
            if parts_vec.len() == 2 && !parts_vec[0].is_empty() && !parts_vec[1].is_empty() {
                let last = parts_vec[0].chars().last().unwrap();
                let first = parts_vec[1].chars().next().unwrap();
                if is_numeric_or_sign(first) && is_numeric_or_sign(last) {
                    return Err("Exponent not allowed".to_string());
                }
            }
        }
    }

=======
fn validate_duration_string(duration_string: &str) -> Result<(), String> {
    // Check the exponent of the duration string
    let parts: Vec<&str> = duration_string.split('e').collect();
    if parts.len() == 2 {
        let exponent: i32 = parts[1].parse().map_err(|_| "Invalid exponent")?;
        if exponent > 10 || exponent < -10 {
            return Err("Exponent out of range".to_string());
        }
    }
>>>>>>> 436baf58
    Ok(())
}

impl FromStr for Timeout {
    type Err = TimeoutError;

    fn from_str(s: &str) -> std::result::Result<Self, Self::Err> {
        if s.is_empty() {
            return Err(TimeoutError::Empty);
        }
        match s.to_lowercase().as_str() {
            "never" => Ok(Timeout::Never),
            "none" => Ok(Timeout::None),
            _ => match validate_duration_string(s) {
                Ok(_) => parse_duration::parse(s)
                    .map(Timeout::Duration)
                    .map_err(|err| TimeoutError::Invalid(s.to_string(), err.to_string())),
                Err(err) => Err(TimeoutError::Invalid(s.to_string(), err.to_string())),
            },
        }
    }
}

pub enum MessageSet<M, D> {
    Meta(M),
    Data(D),
    MetaData(M, D),
}

impl<M, D> Debug for MessageSet<M, D>
where
    M: Debug,
    D: Debug,
{
    fn fmt(&self, f: &mut std::fmt::Formatter<'_>) -> std::fmt::Result {
        match self {
            Self::Meta(m) => f.debug_tuple("Meta").field(m).finish(),
            Self::Data(d) => f.debug_tuple("Data").field(d).finish(),
            Self::MetaData(m, d) => f.debug_tuple("MetaData").field(m).field(d).finish(),
        }
    }
}

impl<M, D> MessageSet<M, D> {
    pub fn into_meta(self) -> Option<M> {
        match self {
            MessageSet::Meta(m) => Some(m),
            MessageSet::Data(_) => None,
            MessageSet::MetaData(m, _) => Some(m),
        }
    }
    pub fn into_data(self) -> Option<D> {
        match self {
            MessageSet::Meta(_) => None,
            MessageSet::Data(d) => Some(d),
            MessageSet::MetaData(_, d) => Some(d),
        }
    }

    pub fn has_meta(&self) -> bool {
        matches!(self, &MessageSet::Meta(_) | &MessageSet::MetaData(_, _))
    }
    pub fn has_data(&self) -> bool {
        matches!(self, &MessageSet::Data(_) | &MessageSet::MetaData(_, _))
    }

    pub fn meta(&self) -> Option<&M> {
        match self {
            MessageSet::Meta(m) => Some(m),
            MessageSet::Data(_) => None,
            MessageSet::MetaData(m, _) => Some(m),
        }
    }
    pub fn data(&mut self) -> Option<&mut D> {
        match self {
            MessageSet::Meta(_) => None,
            MessageSet::Data(d) => Some(d),
            MessageSet::MetaData(_, d) => Some(d),
        }
    }
}

#[async_trait::async_trait]
pub trait IsAsyncMeta {
    async fn as_raw_meta(&self) -> RawResult<RawMeta>;

    async fn as_json_meta(&self) -> RawResult<JsonMeta>;
}

impl<T> IsMeta for T
where
    T: IsAsyncMeta + SyncOnAsync,
{
    fn as_raw_meta(&self) -> RawResult<RawMeta> {
        crate::block_in_place_or_global(T::as_raw_meta(self))
    }

    fn as_json_meta(&self) -> RawResult<JsonMeta> {
        crate::block_in_place_or_global(T::as_json_meta(self))
    }
}

#[async_trait::async_trait]
impl<T> IsAsyncMeta for T
where
    T: IsMeta + AsyncOnSync + Send + Sync,
{
    async fn as_raw_meta(&self) -> RawResult<RawMeta> {
        <T as IsMeta>::as_raw_meta(self)
    }

    async fn as_json_meta(&self) -> RawResult<JsonMeta> {
        <T as IsMeta>::as_json_meta(self)
    }
}

pub trait IsMeta {
    fn as_raw_meta(&self) -> RawResult<RawMeta>;

    fn as_json_meta(&self) -> RawResult<JsonMeta>;
}

#[async_trait::async_trait]
pub trait IsAsyncData {
    async fn as_raw_data(&self) -> RawResult<RawData>;
    async fn fetch_raw_block(&self) -> RawResult<Option<RawBlock>>;
}

pub trait IsData {
    fn as_raw_data(&self) -> RawResult<RawData>;
    fn fetch_raw_block(&self) -> RawResult<Option<RawBlock>>;
}

#[async_trait::async_trait]
pub trait AsyncMessage {
    /// Check if the message contains meta.
    fn has_meta(&self) -> bool;
    /// Check if the message contains data.
    fn has_data(&self) -> bool;

    /// Return raw data as bytes.
    async fn as_raw_data(&self) -> RawResult<RawData>;

    /// Extract meta message.
    async fn get_meta(&self) -> RawResult<Option<RawMeta>>;
    async fn fetch_raw_block(&self) -> RawResult<Option<RawBlock>>;
}

pub type VGroupId = i32;
pub type Offset = i64;
pub type Timing = i64;

/// Extract offset information.
pub trait IsOffset {
    /// Database name for current message
    fn database(&self) -> &str;

    /// Topic name for current message.
    fn topic(&self) -> &str;

    /// VGroup id for current message.
    fn vgroup_id(&self) -> VGroupId;

    /// offset of current message.
    fn offset(&self) -> Offset;

    /// timing cost for current message.
    fn timing(&self) -> Timing;
}

#[repr(C)]
#[derive(Debug, Default, Copy, Clone, Deserialize, Serialize)]
pub struct Assignment {
    vgroup_id: VGroupId,
    offset: i64,
    begin: i64,
    end: i64,
}

impl Assignment {
    pub fn new(vgroup_id: VGroupId, offset: i64, begin: i64, end: i64) -> Self {
        Self {
            vgroup_id,
            offset,
            begin,
            end,
        }
    }

    pub fn vgroup_id(&self) -> VGroupId {
        self.vgroup_id
    }

    pub fn current_offset(&self) -> i64 {
        self.offset
    }

    pub fn begin(&self) -> i64 {
        self.begin
    }

    pub fn end(&self) -> i64 {
        self.end
    }
}

pub trait AsConsumer: Sized {
    type Offset: IsOffset;
    type Meta: IsMeta;
    type Data: IntoIterator<Item = RawResult<RawBlock>>;

    /// Default timeout getter for message stream.
    fn default_timeout(&self) -> Timeout {
        Timeout::Never
    }

    fn subscribe<T: Into<String>, I: IntoIterator<Item = T> + Send>(
        &mut self,
        topics: I,
    ) -> RawResult<()>;

    /// None means wait until next message come.
    fn recv_timeout(
        &self,
        timeout: Timeout,
    ) -> RawResult<Option<(Self::Offset, MessageSet<Self::Meta, Self::Data>)>>;

    fn recv(&self) -> RawResult<Option<(Self::Offset, MessageSet<Self::Meta, Self::Data>)>> {
        self.recv_timeout(self.default_timeout())
    }

    fn iter_data_only(
        &self,
        timeout: Timeout,
    ) -> Box<dyn '_ + Iterator<Item = RawResult<(Self::Offset, Self::Data)>>> {
        Box::new(
            self.iter_with_timeout(timeout)
                .filter_map_ok(|m| m.1.into_data().map(|data| (m.0, data))),
        )
    }

    fn iter_with_timeout(&self, timeout: Timeout) -> MessageSetsIter<'_, Self> {
        MessageSetsIter {
            consumer: self,
            timeout,
        }
    }

    fn iter(&self) -> MessageSetsIter<'_, Self> {
        self.iter_with_timeout(self.default_timeout())
    }

    fn commit(&self, offset: Self::Offset) -> RawResult<()>;
    fn commit_all(&self) -> RawResult<()>;

    fn commit_offset(&self, topic_name: &str, vgroup_id: VGroupId, offset: i64) -> RawResult<()>;

    fn unsubscribe(self) {
        drop(self)
    }

    fn list_topics(&self) -> RawResult<Vec<String>>;

    fn assignments(&self) -> Option<Vec<(String, Vec<Assignment>)>>;

    fn offset_seek(&mut self, topic: &str, vg_id: VGroupId, offset: i64) -> RawResult<()>;

    fn committed(&self, topic: &str, vgroup_id: VGroupId) -> RawResult<i64>;

    fn position(&self, topic: &str, vgroup_id: VGroupId) -> RawResult<i64>;
}

pub struct MessageSetsIter<'a, C> {
    consumer: &'a C,
    timeout: Timeout,
}

impl<'a, C> Iterator for MessageSetsIter<'a, C>
where
    C: AsConsumer,
{
    type Item = RawResult<(C::Offset, MessageSet<C::Meta, C::Data>)>;

    fn next(&mut self) -> Option<Self::Item> {
        self.consumer.recv_timeout(self.timeout).transpose()
    }
}

#[async_trait::async_trait]
pub trait AsAsyncConsumer: Sized + Send + Sync {
    type Offset: IsOffset;
    type Meta: IsAsyncMeta;
    type Data: IsAsyncData;

    fn default_timeout(&self) -> Timeout;

    async fn subscribe<T: Into<String>, I: IntoIterator<Item = T> + Send>(
        &mut self,
        topics: I,
    ) -> RawResult<()>;

    /// None means wait until next message come.
    async fn recv_timeout(
        &self,
        timeout: Timeout,
    ) -> RawResult<Option<(Self::Offset, MessageSet<Self::Meta, Self::Data>)>>;

    fn stream_with_timeout(
        &self,
        timeout: Timeout,
    ) -> Pin<
        Box<
            dyn '_
                + Send
                + futures::Stream<
                    Item = RawResult<(Self::Offset, MessageSet<Self::Meta, Self::Data>)>,
                >,
        >,
    > {
        Box::pin(futures::stream::unfold((), move |_| async move {
            let weather = self.recv_timeout(timeout).await.transpose();
            weather.map(|res| (res, ()))
        }))
    }

    fn stream(
        &self,
    ) -> Pin<
        Box<
            dyn '_
                + Send
                + futures::Stream<
                    Item = RawResult<(Self::Offset, MessageSet<Self::Meta, Self::Data>)>,
                >,
        >,
    > {
        self.stream_with_timeout(self.default_timeout())
    }

    async fn commit(&self, offset: Self::Offset) -> RawResult<()>;
    async fn commit_all(&self) -> RawResult<()>;

    async fn commit_offset(
        &self,
        topic_name: &str,
        vgroup_id: VGroupId,
        offset: i64,
    ) -> RawResult<()>;

    async fn unsubscribe(self) {
        drop(self)
    }

    async fn list_topics(&self) -> RawResult<Vec<String>>;

    async fn assignments(&self) -> Option<Vec<(String, Vec<Assignment>)>>;

    async fn topic_assignment(&self, topic: &str) -> Vec<Assignment>;

    async fn offset_seek(&mut self, topic: &str, vgroup_id: VGroupId, offset: i64)
        -> RawResult<()>;

    async fn committed(&self, topic: &str, vgroup_id: VGroupId) -> RawResult<i64>;

    async fn position(&self, topic: &str, vgroup_id: VGroupId) -> RawResult<i64>;
}

/// Marker trait to impl sync on async impl.
pub trait SyncOnAsync {}

pub trait AsyncOnSync {}

impl<C> AsConsumer for C
where
    C: AsAsyncConsumer + SyncOnAsync,
    C::Meta: IsMeta,
    C::Data: IntoIterator<Item = RawResult<RawBlock>>,
{
    type Offset = C::Offset;

    type Meta = C::Meta;

    type Data = C::Data;

    fn subscribe<T: Into<String>, I: IntoIterator<Item = T> + Send>(
        &mut self,
        topics: I,
    ) -> RawResult<()> {
        crate::block_in_place_or_global(<C as AsAsyncConsumer>::subscribe(self, topics))
    }

    fn recv_timeout(
        &self,
        timeout: Timeout,
    ) -> RawResult<Option<(Self::Offset, MessageSet<Self::Meta, Self::Data>)>> {
        crate::block_in_place_or_global(<C as AsAsyncConsumer>::recv_timeout(self, timeout))
    }

    fn commit(&self, offset: Self::Offset) -> RawResult<()> {
        crate::block_in_place_or_global(<C as AsAsyncConsumer>::commit(self, offset))
    }

    fn commit_all(&self) -> RawResult<()> {
        crate::block_in_place_or_global(<C as AsAsyncConsumer>::commit_all(self))
    }

    fn commit_offset(&self, topic_name: &str, vgroup_id: VGroupId, offset: i64) -> RawResult<()> {
        crate::block_in_place_or_global(<C as AsAsyncConsumer>::commit_offset(
            self, topic_name, vgroup_id, offset,
        ))
    }

    fn list_topics(&self) -> RawResult<Vec<String>> {
        crate::block_in_place_or_global(<C as AsAsyncConsumer>::list_topics(self))
    }

    fn assignments(&self) -> Option<Vec<(String, Vec<Assignment>)>> {
        crate::block_in_place_or_global(<C as AsAsyncConsumer>::assignments(self))
    }

    fn offset_seek(&mut self, topic: &str, vg_id: VGroupId, offset: i64) -> RawResult<()> {
        crate::block_in_place_or_global(<C as AsAsyncConsumer>::offset_seek(
            self, topic, vg_id, offset,
        ))
    }

    fn committed(&self, topic: &str, vgroup_id: VGroupId) -> RawResult<i64> {
        crate::block_in_place_or_global(<C as AsAsyncConsumer>::committed(self, topic, vgroup_id))
    }

    fn position(&self, topic: &str, vgroup_id: VGroupId) -> RawResult<i64> {
        crate::block_in_place_or_global(<C as AsAsyncConsumer>::position(self, topic, vgroup_id))
    }
}

// #[async_trait::async_trait]
// impl<C> AsAsyncConsumer for C
// where
//     C: AsConsumer + AsyncOnSync + Send + Sync + 'static,
//     C::Error: 'static + Sync + Send,
//     C::Meta: IsAsyncMeta + Send,
//     C::Offset: 'static + Sync + Send,
//     C::Data: 'static + Send + Sync,
// {
//     type Error = C::Error;

//     type Offset = C::Offset;

//     type Meta = C::Meta;

//     type Data = C::Data;

//     async fn subscribe<T: Into<String>, I: IntoIterator<Item = T> + Send>(
//         &mut self,
//         topics: I,
//     ) -> Result<()> {
//         <C as AsConsumer>::subscribe(self, topics)
//     }

//     async fn recv_timeout(
//         &self,
//         timeout: Timeout,
//     ) -> Result<Option<(Self::Offset, MessageSet<Self::Meta, Self::Data>)>> {
//         <C as AsConsumer>::recv_timeout(self, timeout)
//     }

//     async fn commit(&self, offset: Self::Offset) -> Result<()> {
//         <C as AsConsumer>::commit(self, offset)
//     }
// }
#[cfg(test)]
mod tests {
    use super::*;

    #[test]
    fn test_validate_duration_string() {
        // Valid cases
        assert_eq!(validate_duration_string("1.23e4"), Ok(()));
        assert_eq!(validate_duration_string("1.23e-4"), Ok(()));
        assert_eq!(validate_duration_string("1.23"), Ok(()));

        // Invalid exponent
        assert_eq!(
            validate_duration_string("1.23e11"),
            Err("Exponent out of range".to_string())
        );
        assert_eq!(
            validate_duration_string("1.23e-11"),
            Err("Exponent out of range".to_string())
        );

        // Invalid format
        assert_eq!(
            validate_duration_string("1.23eabc"),
            Err("Invalid exponent".to_string())
        );
    }

    #[test]
    fn test_timeout_from_str() {
        // Valid cases
        assert_eq!(validate_duration_string("5sec"), Ok(()));
        assert_eq!(validate_duration_string("5s"), Ok(()));
        assert_eq!(validate_duration_string("123s"), Ok(()));
        assert_eq!(validate_duration_string("1.23ms"), Ok(()));
        assert_eq!(validate_duration_string("1 day"), Ok(()));
        assert_eq!(validate_duration_string("5econds"), Ok(())); // 'e' in the middle of a word

        // Invalid cases
        assert_eq!(
            validate_duration_string("1e10 sec"),
            Err("Exponent not allowed".to_string())
        );
        assert_eq!(
            validate_duration_string("1E10 ms"),
            Err("Exponent not allowed".to_string())
        );

        assert_eq!(
            validate_duration_string("1E10ms"),
            Err("Exponent not allowed".to_string())
        );
        assert_eq!(
            validate_duration_string("1e-1"),
            Err("Exponent not allowed".to_string())
        );
        assert_eq!(
            validate_duration_string("1.84467e19 seconds"),
            Err("Exponent not allowed".to_string())
        );

        assert_eq!(
            validate_duration_string("1E-1"),
            Err("Exponent not allowed".to_string())
        );
    }
}<|MERGE_RESOLUTION|>--- conflicted
+++ resolved
@@ -59,7 +59,6 @@
     Invalid(String, String),
 }
 
-<<<<<<< HEAD
 fn is_numeric_or_sign(s: char) -> bool {
     if s != '+' && s != '-' && !s.is_digit(10) {
         return false;
@@ -87,17 +86,6 @@
         }
     }
 
-=======
-fn validate_duration_string(duration_string: &str) -> Result<(), String> {
-    // Check the exponent of the duration string
-    let parts: Vec<&str> = duration_string.split('e').collect();
-    if parts.len() == 2 {
-        let exponent: i32 = parts[1].parse().map_err(|_| "Invalid exponent")?;
-        if exponent > 10 || exponent < -10 {
-            return Err("Exponent out of range".to_string());
-        }
-    }
->>>>>>> 436baf58
     Ok(())
 }
 
