use bigdecimal::{BigDecimal, FromPrimitive, ToPrimitive};
use bitvec::macros::internal::funty::Fundamental;
use itertools::Itertools;
use nom::Slice;
use std::ffi::c_void;
use std::fmt::{Debug, Display};
use std::io::Write;
use std::iter::FusedIterator;
use std::str::FromStr;

use crate::common::{BorrowedValue, Ty, Value};
use crate::Precision;

mod bool_view;
pub use bool_view::BoolView;

mod tinyint_view;
pub use tinyint_view::TinyIntView;

mod smallint_view;
pub use smallint_view::SmallIntView;

mod int_view;
pub use int_view::IntView;

mod big_int_view;
pub use big_int_view::BigIntView;

mod float_view;
pub use float_view::FloatView;

mod double_view;
pub use double_view::DoubleView;

mod tinyint_unsigned_view;
pub use tinyint_unsigned_view::UTinyIntView;

mod small_int_unsigned_view;
pub use small_int_unsigned_view::USmallIntView;

mod int_unsigned_view;
pub use int_unsigned_view::UIntView;

mod big_int_unsigned_view;
pub use big_int_unsigned_view::UBigIntView;

mod timestamp_view;
pub use timestamp_view::TimestampView;

mod var_char_view;
pub use var_char_view::VarCharView;

mod n_char_view;
pub use n_char_view::NCharView;

mod json_view;
pub use json_view::JsonView;

mod varbinary_view;
pub use varbinary_view::VarBinaryView;

mod geometry_view;
pub use geometry_view::GeometryView;

mod decimal_view;
pub(crate) use decimal_view::DecimalView;

mod blob_view;
pub use blob_view::BlobView;

mod schema;
pub(crate) use schema::*;

mod nulls;
pub(crate) use nulls::*;

mod offsets;
pub(crate) use offsets::*;

mod lengths;
pub(crate) use lengths::*;

mod from;

pub(crate) trait IsColumnView: Sized {
    #[allow(dead_code)]
    /// View item data type.
    fn ty(&self) -> Ty;

    #[allow(dead_code)]
    fn from_value_iter<'a>(iter: impl Iterator<Item = &'a Value>) -> Self {
        Self::from_borrowed_value_iter::<'a>(iter.map(|v| v.to_borrowed_value()))
    }

    fn from_borrowed_value_iter<'b>(iter: impl Iterator<Item = BorrowedValue<'b>>) -> Self;
}

/// Compatible version for var char.
#[derive(Debug, Clone, Copy, PartialEq)]
pub(crate) enum Version {
    V2,
    V3,
}

#[derive(Clone)]
pub enum ColumnView {
    Bool(BoolView),              // 1
    TinyInt(TinyIntView),        // 2
    SmallInt(SmallIntView),      // 3
    Int(IntView),                // 4
    BigInt(BigIntView),          // 5
    Float(FloatView),            // 6
    Double(DoubleView),          // 7
    VarChar(VarCharView),        // 8
    Timestamp(TimestampView),    // 9
    NChar(NCharView),            // 10
    UTinyInt(UTinyIntView),      // 11
    USmallInt(USmallIntView),    // 12
    UInt(UIntView),              // 13
    UBigInt(UBigIntView),        // 14
    Json(JsonView),              // 15
    VarBinary(VarBinaryView),    // 16
    Decimal(DecimalView<i128>),  // 17
    Blob(BlobView),              // 18
    Geometry(GeometryView),      // 20
    Decimal64(DecimalView<i64>), // 21
}

unsafe impl Send for ColumnView {}
unsafe impl Sync for ColumnView {}

impl Debug for ColumnView {
    fn fmt(&self, f: &mut std::fmt::Formatter<'_>) -> std::fmt::Result {
        match self {
            Self::Bool(view) => f.debug_tuple("Bool").field(&view.to_vec()).finish(),
            Self::TinyInt(view) => f.debug_tuple("TinyInt").field(&view.to_vec()).finish(),
            Self::SmallInt(view) => f.debug_tuple("SmallInt").field(&view.to_vec()).finish(),
            Self::Int(view) => f.debug_tuple("Int").field(&view.to_vec()).finish(),
            Self::BigInt(view) => f.debug_tuple("BigInt").field(&view.to_vec()).finish(),
            Self::Float(view) => f.debug_tuple("Float").field(&view.to_vec()).finish(),
            Self::Double(view) => f.debug_tuple("Double").field(&view.to_vec()).finish(),
            Self::VarChar(view) => f.debug_tuple("VarChar").field(&view.to_vec()).finish(),
            Self::Timestamp(view) => f.debug_tuple("Timestamp").field(&view.to_vec()).finish(),
            Self::NChar(view) => f.debug_tuple("NChar").field(&view.to_vec()).finish(),
            Self::UTinyInt(view) => f.debug_tuple("UTinyInt").field(&view.to_vec()).finish(),
            Self::USmallInt(view) => f.debug_tuple("USmallInt").field(&view.to_vec()).finish(),
            Self::UInt(view) => f.debug_tuple("UInt").field(&view.to_vec()).finish(),
            Self::UBigInt(view) => f.debug_tuple("UBigInt").field(&view.to_vec()).finish(),
            Self::Json(view) => f.debug_tuple("Json").field(&view.to_vec()).finish(),
            Self::VarBinary(view) => f.debug_tuple("VarBinary").field(&view.to_vec()).finish(),
            Self::Decimal(view) => f.debug_tuple("Decimal").field(&view.to_vec()).finish(),
            Self::Decimal64(view) => f.debug_tuple("Decimal64").field(&view.to_vec()).finish(),
            Self::Geometry(view) => f.debug_tuple("Geometry").field(&view.to_vec()).finish(),
            Self::Blob(view) => f.debug_tuple("Blob").field(&view.to_vec()).finish(),
        }
    }
}

impl std::ops::Add for ColumnView {
    type Output = ColumnView;

    fn add(self, rhs: Self) -> Self::Output {
        self.concat(&rhs)
    }
}

#[derive(Debug)]
pub struct CastError {
    from: Ty,
    to: Ty,
    message: &'static str,
}

impl Display for CastError {
    fn fmt(&self, f: &mut std::fmt::Formatter<'_>) -> std::fmt::Result {
        f.write_fmt(format_args!(
            "Cast from {} to {} error: {}",
            self.from, self.to, self.message
        ))
    }
}

impl std::error::Error for CastError {}

pub struct ColumnViewIter<'c> {
    view: &'c ColumnView,
    row: usize,
}

impl<'c> Iterator for ColumnViewIter<'c> {
    type Item = BorrowedValue<'c>;

    fn next(&mut self) -> Option<Self::Item> {
        if self.row >= self.view.len() {
            return None;
        }
        let row = self.row;
        self.row += 1;
        Some(unsafe { self.view.get_ref_unchecked(row) })
    }

    fn size_hint(&self) -> (usize, Option<usize>) {
        (self.row, Some(self.view.len() - self.row))
    }

    fn nth(&mut self, n: usize) -> Option<Self::Item> {
        let row = self.row + n;
        if row >= self.view.len() {
            return None;
        }
        self.row += n;
        Some(unsafe { self.view.get_ref_unchecked(row) })
    }

    #[inline]
    fn count(self) -> usize {
        self.view.len()
    }
}

impl ExactSizeIterator for ColumnViewIter<'_> {
    fn len(&self) -> usize {
        self.view.len() - self.row
    }
}

impl FusedIterator for ColumnViewIter<'_> {}

impl<'a> IntoIterator for &'a ColumnView {
    type Item = BorrowedValue<'a>;

    type IntoIter = ColumnViewIter<'a>;

    fn into_iter(self) -> Self::IntoIter {
        self.iter()
    }
}

impl ColumnView {
    pub fn from_millis_timestamp<T: Into<Option<i64>>>(values: Vec<T>) -> Self {
        ColumnView::Timestamp(TimestampView::from_millis(values))
    }

    pub fn from_micros_timestamp<T: Into<Option<i64>>>(values: Vec<T>) -> Self {
        ColumnView::Timestamp(TimestampView::from_micros(values))
    }

    pub fn from_nanos_timestamp<T: Into<Option<i64>>>(values: Vec<T>) -> Self {
        ColumnView::Timestamp(TimestampView::from_nanos(values))
    }

    pub fn from_bools<T: Into<Option<bool>>>(values: Vec<T>) -> Self {
        ColumnView::Bool(BoolView::from_iter(values))
    }

    pub fn from_tiny_ints<T: Into<Option<i8>>>(values: Vec<T>) -> Self {
        ColumnView::TinyInt(TinyIntView::from_iter(values))
    }

    pub fn from_small_ints<T: Into<Option<i16>>>(values: Vec<T>) -> Self {
        ColumnView::SmallInt(SmallIntView::from_iter(values))
    }

    pub fn from_ints<T: Into<Option<i32>>>(values: Vec<T>) -> Self {
        ColumnView::Int(IntView::from_iter(values))
    }

    pub fn from_big_ints<T: Into<Option<i64>>>(values: Vec<T>) -> Self {
        ColumnView::BigInt(BigIntView::from_iter(values))
    }

    pub fn from_unsigned_tiny_ints<T: Into<Option<u8>>>(values: Vec<T>) -> Self {
        ColumnView::UTinyInt(UTinyIntView::from_iter(values))
    }

    pub fn from_unsigned_small_ints<T: Into<Option<u16>>>(values: Vec<T>) -> Self {
        ColumnView::USmallInt(USmallIntView::from_iter(values))
    }

    pub fn from_unsigned_ints<T: Into<Option<u32>>>(values: Vec<T>) -> Self {
        ColumnView::UInt(UIntView::from_iter(values))
    }

    pub fn from_unsigned_big_ints<T: Into<Option<u64>>>(values: Vec<T>) -> Self {
        ColumnView::UBigInt(UBigIntView::from_iter(values))
    }

    pub fn from_floats<T: Into<Option<f32>>>(values: Vec<T>) -> Self {
        ColumnView::Float(FloatView::from_iter(values))
    }

    pub fn from_doubles<T: Into<Option<f64>>>(values: Vec<T>) -> Self {
        ColumnView::Double(DoubleView::from_iter(values))
    }

    pub fn from_decimal<I, T>(values: I, precision: u8, scale: u8) -> Self
    where
        T: Into<Option<i128>>,
        I: IntoIterator<Item = T>,
    {
        ColumnView::Decimal(DecimalView::<i128>::from_values(values, precision, scale))
    }

    pub fn from_decimal64<I, T>(values: I, precision: u8, scale: u8) -> Self
    where
        T: Into<Option<i64>>,
        I: IntoIterator<Item = T>,
    {
        ColumnView::Decimal64(DecimalView::<i64>::from_values(values, precision, scale))
    }

    pub fn from_varchar<
        S: AsRef<str>,
        T: Into<Option<S>>,
        I: ExactSizeIterator<Item = T>,
        V: IntoIterator<Item = T, IntoIter = I>,
    >(
        iter: V,
    ) -> Self {
        ColumnView::VarChar(VarCharView::from_iter(iter))
    }

    pub fn from_nchar<
        S: AsRef<str>,
        T: Into<Option<S>>,
        I: ExactSizeIterator<Item = T>,
        V: IntoIterator<Item = T, IntoIter = I>,
    >(
        iter: V,
    ) -> Self {
        ColumnView::NChar(NCharView::from_iter(iter))
    }

    pub fn from_json<
        S: AsRef<str>,
        T: Into<Option<S>>,
        I: ExactSizeIterator<Item = T>,
        V: IntoIterator<Item = T, IntoIter = I>,
    >(
        iter: V,
    ) -> Self {
        ColumnView::Json(JsonView::from_iter(iter))
    }

    pub fn from_bytes<
        S: AsRef<[u8]>,
        T: Into<Option<S>>,
        I: ExactSizeIterator<Item = T>,
        V: IntoIterator<Item = T, IntoIter = I>,
    >(
        iter: V,
    ) -> Self {
        ColumnView::VarBinary(VarBinaryView::from_iter(iter))
    }

    pub fn from_geobytes<
        S: AsRef<[u8]>,
        T: Into<Option<S>>,
        I: ExactSizeIterator<Item = T>,
        V: IntoIterator<Item = T, IntoIter = I>,
    >(
        iter: V,
    ) -> Self {
        ColumnView::Geometry(GeometryView::from_iter(iter))
    }

    pub fn from_blob_bytes<
        S: AsRef<[u8]>,
        T: Into<Option<S>>,
        I: ExactSizeIterator<Item = T>,
        V: IntoIterator<Item = T, IntoIter = I>,
    >(
        iter: V,
    ) -> Self {
        ColumnView::Blob(BlobView::from_iter(iter))
    }

    #[inline]
    pub fn concat_iter<'b, 'a: 'b, T: Iterator<Item = BorrowedValue<'b>>>(
        &'a self,
        rhs: T,
        ty: Ty,
    ) -> ColumnView {
        match ty {
            Ty::Null => unreachable!(),
            Ty::Bool => ColumnView::Bool(IsColumnView::from_borrowed_value_iter(
                self.iter().chain(rhs),
            )),
            Ty::TinyInt => ColumnView::TinyInt(IsColumnView::from_borrowed_value_iter(
                self.iter().chain(rhs),
            )),
            Ty::SmallInt => ColumnView::SmallInt(IsColumnView::from_borrowed_value_iter(
                self.iter().chain(rhs),
            )),
            Ty::Int => ColumnView::Int(IsColumnView::from_borrowed_value_iter(
                self.iter().chain(rhs),
            )),
            Ty::BigInt => ColumnView::BigInt(IsColumnView::from_borrowed_value_iter(
                self.iter().chain(rhs),
            )),
            Ty::UTinyInt => ColumnView::UTinyInt(IsColumnView::from_borrowed_value_iter(
                self.iter().chain(rhs),
            )),
            Ty::USmallInt => ColumnView::USmallInt(IsColumnView::from_borrowed_value_iter(
                self.iter().chain(rhs),
            )),
            Ty::UInt => ColumnView::UInt(IsColumnView::from_borrowed_value_iter(
                self.iter().chain(rhs),
            )),
            Ty::UBigInt => ColumnView::UBigInt(IsColumnView::from_borrowed_value_iter(
                self.iter().chain(rhs),
            )),
            Ty::Float => ColumnView::Float(IsColumnView::from_borrowed_value_iter(
                self.iter().chain(rhs),
            )),
            Ty::Double => ColumnView::Double(IsColumnView::from_borrowed_value_iter(
                self.iter().chain(rhs),
            )),
            Ty::Timestamp => ColumnView::Timestamp(IsColumnView::from_borrowed_value_iter(
                self.iter().chain(rhs),
            )),
            Ty::VarChar => ColumnView::VarChar(IsColumnView::from_borrowed_value_iter(
                self.iter().chain(rhs),
            )),
            Ty::NChar => ColumnView::NChar(IsColumnView::from_borrowed_value_iter(
                self.iter().chain(rhs),
            )),
            Ty::Json => ColumnView::Json(IsColumnView::from_borrowed_value_iter(
                self.iter().chain(rhs),
            )),
            Ty::VarBinary => ColumnView::VarBinary(IsColumnView::from_borrowed_value_iter(
                self.iter().chain(rhs),
            )),
            Ty::Decimal | Ty::Decimal64 => {
                unimplemented!("Unable to determine the values for precision and scale")
            }
            Ty::Blob => ColumnView::Blob(IsColumnView::from_borrowed_value_iter(
                self.iter().chain(rhs),
            )),
            Ty::MediumBlob => todo!(),
            Ty::Geometry => ColumnView::Geometry(IsColumnView::from_borrowed_value_iter(
                self.iter().chain(rhs),
            )),
        }
    }

    /// Concatenate another column view, output a new column view with exact type of self.
    #[inline]
    pub fn concat(&self, rhs: &ColumnView) -> ColumnView {
        self.concat_as(rhs, self.as_ty())
    }

    /// Concatenate another column view strictly, output a new column view with exact type of self.
    ///
    /// # Panics
    ///
    /// Panics if the two column views have different types.
    #[inline]
    pub fn concat_strictly(&self, rhs: &ColumnView) -> ColumnView {
        match (self, rhs) {
            (ColumnView::Timestamp(a), ColumnView::Timestamp(b)) => {
                ColumnView::Timestamp(a.concat(b))
            }
            (ColumnView::Bool(a), ColumnView::Bool(b)) => ColumnView::Bool(a.concat(b)),
            (ColumnView::TinyInt(a), ColumnView::TinyInt(b)) => ColumnView::TinyInt(a.concat(b)),
            (ColumnView::UTinyInt(a), ColumnView::UTinyInt(b)) => ColumnView::UTinyInt(a.concat(b)),
            (ColumnView::SmallInt(a), ColumnView::SmallInt(b)) => ColumnView::SmallInt(a.concat(b)),
            (ColumnView::USmallInt(a), ColumnView::USmallInt(b)) => {
                ColumnView::USmallInt(a.concat(b))
            }
            (ColumnView::Int(a), ColumnView::Int(b)) => ColumnView::Int(a.concat(b)),
            (ColumnView::UInt(a), ColumnView::UInt(b)) => ColumnView::UInt(a.concat(b)),
            (ColumnView::BigInt(a), ColumnView::BigInt(b)) => ColumnView::BigInt(a.concat(b)),
            (ColumnView::UBigInt(a), ColumnView::UBigInt(b)) => ColumnView::UBigInt(a.concat(b)),
            (ColumnView::Float(a), ColumnView::Float(b)) => ColumnView::Float(a.concat(b)),
            (ColumnView::Double(a), ColumnView::Double(b)) => ColumnView::Double(a.concat(b)),
            (ColumnView::VarChar(a), ColumnView::VarChar(b)) => ColumnView::VarChar(a.concat(b)),
            (ColumnView::NChar(a), ColumnView::NChar(b)) => ColumnView::NChar(a.concat(b)),
            (ColumnView::Json(a), ColumnView::Json(b)) => ColumnView::Json(a.concat(b)),
            (ColumnView::VarBinary(_a), ColumnView::VarBinary(_b)) => todo!(),
            (ColumnView::Geometry(_a), ColumnView::Geometry(_b)) => todo!(),
            _ => panic!("strict concat needs same schema: {self:?}, {rhs:?}"),
        }
    }

    /// Concatenate another column view, output a new column view with specified type `ty`.
    #[inline]
    pub fn concat_as(&self, rhs: &ColumnView, ty: Ty) -> ColumnView {
        self.concat_iter(rhs.iter(), ty)
    }

    /// Generate single element view for specified type `ty`.
    pub fn null(n: usize, ty: Ty) -> Self {
        match ty {
            Ty::Null => panic!("type should be known"),
            Ty::Bool => Self::from_bools(vec![None; n]),
            Ty::TinyInt => Self::from_tiny_ints(vec![None; n]),
            Ty::SmallInt => Self::from_small_ints(vec![None; n]),
            Ty::Int => Self::from_ints(vec![None; n]),
            Ty::BigInt => Self::from_big_ints(vec![None; n]),
            Ty::UTinyInt => Self::from_unsigned_tiny_ints(vec![None; n]),
            Ty::USmallInt => Self::from_unsigned_small_ints(vec![None; n]),
            Ty::UInt => Self::from_unsigned_ints(vec![None; n]),
            Ty::UBigInt => Self::from_unsigned_big_ints(vec![None; n]),
            Ty::Float => Self::from_floats(vec![None; n]),
            Ty::Double => Self::from_doubles(vec![None; n]),
            Ty::Timestamp => Self::from_millis_timestamp(vec![None; n]),
            Ty::VarChar => Self::from_varchar::<&'static str, _, _, _>(vec![None; n]),
            Ty::NChar => Self::from_nchar::<&'static str, _, _, _>(vec![None; n]),
            Ty::Decimal | Ty::Decimal64 => {
                unimplemented!("Unable to determine the values for precision and scale")
            }
            _ => todo!(),
        }
    }

    /// It's equal to the cols
    pub fn len(&self) -> usize {
        match self {
            ColumnView::Bool(view) => view.len(),
            ColumnView::TinyInt(view) => view.len(),
            ColumnView::SmallInt(view) => view.len(),
            ColumnView::Int(view) => view.len(),
            ColumnView::BigInt(view) => view.len(),
            ColumnView::Float(view) => view.len(),
            ColumnView::Double(view) => view.len(),
            ColumnView::VarChar(view) => view.len(),
            ColumnView::Timestamp(view) => view.len(),
            ColumnView::NChar(view) => view.len(),
            ColumnView::UTinyInt(view) => view.len(),
            ColumnView::USmallInt(view) => view.len(),
            ColumnView::UInt(view) => view.len(),
            ColumnView::UBigInt(view) => view.len(),
            ColumnView::Json(view) => view.len(),
            ColumnView::VarBinary(view) => view.len(),
            ColumnView::Geometry(view) => view.len(),
            ColumnView::Decimal(view) => view.len(),
            ColumnView::Decimal64(view) => view.len(),
            ColumnView::Blob(view) => view.len(),
        }
    }

    pub fn max_variable_length(&self) -> usize {
        match self {
            ColumnView::Bool(_) | ColumnView::TinyInt(_) | ColumnView::UTinyInt(_) => 1,
            ColumnView::SmallInt(_) | ColumnView::USmallInt(_) => 2,
            ColumnView::Int(_) | ColumnView::UInt(_) | ColumnView::Float(_) => 4,
            ColumnView::BigInt(_)
            | ColumnView::Double(_)
            | ColumnView::UBigInt(_)
            | ColumnView::Timestamp(_)
            | ColumnView::Decimal64(_) => 8,
            ColumnView::Decimal(_) => 16,
            ColumnView::VarChar(view) => view.max_length(),
            ColumnView::NChar(view) => view.max_length(),
            ColumnView::Json(view) => view.max_length(),
            ColumnView::VarBinary(view) => view.max_length(),
            ColumnView::Geometry(view) => view.max_length(),
            ColumnView::Blob(view) => view.max_length(),
        }
    }

    /// Check if a value at `row` is null
    #[inline]
    pub(super) unsafe fn is_null_unchecked(&self, row: usize) -> bool {
        match self {
            ColumnView::Bool(view) => view.is_null_unchecked(row),
            ColumnView::TinyInt(view) => view.is_null_unchecked(row),
            ColumnView::SmallInt(view) => view.is_null_unchecked(row),
            ColumnView::Int(view) => view.is_null_unchecked(row),
            ColumnView::BigInt(view) => view.is_null_unchecked(row),
            ColumnView::Float(view) => view.is_null_unchecked(row),
            ColumnView::Double(view) => view.is_null_unchecked(row),
            ColumnView::VarChar(view) => view.is_null_unchecked(row),
            ColumnView::Timestamp(view) => view.is_null_unchecked(row),
            ColumnView::NChar(view) => view.is_null_unchecked(row),
            ColumnView::UTinyInt(view) => view.is_null_unchecked(row),
            ColumnView::USmallInt(view) => view.is_null_unchecked(row),
            ColumnView::UInt(view) => view.is_null_unchecked(row),
            ColumnView::UBigInt(view) => view.is_null_unchecked(row),
            ColumnView::Json(view) => view.is_null_unchecked(row),
            ColumnView::VarBinary(view) => view.is_null_unchecked(row),
            ColumnView::Geometry(view) => view.is_null_unchecked(row),
            ColumnView::Decimal(view) => view.is_null_unchecked(row),
            ColumnView::Decimal64(view) => view.is_null_unchecked(row),
            ColumnView::Blob(view) => view.is_null_unchecked(row),
        }
    }

    pub fn get(&self, row: usize) -> Option<BorrowedValue> {
        if row < self.len() {
            Some(unsafe { self.get_ref_unchecked(row) })
        } else {
            None
        }
    }

    /// Get one value at `row` index of the column view.
    #[inline]
    pub(super) unsafe fn get_ref_unchecked(&self, row: usize) -> BorrowedValue {
        match self {
            ColumnView::Bool(view) => view.get_value_unchecked(row),
            ColumnView::TinyInt(view) => view.get_value_unchecked(row),
            ColumnView::SmallInt(view) => view.get_value_unchecked(row),
            ColumnView::Int(view) => view.get_value_unchecked(row),
            ColumnView::BigInt(view) => view.get_value_unchecked(row),
            ColumnView::Float(view) => view.get_value_unchecked(row),
            ColumnView::Double(view) => view.get_value_unchecked(row),
            ColumnView::VarChar(view) => view.get_value_unchecked(row),
            ColumnView::Timestamp(view) => view.get_value_unchecked(row),
            ColumnView::NChar(view) => view.get_value_unchecked(row),
            ColumnView::UTinyInt(view) => view.get_value_unchecked(row),
            ColumnView::USmallInt(view) => view.get_value_unchecked(row),
            ColumnView::UInt(view) => view.get_value_unchecked(row),
            ColumnView::UBigInt(view) => view.get_value_unchecked(row),
            ColumnView::Json(view) => view.get_value_unchecked(row),
            ColumnView::VarBinary(view) => view.get_value_unchecked(row),
            ColumnView::Geometry(view) => view.get_value_unchecked(row),
            ColumnView::Decimal(view) => view.get_value_unchecked(row),
            ColumnView::Decimal64(view) => view.get_value_unchecked(row),
            ColumnView::Blob(view) => view.get_value_unchecked(row),
        }
    }

    /// Get pointer to value.
    #[inline]
    pub(super) unsafe fn get_raw_value_unchecked(&self, row: usize) -> (Ty, u32, *const c_void) {
        match self {
            ColumnView::Bool(view) => view.get_raw_value_unchecked(row),
            ColumnView::TinyInt(view) => view.get_raw_value_unchecked(row),
            ColumnView::SmallInt(view) => view.get_raw_value_unchecked(row),
            ColumnView::Int(view) => view.get_raw_value_unchecked(row),
            ColumnView::BigInt(view) => view.get_raw_value_unchecked(row),
            ColumnView::Float(view) => view.get_raw_value_unchecked(row),
            ColumnView::Double(view) => view.get_raw_value_unchecked(row),
            ColumnView::VarChar(view) => view.get_raw_value_unchecked(row),
            ColumnView::Timestamp(view) => view.get_raw_value_unchecked(row),
            ColumnView::NChar(view) => view.get_raw_value_unchecked(row),
            ColumnView::UTinyInt(view) => view.get_raw_value_unchecked(row),
            ColumnView::USmallInt(view) => view.get_raw_value_unchecked(row),
            ColumnView::UInt(view) => view.get_raw_value_unchecked(row),
            ColumnView::UBigInt(view) => view.get_raw_value_unchecked(row),
            ColumnView::Json(view) => view.get_raw_value_unchecked(row),
            ColumnView::VarBinary(view) => view.get_raw_value_unchecked(row),
            ColumnView::Geometry(view) => view.get_raw_value_unchecked(row),
            ColumnView::Decimal(view) => view.get_raw_value_unchecked(row),
            ColumnView::Decimal64(view) => view.get_raw_value_unchecked(row),
            ColumnView::Blob(view) => view.get_raw_value_unchecked(row),
        }
    }

    pub fn iter(&self) -> ColumnViewIter {
        ColumnViewIter { view: self, row: 0 }
    }

    pub fn slice(&self, range: std::ops::Range<usize>) -> Option<Self> {
        match self {
            ColumnView::Bool(view) => view.slice(range).map(ColumnView::Bool),
            ColumnView::TinyInt(view) => view.slice(range).map(ColumnView::TinyInt),
            ColumnView::SmallInt(view) => view.slice(range).map(ColumnView::SmallInt),
            ColumnView::Int(view) => view.slice(range).map(ColumnView::Int),
            ColumnView::BigInt(view) => view.slice(range).map(ColumnView::BigInt),
            ColumnView::Float(view) => view.slice(range).map(ColumnView::Float),
            ColumnView::Double(view) => view.slice(range).map(ColumnView::Double),
            ColumnView::VarChar(view) => view.slice(range).map(ColumnView::VarChar),
            ColumnView::Timestamp(view) => view.slice(range).map(ColumnView::Timestamp),
            ColumnView::NChar(view) => view.slice(range).map(ColumnView::NChar),
            ColumnView::UTinyInt(view) => view.slice(range).map(ColumnView::UTinyInt),
            ColumnView::USmallInt(view) => view.slice(range).map(ColumnView::USmallInt),
            ColumnView::UInt(view) => view.slice(range).map(ColumnView::UInt),
            ColumnView::UBigInt(view) => view.slice(range).map(ColumnView::UBigInt),
            ColumnView::Json(view) => view.slice(range).map(ColumnView::Json),
            ColumnView::Decimal(view) => view.slice(range).map(ColumnView::Decimal),
            ColumnView::Decimal64(view) => view.slice(range).map(ColumnView::Decimal64),
            _ => todo!(),
        }
    }

    pub(super) fn write_raw_into<W: Write>(&self, wtr: &mut W) -> std::io::Result<usize> {
        match self {
            ColumnView::Bool(view) => view.write_raw_into(wtr),
            ColumnView::TinyInt(view) => view.write_raw_into(wtr),
            ColumnView::SmallInt(view) => view.write_raw_into(wtr),
            ColumnView::Int(view) => view.write_raw_into(wtr),
            ColumnView::BigInt(view) => view.write_raw_into(wtr),
            ColumnView::Float(view) => view.write_raw_into(wtr),
            ColumnView::Double(view) => view.write_raw_into(wtr),
            ColumnView::VarChar(view) => view.write_raw_into(wtr),
            ColumnView::Timestamp(view) => view.write_raw_into(wtr),
            ColumnView::NChar(view) => view.write_raw_into(wtr),
            ColumnView::UTinyInt(view) => view.write_raw_into(wtr),
            ColumnView::USmallInt(view) => view.write_raw_into(wtr),
            ColumnView::UInt(view) => view.write_raw_into(wtr),
            ColumnView::UBigInt(view) => view.write_raw_into(wtr),
            ColumnView::Json(view) => view.write_raw_into(wtr),
            ColumnView::VarBinary(view) => view.write_raw_into(wtr),
            ColumnView::Geometry(view) => view.write_raw_into(wtr),
            ColumnView::Decimal(view) => view.write_raw_into(wtr),
            ColumnView::Decimal64(view) => view.write_raw_into(wtr),
            ColumnView::Blob(view) => view.write_raw_into(wtr),
        }
    }

    pub fn as_ty(&self) -> Ty {
        match self {
            ColumnView::Bool(_) => Ty::Bool,
            ColumnView::TinyInt(_) => Ty::TinyInt,
            ColumnView::SmallInt(_) => Ty::SmallInt,
            ColumnView::Int(_) => Ty::Int,
            ColumnView::BigInt(_) => Ty::BigInt,
            ColumnView::Float(_) => Ty::Float,
            ColumnView::Double(_) => Ty::Double,
            ColumnView::VarChar(_) => Ty::VarChar,
            ColumnView::Timestamp(_) => Ty::Timestamp,
            ColumnView::NChar(_) => Ty::NChar,
            ColumnView::UTinyInt(_) => Ty::UTinyInt,
            ColumnView::USmallInt(_) => Ty::USmallInt,
            ColumnView::UInt(_) => Ty::UInt,
            ColumnView::UBigInt(_) => Ty::UBigInt,
            ColumnView::Json(_) => Ty::Json,
            ColumnView::VarBinary(_) => Ty::VarBinary,
            ColumnView::Geometry(_) => Ty::Geometry,
            ColumnView::Decimal(_) => Ty::Decimal,
            ColumnView::Decimal64(_) => Ty::Decimal64,
            ColumnView::Blob(_) => Ty::Blob,
        }
    }

    pub fn as_raw_ptr(&self) -> *const c_void {
        match self {
            ColumnView::Bool(view) => view.as_raw_ptr() as _,
            ColumnView::TinyInt(view) => view.as_raw_ptr() as _,
            ColumnView::SmallInt(view) => view.as_raw_ptr() as _,
            ColumnView::Int(view) => view.as_raw_ptr() as _,
            ColumnView::BigInt(view) => view.as_raw_ptr() as _,
            ColumnView::UTinyInt(view) => view.as_raw_ptr() as _,
            ColumnView::USmallInt(view) => view.as_raw_ptr() as _,
            ColumnView::UBigInt(view) => view.as_raw_ptr() as _,
            ColumnView::UInt(view) => view.as_raw_ptr() as _,
            ColumnView::Float(view) => view.as_raw_ptr() as _,
            ColumnView::Double(view) => view.as_raw_ptr() as _,
            ColumnView::Timestamp(view) => view.as_raw_ptr() as _,
            ColumnView::VarChar(view) => view.as_raw_ptr() as _,
            ColumnView::NChar(view) => view.as_raw_ptr() as _,
            ColumnView::Json(view) => view.as_raw_ptr() as _,
            ColumnView::VarBinary(view) => view.as_raw_ptr() as _,
            ColumnView::Geometry(view) => view.as_raw_ptr() as _,
            ColumnView::Decimal(view) => view.as_raw_ptr() as _,
            ColumnView::Decimal64(view) => view.as_raw_ptr() as _,
            ColumnView::Blob(view) => view.as_raw_ptr() as _,
        }
    }

    /// Get the schema of the column view.
    ///
    /// The schema is used to describe the column's type and properties.
    /// It includes the type, maximum variable length, precision, and scale for decimal types.
    /// If the column view is a decimal type, it will return the precision and scale.
    /// If it is not a decimal type, it will return the type and maximum variable length.
    ///
    ///
    pub fn schema(&self) -> DataType {
        let ty = self.as_ty();
        if ty.is_decimal() {
            let (precision, scale) = match self {
                ColumnView::Decimal(view) => view.precision_and_scale(),
                ColumnView::Decimal64(view) => view.precision_and_scale(),
                _ => unreachable!(),
            };
            DataType::new_decimal(ty, precision, scale)
        } else {
            DataType::new(ty, self.max_variable_length() as _)
        }
    }

    /// Cast behaviors:
    ///
    /// - BOOL to VARCHAR/NCHAR: true => "true", false => "false"
    /// - numeric(integers/float/double) to string(varchar/nchar): like print or to_string.
    /// - string to primitive: can be parsed => primitive, others => null.
    /// - timestamp to string: RFC3339 with localized timezone.
    ///
    /// Not supported:
    /// - any to timestamp
    pub fn cast(&self, ty: Ty) -> Result<ColumnView, CastError> {
        let l_ty = self.as_ty();
        if l_ty == ty {
            return Ok(self.clone());
        }
        use Ty::*;
        match self {
            ColumnView::Bool(booleans) => {
                macro_rules! _cast_bool_to {
                    ($ty:ty) => {
                        booleans
                            .iter()
                            .map(|v| v.map(|b| if b { 1 as $ty } else { 0 as $ty }))
                            .collect_vec()
                    };
                }

                let view = match ty {
                    TinyInt => Self::from_tiny_ints(_cast_bool_to!(i8)),
                    SmallInt => Self::from_small_ints(_cast_bool_to!(i16)),
                    Int => Self::from_ints(_cast_bool_to!(i32)),
                    BigInt => Self::from_big_ints(_cast_bool_to!(i64)),
                    UTinyInt => Self::from_unsigned_tiny_ints(_cast_bool_to!(u8)),
                    USmallInt => Self::from_unsigned_small_ints(_cast_bool_to!(u16)),
                    UInt => Self::from_unsigned_ints(_cast_bool_to!(u32)),
                    UBigInt => Self::from_unsigned_big_ints(_cast_bool_to!(u64)),
                    Float => Self::from_floats(_cast_bool_to!(f32)),
                    Double => Self::from_doubles(_cast_bool_to!(f64)),
                    VarChar => Self::from_varchar::<String, _, _, _>(
                        booleans.iter().map(|v| v.map(|b| b.to_string())),
                    ),
                    NChar => Self::from_nchar::<String, _, _, _>(
                        booleans.iter().map(|v| v.map(|b| b.to_string())),
                    ),
                    _ => {
                        return Err(CastError {
                            from: l_ty,
                            to: ty,
                            message: "booleans can be casted to primitive types only",
                        })
                    }
                };
                Ok(view)
            }
            ColumnView::TinyInt(view) => {
                macro_rules! _cast_to {
                    ($ty:ty) => {
                        view.iter().map(|v| v.map(|b| b as $ty)).collect_vec()
                    };
                }

                let view = match ty {
                    Bool => Self::from_bools(view.iter().map(|v| v.map(|b| b > 0)).collect_vec()),
                    TinyInt => Self::from_tiny_ints(_cast_to!(i8)),
                    SmallInt => Self::from_small_ints(_cast_to!(i16)),
                    Int => Self::from_ints(_cast_to!(i32)),
                    BigInt => Self::from_big_ints(_cast_to!(i64)),
                    UTinyInt => Self::from_unsigned_tiny_ints(_cast_to!(u8)),
                    USmallInt => Self::from_unsigned_small_ints(_cast_to!(u16)),
                    UInt => Self::from_unsigned_ints(_cast_to!(u32)),
                    UBigInt => Self::from_unsigned_big_ints(_cast_to!(u64)),
                    Float => Self::from_floats(_cast_to!(f32)),
                    Double => Self::from_doubles(_cast_to!(f64)),
                    VarChar => Self::from_varchar::<String, _, _, _>(
                        view.iter().map(|v| v.map(|b| b.to_string())),
                    ),
                    NChar => Self::from_nchar::<String, _, _, _>(
                        view.iter().map(|v| v.map(|b| b.to_string())),
                    ),
                    _ => {
                        return Err(CastError {
                            from: l_ty,
                            to: ty,
                            message: "tinyint can be casted to primitive types only",
                        })
                    }
                };
                Ok(view)
            }
            ColumnView::SmallInt(booleans) => {
                macro_rules! _cast_to {
                    ($ty:ty) => {
                        booleans.iter().map(|v| v.map(|b| b as $ty)).collect_vec()
                    };
                }

                let view = match ty {
                    Bool => {
                        Self::from_bools(booleans.iter().map(|v| v.map(|b| b > 0)).collect_vec())
                    }
                    TinyInt => Self::from_tiny_ints(_cast_to!(i8)),
                    SmallInt => Self::from_small_ints(_cast_to!(i16)),
                    Int => Self::from_ints(_cast_to!(i32)),
                    BigInt => Self::from_big_ints(_cast_to!(i64)),
                    UTinyInt => Self::from_unsigned_tiny_ints(_cast_to!(u8)),
                    USmallInt => Self::from_unsigned_small_ints(_cast_to!(u16)),
                    UInt => Self::from_unsigned_ints(_cast_to!(u32)),
                    UBigInt => Self::from_unsigned_big_ints(_cast_to!(u64)),
                    Float => Self::from_floats(_cast_to!(f32)),
                    Double => Self::from_doubles(_cast_to!(f64)),
                    VarChar => Self::from_varchar::<String, _, _, _>(
                        booleans.iter().map(|v| v.map(|b| b.to_string())),
                    ),
                    NChar => Self::from_nchar::<String, _, _, _>(
                        booleans.iter().map(|v| v.map(|b| b.to_string())),
                    ),
                    _ => {
                        return Err(CastError {
                            from: l_ty,
                            to: ty,
                            message: "smallint can be casted to primitive types only",
                        })
                    }
                };
                Ok(view)
            }
            ColumnView::Int(view) => {
                macro_rules! _cast_to {
                    ($ty:ty) => {
                        view.iter().map(|v| v.map(|b| b as $ty)).collect_vec()
                    };
                }

                let view = match ty {
                    Bool => Self::from_bools(view.iter().map(|v| v.map(|b| b > 0)).collect_vec()),
                    TinyInt => Self::from_tiny_ints(_cast_to!(i8)),
                    SmallInt => Self::from_small_ints(_cast_to!(i16)),
                    Int => Self::from_ints(_cast_to!(i32)),
                    BigInt => Self::from_big_ints(_cast_to!(i64)),
                    UTinyInt => Self::from_unsigned_tiny_ints(_cast_to!(u8)),
                    USmallInt => Self::from_unsigned_small_ints(_cast_to!(u16)),
                    UInt => Self::from_unsigned_ints(_cast_to!(u32)),
                    UBigInt => Self::from_unsigned_big_ints(_cast_to!(u64)),
                    Float => Self::from_floats(_cast_to!(f32)),
                    Double => Self::from_doubles(_cast_to!(f64)),
                    VarChar => Self::from_varchar::<String, _, _, _>(
                        view.iter().map(|v| v.map(|b| b.to_string())),
                    ),
                    NChar => Self::from_nchar::<String, _, _, _>(
                        view.iter().map(|v| v.map(|b| b.to_string())),
                    ),
                    _ => {
                        return Err(CastError {
                            from: l_ty,
                            to: ty,
                            message: "int can be casted to primitive types only",
                        })
                    }
                };
                Ok(view)
            }
            ColumnView::BigInt(booleans) => {
                macro_rules! _cast_to {
                    ($ty:ty) => {
                        booleans.iter().map(|v| v.map(|b| b as $ty)).collect_vec()
                    };
                }

                let view = match ty {
                    Bool => {
                        Self::from_bools(booleans.iter().map(|v| v.map(|b| b > 0)).collect_vec())
                    }
                    TinyInt => Self::from_tiny_ints(_cast_to!(i8)),
                    SmallInt => Self::from_small_ints(_cast_to!(i16)),
                    Int => Self::from_ints(_cast_to!(i32)),
                    BigInt => Self::from_big_ints(_cast_to!(i64)),
                    UTinyInt => Self::from_unsigned_tiny_ints(_cast_to!(u8)),
                    USmallInt => Self::from_unsigned_small_ints(_cast_to!(u16)),
                    UInt => Self::from_unsigned_ints(_cast_to!(u32)),
                    UBigInt => Self::from_unsigned_big_ints(_cast_to!(u64)),
                    Float => Self::from_floats(_cast_to!(f32)),
                    Double => Self::from_doubles(_cast_to!(f64)),
                    VarChar => Self::from_varchar::<String, _, _, _>(
                        booleans.iter().map(|v| v.map(|b| b.to_string())),
                    ),
                    NChar => Self::from_nchar::<String, _, _, _>(
                        booleans.iter().map(|v| v.map(|b| b.to_string())),
                    ),
                    _ => {
                        return Err(CastError {
                            from: l_ty,
                            to: ty,
                            message: "bigint can be casted to primitive types only",
                        })
                    }
                };
                Ok(view)
            }
            ColumnView::UTinyInt(booleans) => {
                macro_rules! _cast_to {
                    ($ty:ty) => {
                        booleans.iter().map(|v| v.map(|b| b as $ty)).collect_vec()
                    };
                }

                let view = match ty {
                    Bool => {
                        Self::from_bools(booleans.iter().map(|v| v.map(|b| b > 0)).collect_vec())
                    }
                    TinyInt => Self::from_tiny_ints(_cast_to!(i8)),
                    SmallInt => Self::from_small_ints(_cast_to!(i16)),
                    Int => Self::from_ints(_cast_to!(i32)),
                    BigInt => Self::from_big_ints(_cast_to!(i64)),
                    UTinyInt => Self::from_unsigned_tiny_ints(_cast_to!(u8)),
                    USmallInt => Self::from_unsigned_small_ints(_cast_to!(u16)),
                    UInt => Self::from_unsigned_ints(_cast_to!(u32)),
                    UBigInt => Self::from_unsigned_big_ints(_cast_to!(u64)),
                    Float => Self::from_floats(_cast_to!(f32)),
                    Double => Self::from_doubles(_cast_to!(f64)),
                    VarChar => Self::from_varchar::<String, _, _, _>(
                        booleans.iter().map(|v| v.map(|b| b.to_string())),
                    ),
                    NChar => Self::from_nchar::<String, _, _, _>(
                        booleans.iter().map(|v| v.map(|b| b.to_string())),
                    ),
                    _ => {
                        return Err(CastError {
                            from: l_ty,
                            to: ty,
                            message: "unsigned tinyint can be casted to primitive types only",
                        })
                    }
                };
                Ok(view)
            }
            ColumnView::USmallInt(booleans) => {
                macro_rules! _cast_to {
                    ($ty:ty) => {
                        booleans.iter().map(|v| v.map(|b| b as $ty)).collect_vec()
                    };
                }

                let view = match ty {
                    Bool => {
                        Self::from_bools(booleans.iter().map(|v| v.map(|b| b > 0)).collect_vec())
                    }
                    TinyInt => Self::from_tiny_ints(_cast_to!(i8)),
                    SmallInt => Self::from_small_ints(_cast_to!(i16)),
                    Int => Self::from_ints(_cast_to!(i32)),
                    BigInt => Self::from_big_ints(_cast_to!(i64)),
                    UTinyInt => Self::from_unsigned_tiny_ints(_cast_to!(u8)),
                    USmallInt => Self::from_unsigned_small_ints(_cast_to!(u16)),
                    UInt => Self::from_unsigned_ints(_cast_to!(u32)),
                    UBigInt => Self::from_unsigned_big_ints(_cast_to!(u64)),
                    Float => Self::from_floats(_cast_to!(f32)),
                    Double => Self::from_doubles(_cast_to!(f64)),
                    VarChar => Self::from_varchar::<String, _, _, _>(
                        booleans.iter().map(|v| v.map(|b| b.to_string())),
                    ),
                    NChar => Self::from_nchar::<String, _, _, _>(
                        booleans.iter().map(|v| v.map(|b| b.to_string())),
                    ),
                    _ => {
                        return Err(CastError {
                            from: l_ty,
                            to: ty,
                            message: "unsigned smallint can be casted to primitive types only",
                        })
                    }
                };
                Ok(view)
            }
            ColumnView::UInt(booleans) => {
                macro_rules! _cast_to {
                    ($ty:ty) => {
                        booleans.iter().map(|v| v.map(|b| b as $ty)).collect_vec()
                    };
                }

                let view = match ty {
                    Bool => {
                        Self::from_bools(booleans.iter().map(|v| v.map(|b| b > 0)).collect_vec())
                    }
                    TinyInt => Self::from_tiny_ints(_cast_to!(i8)),
                    SmallInt => Self::from_small_ints(_cast_to!(i16)),
                    Int => Self::from_ints(_cast_to!(i32)),
                    BigInt => Self::from_big_ints(_cast_to!(i64)),
                    UTinyInt => Self::from_unsigned_tiny_ints(_cast_to!(u8)),
                    USmallInt => Self::from_unsigned_small_ints(_cast_to!(u16)),
                    UInt => Self::from_unsigned_ints(_cast_to!(u32)),
                    UBigInt => Self::from_unsigned_big_ints(_cast_to!(u64)),
                    Float => Self::from_floats(_cast_to!(f32)),
                    Double => Self::from_doubles(_cast_to!(f64)),
                    VarChar => Self::from_varchar::<String, _, _, _>(
                        booleans.iter().map(|v| v.map(|b| b.to_string())),
                    ),
                    NChar => Self::from_nchar::<String, _, _, _>(
                        booleans.iter().map(|v| v.map(|b| b.to_string())),
                    ),
                    _ => {
                        return Err(CastError {
                            from: l_ty,
                            to: ty,
                            message: "unsigned int can be casted to primitive types only",
                        })
                    }
                };
                Ok(view)
            }
            ColumnView::UBigInt(booleans) => {
                macro_rules! _cast_to {
                    ($ty:ty) => {
                        booleans.iter().map(|v| v.map(|b| b as $ty)).collect_vec()
                    };
                }

                let view = match ty {
                    Bool => {
                        Self::from_bools(booleans.iter().map(|v| v.map(|b| b > 0)).collect_vec())
                    }
                    TinyInt => Self::from_tiny_ints(_cast_to!(i8)),
                    SmallInt => Self::from_small_ints(_cast_to!(i16)),
                    Int => Self::from_ints(_cast_to!(i32)),
                    BigInt => Self::from_big_ints(_cast_to!(i64)),
                    UTinyInt => Self::from_unsigned_tiny_ints(_cast_to!(u8)),
                    USmallInt => Self::from_unsigned_small_ints(_cast_to!(u16)),
                    UInt => Self::from_unsigned_ints(_cast_to!(u32)),
                    UBigInt => Self::from_unsigned_big_ints(_cast_to!(u64)),
                    Float => Self::from_floats(_cast_to!(f32)),
                    Double => Self::from_doubles(_cast_to!(f64)),
                    VarChar => Self::from_varchar::<String, _, _, _>(
                        booleans.iter().map(|v| v.map(|b| b.to_string())),
                    ),
                    NChar => Self::from_nchar::<String, _, _, _>(
                        booleans.iter().map(|v| v.map(|b| b.to_string())),
                    ),
                    _ => {
                        return Err(CastError {
                            from: l_ty,
                            to: ty,
                            message: "unsigned big int can be casted to primitive types only",
                        })
                    }
                };
                Ok(view)
            }
            ColumnView::Float(view) => {
                macro_rules! _cast_to {
                    ($ty:ty) => {
                        view.iter().map(|v| v.map(|b| b as $ty)).collect_vec()
                    };
                }

                let view = match ty {
                    Bool => Self::from_bools(view.iter().map(|v| v.map(|b| b > 0.0)).collect_vec()),
                    TinyInt => Self::from_tiny_ints(_cast_to!(i8)),
                    SmallInt => Self::from_small_ints(_cast_to!(i16)),
                    Int => Self::from_ints(_cast_to!(i32)),
                    BigInt => Self::from_big_ints(_cast_to!(i64)),
                    UTinyInt => Self::from_unsigned_tiny_ints(_cast_to!(u8)),
                    USmallInt => Self::from_unsigned_small_ints(_cast_to!(u16)),
                    UInt => Self::from_unsigned_ints(_cast_to!(u32)),
                    UBigInt => Self::from_unsigned_big_ints(_cast_to!(u64)),
                    Float => Self::from_floats(_cast_to!(f32)),
                    Double => Self::from_doubles(_cast_to!(f64)),
                    VarChar => Self::from_varchar::<String, _, _, _>(
                        view.iter().map(|v| v.map(|b| b.to_string())),
                    ),
                    NChar => Self::from_nchar::<String, _, _, _>(
                        view.iter().map(|v| v.map(|b| b.to_string())),
                    ),
                    _ => {
                        return Err(CastError {
                            from: l_ty,
                            to: ty,
                            message: "booleans can be casted to primitive types only",
                        })
                    }
                };
                Ok(view)
            }
            ColumnView::Double(view) => {
                macro_rules! _cast_to {
                    ($ty:ty) => {
                        view.iter().map(|v| v.map(|b| b as $ty)).collect_vec()
                    };
                }

                let view = match ty {
                    Bool => Self::from_bools(view.iter().map(|v| v.map(|b| b > 0.0)).collect_vec()),
                    TinyInt => Self::from_tiny_ints(_cast_to!(i8)),
                    SmallInt => Self::from_small_ints(_cast_to!(i16)),
                    Int => Self::from_ints(_cast_to!(i32)),
                    BigInt => Self::from_big_ints(_cast_to!(i64)),
                    UTinyInt => Self::from_unsigned_tiny_ints(_cast_to!(u8)),
                    USmallInt => Self::from_unsigned_small_ints(_cast_to!(u16)),
                    UInt => Self::from_unsigned_ints(_cast_to!(u32)),
                    UBigInt => Self::from_unsigned_big_ints(_cast_to!(u64)),
                    Float => Self::from_floats(_cast_to!(f32)),
                    Double => Self::from_doubles(_cast_to!(f64)),
                    VarChar => Self::from_varchar::<String, _, _, _>(
                        view.iter().map(|v| v.map(|b| b.to_string())),
                    ),
                    NChar => Self::from_nchar::<String, _, _, _>(
                        view.iter().map(|v| v.map(|b| b.to_string())),
                    ),
                    Decimal64 => {
                        // 遍历 view，找到最大的有效位数和小数点后位数
                        let (max_precision, max_scale) =
                            view.iter().flatten().fold((0, 0), |(max_p, max_s), b| {
                                let s = b.to_string();
                                let parts: Vec<&str> = s.split('.').collect();
                                let p = parts[0].len() + parts.get(1).map_or(0, |s| s.len());
                                let s = parts.get(1).map_or(0, |s| s.len());
                                (max_p.max(p), max_s.max(s))
                            });
                        if max_precision > 18 {
                            return Err(CastError {
                                from: l_ty,
                                to: ty,
                                message: "decimal64 overflow",
                            });
                        }
                        // 将 f64 转换为 i64
                        Self::from_decimal64(
                            view.iter().map(|v| {
                                v.map(|b| {
                                    let s = b.to_string();
                                    let parts: Vec<&str> = s.split('.').collect();
                                    let scale = parts.get(1).map_or(0, |s| s.len());
                                    let mut s = s.replace(".", "");
                                    // 如果 s.len() < max_precision 将 s 后面补零
                                    if scale < max_scale {
                                        for _ in scale..max_scale {
                                            s.push('0');
                                        }
                                    }
                                    tracing::trace!(
                                        "decimal64, precision: {}, scale: {}, b: {:?}, s: {:?}",
                                        max_precision,
                                        max_scale,
                                        b,
                                        s
                                    );
                                    let b: i64 = s.parse().unwrap();
                                    b
                                })
                            }),
                            max_precision as u8,
                            max_scale as u8,
                        )
                    }
                    _ => {
                        return Err(CastError {
                            from: l_ty,
                            to: ty,
                            message: "double cast error",
                        })
                    }
                };
                Ok(view)
            }
            ColumnView::VarChar(view) => {
                macro_rules! _cast_to {
                    ($ty:ty) => {
                        view.iter()
                            .map(|v| v.and_then(|b| b.as_str().parse::<$ty>().ok()))
                            .collect_vec()
                    };
                }
                let view = match ty {
                    Bool => Self::from_bools(_cast_to!(bool)),
                    TinyInt => Self::from_tiny_ints(_cast_to!(i8)),
                    SmallInt => Self::from_small_ints(_cast_to!(i16)),
                    Int => Self::from_ints(_cast_to!(i32)),
                    BigInt => Self::from_big_ints(_cast_to!(i64)),
                    UTinyInt => Self::from_unsigned_tiny_ints(_cast_to!(u8)),
                    USmallInt => Self::from_unsigned_small_ints(_cast_to!(u16)),
                    UInt => Self::from_unsigned_ints(_cast_to!(u32)),
                    UBigInt => Self::from_unsigned_big_ints(_cast_to!(u64)),
                    Float => Self::from_floats(_cast_to!(f32)),
                    Double => Self::from_doubles(_cast_to!(f64)),
                    VarChar => Self::from_varchar::<String, _, _, _>(
                        view.iter().map(|v| v.map(|b| b.to_string())),
                    ),
                    NChar => Self::from_nchar::<String, _, _, _>(
                        view.iter().map(|v| v.map(|b| b.to_string())),
                    ),
                    _ => {
                        return Err(CastError {
                            from: l_ty,
                            to: ty,
                            message: "booleans can be casted to primitive types only",
                        })
                    }
                };
                Ok(view)
            }
            ColumnView::NChar(view) => {
                macro_rules! _cast_to {
                    ($ty:ty) => {
                        view.iter()
                            .map(|v| v.and_then(|b| b.parse::<$ty>().ok()))
                            .collect_vec()
                    };
                }

                let view = match ty {
                    Bool => Self::from_bools(_cast_to!(bool)),
                    TinyInt => Self::from_tiny_ints(_cast_to!(i8)),
                    SmallInt => Self::from_small_ints(_cast_to!(i16)),
                    Int => Self::from_ints(_cast_to!(i32)),
                    BigInt => Self::from_big_ints(_cast_to!(i64)),
                    UTinyInt => Self::from_unsigned_tiny_ints(_cast_to!(u8)),
                    USmallInt => Self::from_unsigned_small_ints(_cast_to!(u16)),
                    UInt => Self::from_unsigned_ints(_cast_to!(u32)),
                    UBigInt => Self::from_unsigned_big_ints(_cast_to!(u64)),
                    Float => Self::from_floats(_cast_to!(f32)),
                    Double => Self::from_doubles(_cast_to!(f64)),
                    VarChar => Self::from_varchar::<String, _, _, _>(
                        view.iter().map(|v| v.map(|b| b.to_string())),
                    ),
                    NChar => Self::from_nchar::<String, _, _, _>(
                        view.iter().map(|v| v.map(|b| b.to_string())),
                    ),
                    _ => {
                        return Err(CastError {
                            from: l_ty,
                            to: ty,
                            message: "can be casted to primitive types only",
                        })
                    }
                };
                Ok(view)
            }
            ColumnView::Timestamp(view) => {
                macro_rules! _cast_to {
                    ($ty:ty) => {
                        view.iter()
                            .map(|v| v.map(|b| b.as_raw_i64() as $ty))
                            .collect_vec()
                    };
                }

                let view = match ty {
                    Bool => Self::from_bools(
                        view.iter()
                            .map(|v| v.map(|b| b.as_raw_i64() > 0))
                            .collect_vec(),
                    ),
                    TinyInt => Self::from_tiny_ints(_cast_to!(i8)),
                    SmallInt => Self::from_small_ints(_cast_to!(i16)),
                    Int => Self::from_ints(_cast_to!(i32)),
                    BigInt => Self::from_big_ints(_cast_to!(i64)),
                    UTinyInt => Self::from_unsigned_tiny_ints(_cast_to!(u8)),
                    USmallInt => Self::from_unsigned_small_ints(_cast_to!(u16)),
                    UInt => Self::from_unsigned_ints(_cast_to!(u32)),
                    UBigInt => Self::from_unsigned_big_ints(_cast_to!(u64)),
                    Float => Self::from_floats(_cast_to!(f32)),
                    Double => Self::from_doubles(_cast_to!(f64)),
                    VarChar => Self::from_varchar::<String, _, _, _>(
                        view.iter()
                            .map(|v| v.map(|b| b.to_datetime_with_tz().to_rfc3339())),
                    ),
                    NChar => Self::from_nchar::<String, _, _, _>(
                        view.iter()
                            .map(|v| v.map(|b| b.to_datetime_with_tz().to_rfc3339())),
                    ),
                    _ => {
                        return Err(CastError {
                            from: l_ty,
                            to: ty,
                            message: "Timestamp cast error",
                        })
                    }
                };
                Ok(view)
            }
            ColumnView::Decimal64(view) => {
                let view = match ty {
                    Double => Self::from_doubles(
                        view.iter()
                            .map(|v| v.and_then(|b| b.as_bigdecimal().to_f64()))
                            .collect_vec(),
                    ),
                    _ => {
                        return Err(CastError {
                            from: l_ty,
                            to: ty,
                            message: "decimal64 can be casted to double only",
                        });
                    }
                };
                Ok(view)
            }
            ColumnView::Decimal(view) => {
                let view = match ty {
                    Double => Self::from_doubles(
                        view.iter()
                            .map(|v| v.and_then(|b| b.as_bigdecimal().to_f64()))
                            .collect_vec(),
                    ),
                    _ => {
                        return Err(CastError {
                            from: l_ty,
                            to: ty,
                            message: "decimal can be casted to double only",
                        });
                    }
                };
                Ok(view)
            }
            _ => todo!(),
        }
    }

    pub fn cast_origin_type(&self, ty: Ty, origin_ty: &str) -> Result<ColumnView, CastError> {
        let l_ty = self.as_ty();
        if l_ty == ty {
            return Ok(self.clone());
        }
        match (self, ty) {
            (ColumnView::Double(d_view), Ty::Decimal64) => {
                // origin_ty 的格式 DECIMAL(precision, scale)， 从中解析出 precision 和 scale
                let start = origin_ty.find('(').ok_or(CastError {
                    from: Ty::Double,
                    to: Ty::Decimal64,
                    message: "invalid decimal64 type",
                })?;
                let end = origin_ty.find(')').ok_or(CastError {
                    from: Ty::Double,
                    to: Ty::Decimal64,
                    message: "invalid decimal64 type",
                })?;
                let params = origin_ty.slice(start + 1..end);
                let mut parts = params.split(',').map(|x| x.trim());
                let precision = parts
                    .next()
                    .and_then(|p| p.parse::<u8>().ok())
                    .expect("precision must be specified in origin_ty");
                let scale = parts
                    .next()
                    .and_then(|s| s.parse::<u8>().ok())
                    .expect("scale must be specified in origin_ty");

                Ok(Self::from_decimal64(
                    d_view.iter().map(|v| {
                        v.map(|b| {
                            let s = b.to_string();
                            let parts: Vec<&str> = s.split('.').collect();
                            let scale_cur = parts.get(1).map_or(0, |s| s.len().as_u8());
                            let mut s = s.replace(".", "");
                            // 如果 scale_cur < scale 将 s 后面补零
                            if scale_cur < scale {
                                for _ in scale_cur..scale {
                                    s.push('0');
                                }
                            }
                            let b: i64 = s.parse().unwrap();
                            b
                        })
                    }),
                    precision,
                    scale,
                ))
            }
            (ColumnView::Double(d_view), Ty::Decimal) => {
                // origin_ty 的格式 DECIMAL(precision, scale)， 从中解析出 precision 和 scale
                let start = origin_ty.find('(').ok_or(CastError {
                    from: Ty::Double,
                    to: Ty::Decimal,
                    message: "invalid decimal type",
                })?;
                let end = origin_ty.find(')').ok_or(CastError {
                    from: Ty::Double,
                    to: Ty::Decimal,
                    message: "invalid decimal type",
                })?;
                let params = origin_ty.slice(start + 1..end);
                let mut parts = params.split(',').map(|x| x.trim());
                let precision = parts
                    .next()
                    .and_then(|p| p.parse::<u8>().ok())
                    .expect("precision must be specified in origin_ty");
                let scale = parts
                    .next()
                    .and_then(|s| s.parse::<u8>().ok())
                    .expect("scale must be specified in origin_ty");

                Ok(Self::from_decimal(
                    d_view.iter().map(|v| {
                        v.map(|b| {
                            let s = b.to_string();
                            let parts: Vec<&str> = s.split('.').collect();
                            let scale_cur = parts.get(1).map_or(0, |s| s.len().as_u8());
                            let mut s = s.replace(".", "");
                            // 如果 scale_cur < scale 将 s 后面补零
                            if scale_cur < scale {
                                for _ in scale_cur..scale {
                                    s.push('0');
                                }
                            }
                            let b: i128 = s.parse().unwrap();
                            tracing::info!("b: {b}, precision: {precision}, scale: {scale}");
                            b
                        })
                    }),
                    precision,
                    scale,
                ))
            }
            _ => todo!(),
        }
    }

    pub fn cast_with_schema(&self, schema: &DataType) -> Result<ColumnView, CastError> {
        let ty = schema.ty();
        if !ty.is_decimal() {
            self.cast(ty)
        } else {
            let prec_scale = schema.as_prec_scale_unchecked();
            macro_rules! to_decimal {
                ($iter:expr) => {{
                    let iter = { $iter };
                    match ty {
                        Ty::Decimal => Ok(ColumnView::Decimal(
                            DecimalView::<i128>::from_bigdecimal_with(iter, prec_scale),
                        )),
                        Ty::Decimal64 => Ok(ColumnView::Decimal64(
                            DecimalView::<i64>::from_bigdecimal_with(iter, prec_scale),
                        )),
                        _ => unreachable!(),
                    }
                }};
            }
            match self {
                ColumnView::Bool(view) => {
                    to_decimal!(view
                        .iter()
                        .map(|v| v.and_then(|v| BigDecimal::from_i8(v as i8))))
                }
                ColumnView::TinyInt(view) => {
                    to_decimal!(view.iter().map(|v| v.and_then(BigDecimal::from_i8)))
                }
                ColumnView::SmallInt(view) => {
                    to_decimal!(view.iter().map(|v| v.and_then(BigDecimal::from_i16)))
                }
                ColumnView::Int(view) => {
                    to_decimal!(view.iter().map(|v| v.and_then(BigDecimal::from_i32)))
                }
                ColumnView::BigInt(view) => {
                    to_decimal!(view.iter().map(|v| v.and_then(BigDecimal::from_i64)))
                }
                ColumnView::Float(view) => {
                    to_decimal!(view.iter().map(|v| v.and_then(BigDecimal::from_f32)))
                }
                ColumnView::Double(view) => {
                    to_decimal!(view.iter().map(|v| v.and_then(BigDecimal::from_f64)))
                }
                ColumnView::Timestamp(view) => {
                    to_decimal!(view.iter().map(|v| {
                        v.and_then(|v| {
                            let ts = v.as_raw_i64();
                            BigDecimal::from_i64(ts)
                        })
                    }))
                }
                ColumnView::UTinyInt(view) => {
                    to_decimal!(view.iter().map(|v| v.and_then(BigDecimal::from_u8)))
                }
                ColumnView::USmallInt(view) => {
                    to_decimal!(view.iter().map(|v| v.and_then(BigDecimal::from_u16)))
                }
                ColumnView::UInt(view) => {
                    to_decimal!(view.iter().map(|v| v.and_then(BigDecimal::from_u32)))
                }
                ColumnView::UBigInt(view) => {
                    to_decimal!(view.iter().map(|v| v.and_then(BigDecimal::from_u64)))
                }
                ColumnView::VarChar(view) => {
                    to_decimal!(view
                        .iter()
                        .map(|v| { v.and_then(|s| { BigDecimal::from_str(s.as_str()).ok() }) }))
                }
                ColumnView::NChar(view) => {
                    to_decimal!(view
                        .iter()
                        .map(|v| { v.and_then(|s| { BigDecimal::from_str(s).ok() }) }))
                }
                ColumnView::Decimal(view) => {
                    to_decimal!(view.iter().map(|v| v.map(|d| { d.as_bigdecimal() })))
                }
                ColumnView::Decimal64(view) => {
                    to_decimal!(view.iter().map(|v| v.map(|d| { d.as_bigdecimal() })))
                }
                ColumnView::Json(_) => Err(CastError {
                    from: self.as_ty(),
                    to: ty,
                    message: "json can not be casted to decimal type",
                }),
                ColumnView::VarBinary(_) => Err(CastError {
                    from: self.as_ty(),
                    to: ty,
                    message: "varbinary can not be casted to decimal type",
                }),
                ColumnView::Geometry(_) => Err(CastError {
                    from: self.as_ty(),
                    to: ty,
                    message: "geometry can not be casted to decimal type",
                }),
            }
        }
    }
    pub fn cast_precision(&self, precision: Precision) -> ColumnView {
        match self {
            ColumnView::Timestamp(view) => ColumnView::Timestamp(view.cast_precision(precision)),
            _ => self.clone(),
        }
    }

    pub unsafe fn as_timestamp_view(&self) -> &TimestampView {
        match self {
            ColumnView::Timestamp(view) => view,
            _ => unreachable!(),
        }
    }
}

pub fn views_to_raw_block(views: &[ColumnView]) -> Vec<u8> {
    let header = super::Header {
        nrows: views.first().map_or(0, ColumnView::len) as _,
        ncols: views.len() as _,
        ..Default::default()
    };

    let ncols = views.len();

    let mut bytes = Vec::new();
    bytes.extend(header.as_bytes());

    let schemas = views.iter().map(|view| view.schema()).collect_vec();
    let schema_bytes = unsafe {
        std::slice::from_raw_parts(
            schemas.as_ptr() as *const u8,
            ncols * std::mem::size_of::<DataType>(),
        )
    };
    bytes.write_all(schema_bytes).unwrap();

    let length_offset = bytes.len();
    bytes.resize(bytes.len() + ncols * std::mem::size_of::<u32>(), 0);

    let mut lengths = vec![0; ncols];
    for (i, view) in views.iter().enumerate() {
        let cur = bytes.len();
        let n = view.write_raw_into(&mut bytes).unwrap();
        let len = bytes.len();
        debug_assert!(cur + n == len);
        if !view.as_ty().is_primitive() {
            lengths[i] = (n - header.nrows() * 4) as _;
        } else {
            lengths[i] = (header.nrows() * view.as_ty().fixed_length()) as _;
        }
    }
    unsafe {
        (*(bytes.as_mut_ptr() as *mut super::Header)).length = bytes.len() as _;
        std::ptr::copy_nonoverlapping(
            lengths.as_ptr() as *mut u8,
            bytes.as_mut_ptr().add(length_offset),
            lengths.len() * std::mem::size_of::<u32>(),
        );
    }
    bytes
}

impl From<Value> for ColumnView {
    fn from(value: Value) -> Self {
        match value {
            Value::Null(ty) => ColumnView::null(1, ty),
            Value::Bool(v) => vec![v].into(),
            Value::TinyInt(v) => vec![v].into(),
            Value::SmallInt(v) => vec![v].into(),
            Value::Int(v) => vec![v].into(),
            Value::BigInt(v) => vec![v].into(),
            Value::Float(v) => vec![v].into(),
            Value::Double(v) => vec![v].into(),
            Value::VarChar(v) => ColumnView::from_varchar::<String, _, _, _>(vec![v]),
            Value::Timestamp(v) => ColumnView::Timestamp(TimestampView::from_timestamp(vec![v])),
            Value::NChar(v) => ColumnView::from_nchar::<String, _, _, _>(vec![v]),
            Value::UTinyInt(v) => vec![v].into(),
            Value::USmallInt(v) => vec![v].into(),
            Value::UInt(v) => vec![v].into(),
            Value::UBigInt(v) => vec![v].into(),
            _ => todo!(),
        }
    }
}

macro_rules! _impl_from_iter {
    ($(($view:ident, $item:ty)),+ $(,)?) => {
        $(
            impl<A: Into<Option<$item>>> FromIterator<A> for $view {
                fn from_iter<T: IntoIterator<Item = A>>(iter: T) -> Self {
                    let (nulls, mut values): (Vec<bool>, Vec<_>) = iter
                        .into_iter()
                        .map(|v| match v.into() {
                            Some(v) => (false, v),
                            None => (true, <$item>::default()),
                        })
                        .unzip();

                    Self {
                        nulls: NullBits::from_iter(nulls),
                        data: bytes::Bytes::from({
                            let (ptr, len, cap) = (values.as_mut_ptr(), values.len(), values.capacity());
                            std::mem::forget(values);

                            let item_size = std::mem::size_of::<$item>();

                            #[cfg(target_endian = "little")]
                            unsafe {
                                Vec::from_raw_parts(ptr as *mut u8, len * item_size, cap * item_size)
                            }

                            #[cfg(target_endian = "big")]
                            {
                                let mut bytes = unsafe {
                                    Vec::from_raw_parts(ptr as *mut u8, len * item_size, cap * item_size)
                                };
                                for i in (0..bytes.len()).step_by(item_size) {
                                    let j = i + item_size;
                                    let val = <$item>::from_ne_bytes(&bytes[i..j].try_into().expect("slice with incorrect length"));
                                    bytes[i..j].copy_from_slice(&val.to_le_bytes());
                                }
                                bytes
                            }
                        }),
                    }
                }
            }
        )+
    };
}

_impl_from_iter!(
    (BoolView, bool),
    (TinyIntView, i8),
    (SmallIntView, i16),
    (IntView, i32),
    (BigIntView, i64),
    (UTinyIntView, u8),
    (USmallIntView, u16),
    (UIntView, u32),
    (UBigIntView, u64),
    (FloatView, f32),
    (DoubleView, f64),
);

#[cfg(test)]
mod tests {
    use std::borrow::Cow;

    use super::*;
    use crate::common::decimal::Decimal;

    #[test]
    fn test_column_view_null() {
        let null_value = Value::Null(Ty::Int);
        let null_column_view = ColumnView::from(null_value);
        assert_eq!(null_column_view.len(), 1);
        assert_eq!(null_column_view.as_ty(), Ty::Int);
    }

    #[test]
    fn test_column_view_bool() {
        let bool_value = Value::Bool(true);
        let bool_column_view = ColumnView::from(bool_value);
        assert_eq!(bool_column_view.len(), 1);
        assert_eq!(bool_column_view.as_ty(), Ty::Bool);
        assert_eq!(ColumnView::null(1, Ty::Bool).len(), 1);
        assert_eq!(bool_column_view.max_variable_length(), 1);
        println!("{:?}", bool_column_view.slice(0..1));
        println!("{:?}", bool_column_view.cast(Ty::TinyInt).unwrap());
        println!("{:?}", bool_column_view.cast(Ty::SmallInt).unwrap());
        println!("{:?}", bool_column_view.cast(Ty::Int).unwrap());
        println!("{:?}", bool_column_view.cast(Ty::BigInt).unwrap());
        println!("{:?}", bool_column_view.cast(Ty::UTinyInt).unwrap());
        println!("{:?}", bool_column_view.cast(Ty::USmallInt).unwrap());
        println!("{:?}", bool_column_view.cast(Ty::UInt).unwrap());
        println!("{:?}", bool_column_view.cast(Ty::UBigInt).unwrap());
        println!("{:?}", bool_column_view.cast(Ty::Float).unwrap());
        println!("{:?}", bool_column_view.cast(Ty::Double).unwrap());
        println!("{:?}", bool_column_view.cast(Ty::VarChar).unwrap());
        println!("{:?}", bool_column_view.cast(Ty::NChar).unwrap());
    }

    #[test]
    fn test_concat_iter() {
        let values = [
            BorrowedValue::Int(7),
            BorrowedValue::UInt(8),
            BorrowedValue::Int(9),
        ];

        let column_view_int = ColumnView::from(vec![1, 2, 3]);

        let res = column_view_int.concat_iter(values.iter().cloned(), Ty::Bool);
        assert_eq!(res.len(), 6);

        let res = column_view_int.concat_iter(values.iter().cloned(), Ty::TinyInt);
        assert_eq!(res.len(), 6);

        let res = column_view_int.concat_iter(values.iter().cloned(), Ty::SmallInt);
        assert_eq!(res.len(), 6);

        let res = column_view_int.concat_iter(values.iter().cloned(), Ty::Int);
        assert_eq!(res.len(), 6);

        let res = column_view_int.concat_iter(values.iter().cloned(), Ty::BigInt);
        assert_eq!(res.len(), 6);

        let res = column_view_int.concat_iter(values.iter().cloned(), Ty::UTinyInt);
        assert_eq!(res.len(), 6);
<<<<<<< HEAD

        let res = column_view_int.concat_iter(values.iter().cloned(), Ty::USmallInt);
        assert_eq!(res.len(), 6);

        let res = column_view_int.concat_iter(values.iter().cloned(), Ty::UInt);
        assert_eq!(res.len(), 6);

        let res = column_view_int.concat_iter(values.iter().cloned(), Ty::UBigInt);
        assert_eq!(res.len(), 6);

        let res = column_view_int.concat_iter(values.iter().cloned(), Ty::Float);
        assert_eq!(res.len(), 6);

        let res = column_view_int.concat_iter(values.iter().cloned(), Ty::Double);
        assert_eq!(res.len(), 6);

        let res = column_view_int.concat_iter(values.iter().cloned(), Ty::VarChar);
        assert_eq!(res.len(), 6);

        let res = column_view_int.concat_iter(values.iter().cloned(), Ty::NChar);
        assert_eq!(res.len(), 6);

=======

        let res = column_view_int.concat_iter(values.iter().cloned(), Ty::USmallInt);
        assert_eq!(res.len(), 6);

        let res = column_view_int.concat_iter(values.iter().cloned(), Ty::UInt);
        assert_eq!(res.len(), 6);

        let res = column_view_int.concat_iter(values.iter().cloned(), Ty::UBigInt);
        assert_eq!(res.len(), 6);

        let res = column_view_int.concat_iter(values.iter().cloned(), Ty::Float);
        assert_eq!(res.len(), 6);

        let res = column_view_int.concat_iter(values.iter().cloned(), Ty::Double);
        assert_eq!(res.len(), 6);

        let res = column_view_int.concat_iter(values.iter().cloned(), Ty::VarChar);
        assert_eq!(res.len(), 6);

        let res = column_view_int.concat_iter(values.iter().cloned(), Ty::NChar);
        assert_eq!(res.len(), 6);

>>>>>>> bdf911f4
        let res = column_view_int.concat_iter(values.iter().cloned(), Ty::Json);
        assert_eq!(res.len(), 6);

        let res = column_view_int.concat_iter(values.iter().cloned(), Ty::VarBinary);
        assert_eq!(res.len(), 6);

<<<<<<< HEAD
        let res = column_view_int.concat_iter(values.iter().cloned(), Ty::Blob);
        assert_eq!(res.len(), 6);

=======
>>>>>>> bdf911f4
        let res = column_view_int.concat_iter(values.iter().cloned(), Ty::Geometry);
        assert_eq!(res.len(), 6);
    }

    #[test]
    fn decimal_column_view_test() -> anyhow::Result<()> {
        let view = ColumnView::from_decimal([Some(12345), None, Some(333)], 10, 2);
        assert_eq!(format!("{view:?}"), "Decimal([Some(Decimal { data: 12345, precision: 10, scale: 2 }), None, Some(Decimal { data: 333, precision: 10, scale: 2 })])");
        assert_eq!(view.len(), 3);
        assert_eq!(view.max_variable_length(), 16);
        assert!(!unsafe { view.is_null_unchecked(0) });
        assert!(unsafe { view.is_null_unchecked(1) });
        assert!(!unsafe { view.is_null_unchecked(2) });
        assert_eq!(
            view.get(0),
            Some(BorrowedValue::Decimal(Decimal::new(12345, 10, 2)))
        );
        assert_eq!(view.get(1), Some(BorrowedValue::Null(Ty::Decimal)));
        assert_eq!(
            view.get(2),
            Some(BorrowedValue::Decimal(Decimal::new(333, 10, 2)))
        );
        let slice = view.slice(1..3).unwrap();
        assert_eq!(slice.len(), 2);
        assert_eq!(slice.get(0), Some(BorrowedValue::Null(Ty::Decimal)));
        assert_eq!(
            slice.get(1),
            Some(BorrowedValue::Decimal(Decimal::new(333, 10, 2)))
        );

        let view = ColumnView::from_decimal64([Some(12345), None, Some(333)], 10, 0);
        assert_eq!(format!("{view:?}"), "Decimal64([Some(Decimal { data: 12345, precision: 10, scale: 0 }), None, Some(Decimal { data: 333, precision: 10, scale: 0 })])");
        assert_eq!(view.len(), 3);
        assert_eq!(view.max_variable_length(), 8);
        assert!(!unsafe { view.is_null_unchecked(0) });
        assert!(unsafe { view.is_null_unchecked(1) });
        assert!(!unsafe { view.is_null_unchecked(2) });
        assert_eq!(
            view.get(0),
            Some(BorrowedValue::Decimal64(Decimal::new(12345, 10, 0)))
        );
        assert_eq!(view.get(1), Some(BorrowedValue::Null(Ty::Decimal64)));
        assert_eq!(
            view.get(2),
            Some(BorrowedValue::Decimal64(Decimal::new(333, 10, 0)))
        );
        let slice = view.slice(1..3).unwrap();
        assert_eq!(slice.len(), 2);
        assert_eq!(slice.get(0), Some(BorrowedValue::Null(Ty::Decimal64)));
        assert_eq!(
            slice.get(1),
            Some(BorrowedValue::Decimal64(Decimal::new(333, 10, 0)))
        );

        Ok(())
    }

    #[test]
<<<<<<< HEAD
    fn test_blob_column_view() -> anyhow::Result<()> {
        let view = ColumnView::from_blob_bytes::<Vec<u8>, _, _, _>([
            Some(vec![1, 2, 3, 4]),
            None,
            Some(vec![2, 3, 3]),
        ]);

        assert_eq!(view.as_ty(), Ty::Blob);
        assert_eq!(view.len(), 3);
        assert_eq!(view.max_variable_length(), 4);
        assert_eq!(
            format!("{view:?}"),
            "Blob([Some([1, 2, 3, 4]), None, Some([2, 3, 3])])"
        );

        assert!(!view.as_raw_ptr().is_null());

        unsafe {
            assert!(!view.is_null_unchecked(0));
            assert!(view.is_null_unchecked(1));
            assert!(!view.is_null_unchecked(2));
        }

        assert_eq!(
            view.get(0),
            Some(BorrowedValue::Blob(Cow::from(vec![1, 2, 3, 4])))
        );
        assert_eq!(view.get(1), Some(BorrowedValue::Null(Ty::Blob)));
        assert_eq!(
            view.get(2),
            Some(BorrowedValue::Blob(Cow::from(vec![2, 3, 3])))
        );

        unsafe {
            assert_eq!(
                view.get_ref_unchecked(0),
                BorrowedValue::Blob(Cow::from(vec![1, 2, 3, 4]))
            );
            assert_eq!(view.get_ref_unchecked(1), BorrowedValue::Null(Ty::Blob));
            assert_eq!(
                view.get_ref_unchecked(2),
                BorrowedValue::Blob(Cow::from(vec![2, 3, 3]))
            );
        }

        unsafe {
            let (ty, size, ptr) = view.get_raw_value_unchecked(0);
            assert_eq!(ty, Ty::Blob);
            assert_eq!(size, 4);
            assert!(!ptr.is_null());

            let (ty, size, ptr) = view.get_raw_value_unchecked(1);
            assert_eq!(ty, Ty::Blob);
            assert_eq!(size, 0);
            assert!(ptr.is_null());

            let (ty, size, ptr) = view.get_raw_value_unchecked(2);
            assert_eq!(ty, Ty::Blob);
            assert_eq!(size, 3);
            assert!(!ptr.is_null());
        }

        Ok(())
=======
    fn any_to_decimal_view() {
        let schema = DataType::from_str("DECIMAL(10,2)").unwrap();
        assert_eq!(schema.to_string(), "DECIMAL(10,2)");
        let view = ColumnView::from_bools(vec![true, false, true]);
        let decimal_view = view.cast_with_schema(&schema).unwrap();
        assert_eq!(decimal_view.get(0).unwrap().to_string().unwrap(), "1.00");

        let view = ColumnView::from_tiny_ints(vec![1, 2, 3]);
        let decimal_view = view.cast_with_schema(&schema).unwrap();
        assert_eq!(decimal_view.get(0).unwrap().to_string().unwrap(), "1.00");

        let view = ColumnView::from_small_ints(vec![1, 2, 3]);
        let decimal_view = view.cast_with_schema(&schema).unwrap();
        assert_eq!(decimal_view.get(0).unwrap().to_string().unwrap(), "1.00");

        let view = ColumnView::from_ints(vec![1, 2, 3]);
        let decimal_view = view.cast_with_schema(&schema).unwrap();
        assert_eq!(decimal_view.get(0).unwrap().to_string().unwrap(), "1.00");

        let view = ColumnView::from_big_ints(vec![1, 2, 3]);
        let decimal_view = view.cast_with_schema(&schema).unwrap();
        assert_eq!(decimal_view.get(0).unwrap().to_string().unwrap(), "1.00");

        let view = ColumnView::from_unsigned_tiny_ints(vec![1, 2, 3]);
        let decimal_view = view.cast_with_schema(&schema).unwrap();
        assert_eq!(decimal_view.get(0).unwrap().to_string().unwrap(), "1.00");

        let view = ColumnView::from_unsigned_small_ints(vec![1, 2, 3]);
        let decimal_view = view.cast_with_schema(&schema).unwrap();
        assert_eq!(decimal_view.get(0).unwrap().to_string().unwrap(), "1.00");

        let view = ColumnView::from_unsigned_ints(vec![1, 2, 3]);
        let decimal_view = view.cast_with_schema(&schema).unwrap();
        assert_eq!(decimal_view.get(0).unwrap().to_string().unwrap(), "1.00");

        let view = ColumnView::from_unsigned_big_ints(vec![1, 2, 3]);
        let decimal_view = view.cast_with_schema(&schema).unwrap();
        assert_eq!(decimal_view.get(0).unwrap().to_string().unwrap(), "1.00");

        let view = ColumnView::from_floats(vec![1.23f32, 2.0, 3.0]);
        let decimal_view = view.cast_with_schema(&schema).unwrap();
        assert_eq!(decimal_view.get(0).unwrap().to_string().unwrap(), "1.23");

        let view = ColumnView::from_doubles(vec![1.23f64, 2.0, 3.0]);
        let decimal_view = view.cast_with_schema(&schema).unwrap();
        assert_eq!(
            dbg!(decimal_view.get(0)).unwrap().to_string().unwrap(),
            "1.23"
        );

        let view = ColumnView::from_varchar(vec!["1.23", "2.0", "3.0"]);
        let decimal_view = view.cast_with_schema(&schema).unwrap();
        assert_eq!(decimal_view.get(0).unwrap().to_string().unwrap(), "1.23");

        let view = ColumnView::from_nchar(vec!["1.23", "2.0", "3.0"]);
        let decimal_view = view.cast_with_schema(&schema).unwrap();
        assert_eq!(decimal_view.get(0).unwrap().to_string().unwrap(), "1.23");

        let view = ColumnView::from_millis_timestamp(vec![1234567890]);
        let decimal_view = view.cast_with_schema(&schema).unwrap();
        assert_eq!(
            decimal_view.get(0).unwrap().to_string().unwrap(),
            "1234567890.00"
        );

        let view = ColumnView::from_decimal(vec![12345], 10, 1);
        let decimal_view = view.cast_with_schema(&schema).unwrap();
        assert_eq!(decimal_view.get(0).unwrap().to_string().unwrap(), "1234.50");

        let view = ColumnView::from_decimal64(vec![12345], 10, 1);
        let decimal_view = view.cast_with_schema(&schema).unwrap();
        assert_eq!(decimal_view.get(0).unwrap().to_string().unwrap(), "1234.50");

        let view = ColumnView::from_json(vec![serde_json::json!({"key": "value"}).to_string()]);
        let decimal_view = view.cast_with_schema(&schema);
        assert!(decimal_view.is_err());

        let view = ColumnView::from_bytes(vec![bytes::Bytes::from("test")]);
        let decimal_view = view.cast_with_schema(&schema);
        assert!(decimal_view.is_err());

        let view = ColumnView::from_geobytes(vec!["", ""]);
        let decimal_view = view.cast_with_schema(&schema);
        assert!(decimal_view.is_err());
>>>>>>> bdf911f4
    }
}<|MERGE_RESOLUTION|>--- conflicted
+++ resolved
@@ -757,6 +757,26 @@
     /// It includes the type, maximum variable length, precision, and scale for decimal types.
     /// If the column view is a decimal type, it will return the precision and scale.
     /// If it is not a decimal type, it will return the type and maximum variable length.
+    pub fn schema(&self) -> DataType {
+        let ty = self.as_ty();
+        if ty.is_decimal() {
+            let (precision, scale) = match self {
+                ColumnView::Decimal(view) => view.precision_and_scale(),
+                ColumnView::Decimal64(view) => view.precision_and_scale(),
+                _ => unreachable!(),
+            };
+            DataType::new_decimal(ty, precision, scale)
+        } else {
+            DataType::new(ty, self.max_variable_length() as _)
+        }
+    }
+
+    /// Get the schema of the column view.
+    ///
+    /// The schema is used to describe the column's type and properties.
+    /// It includes the type, maximum variable length, precision, and scale for decimal types.
+    /// If the column view is a decimal type, it will return the precision and scale.
+    /// If it is not a decimal type, it will return the type and maximum variable length.
     ///
     ///
     pub fn schema(&self) -> DataType {
@@ -1771,6 +1791,7 @@
     #[test]
     fn test_concat_iter() {
         let values = [
+        let values = [
             BorrowedValue::Int(7),
             BorrowedValue::UInt(8),
             BorrowedValue::Int(9),
@@ -1780,28 +1801,49 @@
 
         let res = column_view_int.concat_iter(values.iter().cloned(), Ty::Bool);
         assert_eq!(res.len(), 6);
+        let column_view_int = ColumnView::from(vec![1, 2, 3]);
+
+        let res = column_view_int.concat_iter(values.iter().cloned(), Ty::Bool);
+        assert_eq!(res.len(), 6);
 
         let res = column_view_int.concat_iter(values.iter().cloned(), Ty::TinyInt);
         assert_eq!(res.len(), 6);
 
         let res = column_view_int.concat_iter(values.iter().cloned(), Ty::SmallInt);
         assert_eq!(res.len(), 6);
+        let res = column_view_int.concat_iter(values.iter().cloned(), Ty::TinyInt);
+        assert_eq!(res.len(), 6);
+
+        let res = column_view_int.concat_iter(values.iter().cloned(), Ty::SmallInt);
+        assert_eq!(res.len(), 6);
 
         let res = column_view_int.concat_iter(values.iter().cloned(), Ty::Int);
         assert_eq!(res.len(), 6);
 
         let res = column_view_int.concat_iter(values.iter().cloned(), Ty::BigInt);
         assert_eq!(res.len(), 6);
+        let res = column_view_int.concat_iter(values.iter().cloned(), Ty::Int);
+        assert_eq!(res.len(), 6);
+
+        let res = column_view_int.concat_iter(values.iter().cloned(), Ty::BigInt);
+        assert_eq!(res.len(), 6);
 
         let res = column_view_int.concat_iter(values.iter().cloned(), Ty::UTinyInt);
         assert_eq!(res.len(), 6);
-<<<<<<< HEAD
 
         let res = column_view_int.concat_iter(values.iter().cloned(), Ty::USmallInt);
         assert_eq!(res.len(), 6);
 
         let res = column_view_int.concat_iter(values.iter().cloned(), Ty::UInt);
         assert_eq!(res.len(), 6);
+        let res = column_view_int.concat_iter(values.iter().cloned(), Ty::UTinyInt);
+        assert_eq!(res.len(), 6);
+
+        let res = column_view_int.concat_iter(values.iter().cloned(), Ty::USmallInt);
+        assert_eq!(res.len(), 6);
+
+        let res = column_view_int.concat_iter(values.iter().cloned(), Ty::UInt);
+        assert_eq!(res.len(), 6);
 
         let res = column_view_int.concat_iter(values.iter().cloned(), Ty::UBigInt);
         assert_eq!(res.len(), 6);
@@ -1818,42 +1860,15 @@
         let res = column_view_int.concat_iter(values.iter().cloned(), Ty::NChar);
         assert_eq!(res.len(), 6);
 
-=======
-
-        let res = column_view_int.concat_iter(values.iter().cloned(), Ty::USmallInt);
-        assert_eq!(res.len(), 6);
-
-        let res = column_view_int.concat_iter(values.iter().cloned(), Ty::UInt);
-        assert_eq!(res.len(), 6);
-
-        let res = column_view_int.concat_iter(values.iter().cloned(), Ty::UBigInt);
-        assert_eq!(res.len(), 6);
-
-        let res = column_view_int.concat_iter(values.iter().cloned(), Ty::Float);
-        assert_eq!(res.len(), 6);
-
-        let res = column_view_int.concat_iter(values.iter().cloned(), Ty::Double);
-        assert_eq!(res.len(), 6);
-
-        let res = column_view_int.concat_iter(values.iter().cloned(), Ty::VarChar);
-        assert_eq!(res.len(), 6);
-
-        let res = column_view_int.concat_iter(values.iter().cloned(), Ty::NChar);
-        assert_eq!(res.len(), 6);
-
->>>>>>> bdf911f4
         let res = column_view_int.concat_iter(values.iter().cloned(), Ty::Json);
         assert_eq!(res.len(), 6);
 
         let res = column_view_int.concat_iter(values.iter().cloned(), Ty::VarBinary);
         assert_eq!(res.len(), 6);
 
-<<<<<<< HEAD
         let res = column_view_int.concat_iter(values.iter().cloned(), Ty::Blob);
         assert_eq!(res.len(), 6);
 
-=======
->>>>>>> bdf911f4
         let res = column_view_int.concat_iter(values.iter().cloned(), Ty::Geometry);
         assert_eq!(res.len(), 6);
     }
@@ -1912,7 +1927,93 @@
     }
 
     #[test]
-<<<<<<< HEAD
+    fn any_to_decimal_view() {
+        let schema = DataType::from_str("DECIMAL(10,2)").unwrap();
+        assert_eq!(schema.to_string(), "DECIMAL(10,2)");
+        let view = ColumnView::from_bools(vec![true, false, true]);
+        let decimal_view = view.cast_with_schema(&schema).unwrap();
+        assert_eq!(decimal_view.get(0).unwrap().to_string().unwrap(), "1.00");
+
+        let view = ColumnView::from_tiny_ints(vec![1, 2, 3]);
+        let decimal_view = view.cast_with_schema(&schema).unwrap();
+        assert_eq!(decimal_view.get(0).unwrap().to_string().unwrap(), "1.00");
+
+        let view = ColumnView::from_small_ints(vec![1, 2, 3]);
+        let decimal_view = view.cast_with_schema(&schema).unwrap();
+        assert_eq!(decimal_view.get(0).unwrap().to_string().unwrap(), "1.00");
+
+        let view = ColumnView::from_ints(vec![1, 2, 3]);
+        let decimal_view = view.cast_with_schema(&schema).unwrap();
+        assert_eq!(decimal_view.get(0).unwrap().to_string().unwrap(), "1.00");
+
+        let view = ColumnView::from_big_ints(vec![1, 2, 3]);
+        let decimal_view = view.cast_with_schema(&schema).unwrap();
+        assert_eq!(decimal_view.get(0).unwrap().to_string().unwrap(), "1.00");
+
+        let view = ColumnView::from_unsigned_tiny_ints(vec![1, 2, 3]);
+        let decimal_view = view.cast_with_schema(&schema).unwrap();
+        assert_eq!(decimal_view.get(0).unwrap().to_string().unwrap(), "1.00");
+
+        let view = ColumnView::from_unsigned_small_ints(vec![1, 2, 3]);
+        let decimal_view = view.cast_with_schema(&schema).unwrap();
+        assert_eq!(decimal_view.get(0).unwrap().to_string().unwrap(), "1.00");
+
+        let view = ColumnView::from_unsigned_ints(vec![1, 2, 3]);
+        let decimal_view = view.cast_with_schema(&schema).unwrap();
+        assert_eq!(decimal_view.get(0).unwrap().to_string().unwrap(), "1.00");
+
+        let view = ColumnView::from_unsigned_big_ints(vec![1, 2, 3]);
+        let decimal_view = view.cast_with_schema(&schema).unwrap();
+        assert_eq!(decimal_view.get(0).unwrap().to_string().unwrap(), "1.00");
+
+        let view = ColumnView::from_floats(vec![1.23f32, 2.0, 3.0]);
+        let decimal_view = view.cast_with_schema(&schema).unwrap();
+        assert_eq!(decimal_view.get(0).unwrap().to_string().unwrap(), "1.23");
+
+        let view = ColumnView::from_doubles(vec![1.23f64, 2.0, 3.0]);
+        let decimal_view = view.cast_with_schema(&schema).unwrap();
+        assert_eq!(
+            dbg!(decimal_view.get(0)).unwrap().to_string().unwrap(),
+            "1.23"
+        );
+
+        let view = ColumnView::from_varchar(vec!["1.23", "2.0", "3.0"]);
+        let decimal_view = view.cast_with_schema(&schema).unwrap();
+        assert_eq!(decimal_view.get(0).unwrap().to_string().unwrap(), "1.23");
+
+        let view = ColumnView::from_nchar(vec!["1.23", "2.0", "3.0"]);
+        let decimal_view = view.cast_with_schema(&schema).unwrap();
+        assert_eq!(decimal_view.get(0).unwrap().to_string().unwrap(), "1.23");
+
+        let view = ColumnView::from_millis_timestamp(vec![1234567890]);
+        let decimal_view = view.cast_with_schema(&schema).unwrap();
+        assert_eq!(
+            decimal_view.get(0).unwrap().to_string().unwrap(),
+            "1234567890.00"
+        );
+
+        let view = ColumnView::from_decimal(vec![12345], 10, 1);
+        let decimal_view = view.cast_with_schema(&schema).unwrap();
+        assert_eq!(decimal_view.get(0).unwrap().to_string().unwrap(), "1234.50");
+
+        let view = ColumnView::from_decimal64(vec![12345], 10, 1);
+        let decimal_view = view.cast_with_schema(&schema).unwrap();
+        assert_eq!(decimal_view.get(0).unwrap().to_string().unwrap(), "1234.50");
+
+        let view = ColumnView::from_json(vec![serde_json::json!({"key": "value"}).to_string()]);
+        let decimal_view = view.cast_with_schema(&schema);
+        assert!(decimal_view.is_err());
+
+        let view = ColumnView::from_bytes(vec![bytes::Bytes::from("test")]);
+        let decimal_view = view.cast_with_schema(&schema);
+        assert!(decimal_view.is_err());
+
+        let view = ColumnView::from_geobytes(vec!["", ""]);
+        let decimal_view = view.cast_with_schema(&schema);
+        assert!(decimal_view.is_err());
+    }
+
+    #[test]
     fn test_blob_column_view() -> anyhow::Result<()> {
         let view = ColumnView::from_blob_bytes::<Vec<u8>, _, _, _>([
             Some(vec![1, 2, 3, 4]),
@@ -1976,91 +2077,5 @@
         }
 
         Ok(())
-=======
-    fn any_to_decimal_view() {
-        let schema = DataType::from_str("DECIMAL(10,2)").unwrap();
-        assert_eq!(schema.to_string(), "DECIMAL(10,2)");
-        let view = ColumnView::from_bools(vec![true, false, true]);
-        let decimal_view = view.cast_with_schema(&schema).unwrap();
-        assert_eq!(decimal_view.get(0).unwrap().to_string().unwrap(), "1.00");
-
-        let view = ColumnView::from_tiny_ints(vec![1, 2, 3]);
-        let decimal_view = view.cast_with_schema(&schema).unwrap();
-        assert_eq!(decimal_view.get(0).unwrap().to_string().unwrap(), "1.00");
-
-        let view = ColumnView::from_small_ints(vec![1, 2, 3]);
-        let decimal_view = view.cast_with_schema(&schema).unwrap();
-        assert_eq!(decimal_view.get(0).unwrap().to_string().unwrap(), "1.00");
-
-        let view = ColumnView::from_ints(vec![1, 2, 3]);
-        let decimal_view = view.cast_with_schema(&schema).unwrap();
-        assert_eq!(decimal_view.get(0).unwrap().to_string().unwrap(), "1.00");
-
-        let view = ColumnView::from_big_ints(vec![1, 2, 3]);
-        let decimal_view = view.cast_with_schema(&schema).unwrap();
-        assert_eq!(decimal_view.get(0).unwrap().to_string().unwrap(), "1.00");
-
-        let view = ColumnView::from_unsigned_tiny_ints(vec![1, 2, 3]);
-        let decimal_view = view.cast_with_schema(&schema).unwrap();
-        assert_eq!(decimal_view.get(0).unwrap().to_string().unwrap(), "1.00");
-
-        let view = ColumnView::from_unsigned_small_ints(vec![1, 2, 3]);
-        let decimal_view = view.cast_with_schema(&schema).unwrap();
-        assert_eq!(decimal_view.get(0).unwrap().to_string().unwrap(), "1.00");
-
-        let view = ColumnView::from_unsigned_ints(vec![1, 2, 3]);
-        let decimal_view = view.cast_with_schema(&schema).unwrap();
-        assert_eq!(decimal_view.get(0).unwrap().to_string().unwrap(), "1.00");
-
-        let view = ColumnView::from_unsigned_big_ints(vec![1, 2, 3]);
-        let decimal_view = view.cast_with_schema(&schema).unwrap();
-        assert_eq!(decimal_view.get(0).unwrap().to_string().unwrap(), "1.00");
-
-        let view = ColumnView::from_floats(vec![1.23f32, 2.0, 3.0]);
-        let decimal_view = view.cast_with_schema(&schema).unwrap();
-        assert_eq!(decimal_view.get(0).unwrap().to_string().unwrap(), "1.23");
-
-        let view = ColumnView::from_doubles(vec![1.23f64, 2.0, 3.0]);
-        let decimal_view = view.cast_with_schema(&schema).unwrap();
-        assert_eq!(
-            dbg!(decimal_view.get(0)).unwrap().to_string().unwrap(),
-            "1.23"
-        );
-
-        let view = ColumnView::from_varchar(vec!["1.23", "2.0", "3.0"]);
-        let decimal_view = view.cast_with_schema(&schema).unwrap();
-        assert_eq!(decimal_view.get(0).unwrap().to_string().unwrap(), "1.23");
-
-        let view = ColumnView::from_nchar(vec!["1.23", "2.0", "3.0"]);
-        let decimal_view = view.cast_with_schema(&schema).unwrap();
-        assert_eq!(decimal_view.get(0).unwrap().to_string().unwrap(), "1.23");
-
-        let view = ColumnView::from_millis_timestamp(vec![1234567890]);
-        let decimal_view = view.cast_with_schema(&schema).unwrap();
-        assert_eq!(
-            decimal_view.get(0).unwrap().to_string().unwrap(),
-            "1234567890.00"
-        );
-
-        let view = ColumnView::from_decimal(vec![12345], 10, 1);
-        let decimal_view = view.cast_with_schema(&schema).unwrap();
-        assert_eq!(decimal_view.get(0).unwrap().to_string().unwrap(), "1234.50");
-
-        let view = ColumnView::from_decimal64(vec![12345], 10, 1);
-        let decimal_view = view.cast_with_schema(&schema).unwrap();
-        assert_eq!(decimal_view.get(0).unwrap().to_string().unwrap(), "1234.50");
-
-        let view = ColumnView::from_json(vec![serde_json::json!({"key": "value"}).to_string()]);
-        let decimal_view = view.cast_with_schema(&schema);
-        assert!(decimal_view.is_err());
-
-        let view = ColumnView::from_bytes(vec![bytes::Bytes::from("test")]);
-        let decimal_view = view.cast_with_schema(&schema);
-        assert!(decimal_view.is_err());
-
-        let view = ColumnView::from_geobytes(vec!["", ""]);
-        let decimal_view = view.cast_with_schema(&schema);
-        assert!(decimal_view.is_err());
->>>>>>> bdf911f4
     }
 }