--- conflicted
+++ resolved
@@ -31,16 +31,10 @@
 /// | Geometry  | 20  | GEOMETRY          | Vec<u8>                |
 /// | Decimal64 | 21  | DECIMAL           | bigdecimal::BigDecimal |
 ///
-<<<<<<< HEAD
 /// Notes:
 /// - VarChar sql name is BINARY in TDengine 2.0, and VARCHAR in 3.0.
 /// - Decimal and Blob types are not supported in TDengine 2.0.
 /// - MediumBlob type is not supported in TDengine 2.0 and 3.0.
-#[derive(Debug, Clone, Copy, Hash, PartialEq, Eq, serde_repr::Serialize_repr)]
-=======
-/// Note:
-/// - VarChar sql name is BINARY in v2, and VARCHAR in v3.
-/// - Decimal/Blob/MediumBlob is not supported in 2.0/3.0 .
 #[derive(
     Default,
     Debug,
@@ -56,7 +50,6 @@
     KnownLayout,
     Unaligned,
 )]
->>>>>>> bdf911f4
 #[repr(u8)]
 #[non_exhaustive]
 pub enum Ty {
