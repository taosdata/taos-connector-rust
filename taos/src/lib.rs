pub use taos_query;
pub use taos_query::prelude::{RawError as Error, *};

pub type TaosPool = taos_query::prelude::Pool<TaosBuilder>;

#[cfg(any(feature = "ws", feature = "optin"))]
pub mod sync {
    pub use taos_query::prelude::sync::*;

<<<<<<< HEAD
    pub use super::Stmt;
    pub use super::Stmt2;
    pub use super::{Consumer, MessageSet, Offset, TmqBuilder};
    pub use super::{Taos, TaosBuilder};
=======
    pub use super::{Consumer, MessageSet, Offset, Stmt, Taos, TaosBuilder, TmqBuilder};
>>>>>>> 7f2e84eb
}

#[cfg(all(feature = "ws", feature = "optin"))]
mod stmt;
#[cfg(all(feature = "ws", feature = "optin"))]
pub use stmt::Stmt;

#[cfg(all(feature = "ws", feature = "optin"))]
mod stmt2;
#[cfg(all(feature = "ws", feature = "optin"))]
pub use stmt2::Stmt2;

#[cfg(all(feature = "ws", feature = "optin"))]
mod tmq;
#[cfg(all(feature = "ws", feature = "optin"))]
pub use tmq::{Consumer, Data, MessageSet, Meta, Offset, TmqBuilder};

#[cfg(all(feature = "ws", feature = "optin"))]
mod query;
#[cfg(all(feature = "ws", feature = "optin"))]
pub use query::*;
#[cfg(all(feature = "optin", not(feature = "ws")))]
pub use sys::tmq::Offset;
#[cfg(all(feature = "ws", not(feature = "optin")))]
pub use taos_ws::*;

#[cfg(all(feature = "optin", not(feature = "ws")))]
pub use crate::sys::*;

#[cfg(all(not(feature = "ws"), not(feature = "optin")))]
compile_error!("Either feature \"ws\" or \"native\"|"optin" or both must be enabled for this crate.");

#[cfg(feature = "optin")]
pub(crate) use taos_optin as sys;
#[cfg(not(feature = "optin"))]
#[cfg(feature = "native")]
pub(crate) use taos_sys as sys;

shadow_rs::shadow!(build);<|MERGE_RESOLUTION|>--- conflicted
+++ resolved
@@ -7,14 +7,10 @@
 pub mod sync {
     pub use taos_query::prelude::sync::*;
 
-<<<<<<< HEAD
     pub use super::Stmt;
     pub use super::Stmt2;
     pub use super::{Consumer, MessageSet, Offset, TmqBuilder};
     pub use super::{Taos, TaosBuilder};
-=======
-    pub use super::{Consumer, MessageSet, Offset, Stmt, Taos, TaosBuilder, TmqBuilder};
->>>>>>> 7f2e84eb
 }
 
 #[cfg(all(feature = "ws", feature = "optin"))]
