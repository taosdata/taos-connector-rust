--- conflicted
+++ resolved
@@ -133,8 +133,6 @@
         }
     }
 
-<<<<<<< HEAD
-=======
     async fn init_with_req_id(taos: &super::Taos, req_id: u64) -> RawResult<Self> {
         match &taos.0 {
             crate::TaosInner::Native(taos) => NativeStmt::init_with_req_id(taos, req_id)
@@ -150,7 +148,6 @@
         }
     }
 
->>>>>>> 961b7caf
     async fn prepare(&mut self, sql: &str) -> RawResult<&mut Self> {
         match &mut self.0 {
             StmtInner::Native(stmt) => {
@@ -308,8 +305,6 @@
         Ok(())
     }
 
-<<<<<<< HEAD
-=======
     #[test]
     fn test_ws_stmt_with_req_id_sync() -> RawResult<()> {
         std::env::set_var("RUST_LOG", "debug");
@@ -387,7 +382,6 @@
         Ok(())
     }
 
->>>>>>> 961b7caf
     #[tokio::test]
     async fn test_bindable() -> RawResult<()> {
         use crate::*;
@@ -407,8 +401,6 @@
         let mut stmt = Stmt::init(&taos).await.unwrap();
         stmt.prepare("insert into tb1 values(?, ?, ?, ?, ?, ?, ?, ?, ?, ?, ?, ?, ?, ?)")
             .await?;
-<<<<<<< HEAD
-=======
         let params = vec![
             ColumnView::from_millis_timestamp(vec![0]),
             ColumnView::from_bools(vec![true]),
@@ -494,7 +486,6 @@
         let mut stmt = Stmt::init_with_req_id(&taos, req_id).await.unwrap();
         stmt.prepare("insert into tb1 values(?, ?, ?, ?, ?, ?, ?, ?, ?, ?, ?, ?, ?, ?)")
             .await?;
->>>>>>> 961b7caf
         let params = vec![
             ColumnView::from_millis_timestamp(vec![0]),
             ColumnView::from_bools(vec![true]),
