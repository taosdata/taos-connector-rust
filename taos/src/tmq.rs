use taos_query::{
    block_in_place_or_global,
    prelude::{AsAsyncConsumer, RawMeta, Timeout},
    tmq::{Assignment, VGroupId},
    RawBlock,
};

enum TmqBuilderInner {
    Native(crate::sys::TmqBuilder),
    Ws(taos_ws::consumer::TmqBuilder),
}

enum ConsumerInner {
    Native(crate::sys::Consumer),
    Ws(taos_ws::consumer::Consumer),
}

enum OffsetInner {
    Native(crate::sys::tmq::Offset),
    Ws(taos_ws::consumer::Offset),
}
enum MetaInner {
    Native(crate::sys::tmq::Meta),
    Ws(taos_ws::consumer::Meta),
}

enum DataInner {
    Native(crate::sys::tmq::Data),
    Ws(taos_ws::consumer::Data),
}

pub struct Offset(OffsetInner);
pub struct Meta(MetaInner);
pub struct Data(DataInner);

pub type MessageSet<Meta, Data> = taos_query::tmq::MessageSet<Meta, Data>;

pub struct TmqBuilder(TmqBuilderInner);
pub struct Consumer(ConsumerInner);

impl taos_query::TBuilder for TmqBuilder {
    type Target = Consumer;

    type Error = super::Error;

    fn available_params() -> &'static [&'static str] {
        &[]
    }

    fn from_dsn<D: taos_query::IntoDsn>(dsn: D) -> Result<Self, Self::Error> {
        let dsn = dsn.into_dsn()?;
        // dbg!(&dsn);
        match (dsn.driver.as_str(), dsn.protocol.as_deref()) {
            ("ws" | "wss" | "http" | "https" | "taosws", _) => Ok(Self(TmqBuilderInner::Ws(
                taos_ws::consumer::TmqBuilder::from_dsn(dsn)?,
            ))),
            ("taos" | "tmq", None) => Ok(Self(TmqBuilderInner::Native(
                crate::sys::TmqBuilder::from_dsn(dsn)?,
            ))),
            ("taos" | "tmq", Some("ws" | "wss" | "http" | "https")) => Ok(Self(
                TmqBuilderInner::Ws(taos_ws::consumer::TmqBuilder::from_dsn(dsn)?),
            )),
            (driver, _) => Err(taos_query::DsnError::InvalidDriver(driver.to_string()).into()),
        }
    }

    fn client_version() -> &'static str {
        ""
    }

    fn ping(&self, conn: &mut Self::Target) -> Result<(), Self::Error> {
        match &self.0 {
            TmqBuilderInner::Native(b) => match &mut conn.0 {
                ConsumerInner::Native(taos) => Ok(b.ping(taos)?),
                _ => unreachable!(),
            },
            TmqBuilderInner::Ws(b) => match &mut conn.0 {
                ConsumerInner::Ws(taos) => Ok(b.ping(taos)?),
                _ => unreachable!(),
            },
        }
    }

    fn ready(&self) -> bool {
        match &self.0 {
            TmqBuilderInner::Native(b) => b.ready(),
            TmqBuilderInner::Ws(b) => b.ready(),
        }
    }

    fn build(&self) -> Result<Self::Target, Self::Error> {
        match &self.0 {
            TmqBuilderInner::Native(b) => Ok(Consumer(ConsumerInner::Native(b.build()?))),
            TmqBuilderInner::Ws(b) => Ok(Consumer(ConsumerInner::Ws(b.build()?))),
        }
    }

    fn server_version(&self) -> Result<&str, Self::Error> {
        todo!()
    }

    fn is_enterprise_edition(&self) -> Result<bool, Self::Error> {
        todo!()
    }
}

#[async_trait::async_trait]
impl taos_query::AsyncTBuilder for TmqBuilder {
    type Target = Consumer;

    type Error = super::Error;
    fn from_dsn<D: taos_query::IntoDsn>(dsn: D) -> Result<Self, Self::Error> {
        let dsn = dsn.into_dsn()?;
        // dbg!(&dsn);
        match (dsn.driver.as_str(), dsn.protocol.as_deref()) {
            ("ws" | "wss" | "http" | "https" | "taosws", _) => Ok(Self(TmqBuilderInner::Ws(
                taos_ws::consumer::TmqBuilder::from_dsn(dsn)?,
            ))),
            ("taos" | "tmq", None) => Ok(Self(TmqBuilderInner::Native(
                crate::sys::TmqBuilder::from_dsn(dsn)?,
            ))),
            ("taos" | "tmq", Some("ws" | "wss" | "http" | "https")) => Ok(Self(
                TmqBuilderInner::Ws(taos_ws::consumer::TmqBuilder::from_dsn(dsn)?),
            )),
            (driver, _) => Err(taos_query::DsnError::InvalidDriver(driver.to_string()).into()),
        }
    }

    fn client_version() -> &'static str {
        ""
    }

    async fn ping(&self, conn: &mut Self::Target) -> Result<(), Self::Error> {
        match &self.0 {
            TmqBuilderInner::Native(b) => match &mut conn.0 {
                ConsumerInner::Native(taos) => Ok(b.ping(taos).await?),
                _ => unreachable!(),
            },
            TmqBuilderInner::Ws(b) => match &mut conn.0 {
                ConsumerInner::Ws(taos) => Ok(b.ping(taos).await?),
                _ => unreachable!(),
            },
        }
    }

    async fn ready(&self) -> bool {
        match &self.0 {
            TmqBuilderInner::Native(b) => b.ready().await,
            TmqBuilderInner::Ws(b) => b.ready().await,
        }
    }

    async fn build(&self) -> Result<Self::Target, Self::Error> {
        match &self.0 {
            TmqBuilderInner::Native(b) => Ok(Consumer(ConsumerInner::Native(b.build().await?))),
            TmqBuilderInner::Ws(b) => Ok(Consumer(ConsumerInner::Ws(b.build().await?))),
        }
    }

    async fn server_version(&self) -> Result<&str, Self::Error> {
        match &self.0 {
            TmqBuilderInner::Native(b) => Ok(b.server_version().await?),
            TmqBuilderInner::Ws(b) => Ok(b.server_version().await?),
        }
    }

    async fn is_enterprise_edition(&self) -> Result<bool, Self::Error> {
        match &self.0 {
            TmqBuilderInner::Native(b) => Ok(b.is_enterprise_edition().await?),
            TmqBuilderInner::Ws(b) => Ok(b.is_enterprise_edition().await?),
        }
    }
}

impl taos_query::tmq::IsOffset for Offset {
    fn database(&self) -> &str {
        match &self.0 {
            OffsetInner::Native(offset) => {
                <crate::sys::tmq::Offset as taos_query::tmq::IsOffset>::database(offset)
            }
            OffsetInner::Ws(offset) => {
                <taos_ws::consumer::Offset as taos_query::tmq::IsOffset>::database(offset)
            }
        }
    }

    fn topic(&self) -> &str {
        match &self.0 {
            OffsetInner::Native(offset) => {
                <crate::sys::tmq::Offset as taos_query::tmq::IsOffset>::topic(offset)
            }
            OffsetInner::Ws(offset) => {
                <taos_ws::consumer::Offset as taos_query::tmq::IsOffset>::topic(offset)
            }
        }
    }

    fn vgroup_id(&self) -> taos_query::tmq::VGroupId {
        match &self.0 {
            OffsetInner::Native(offset) => {
                <crate::sys::tmq::Offset as taos_query::tmq::IsOffset>::vgroup_id(offset)
            }
            OffsetInner::Ws(offset) => {
                <taos_ws::consumer::Offset as taos_query::tmq::IsOffset>::vgroup_id(offset)
            }
        }
    }
}

#[async_trait::async_trait]
impl taos_query::tmq::IsAsyncMeta for Meta {
    type Error = super::Error;

    async fn as_raw_meta(&self) -> Result<RawMeta, Self::Error> {
        match &self.0 {
            MetaInner::Native(data) => {
                <crate::sys::tmq::Meta as taos_query::tmq::IsAsyncMeta>::as_raw_meta(data)
                    .await
                    .map_err(Into::into)
            }
            MetaInner::Ws(data) => {
                <taos_ws::consumer::Meta as taos_query::tmq::IsAsyncMeta>::as_raw_meta(data)
                    .await
                    .map_err(Into::into)
            }
        }
    }

    async fn as_json_meta(&self) -> Result<taos_query::common::JsonMeta, Self::Error> {
        match &self.0 {
            MetaInner::Native(data) => {
                <crate::sys::tmq::Meta as taos_query::tmq::IsAsyncMeta>::as_json_meta(data)
                    .await
                    .map_err(Into::into)
            }
            MetaInner::Ws(data) => {
                <taos_ws::consumer::Meta as taos_query::tmq::IsAsyncMeta>::as_json_meta(data)
                    .await
                    .map_err(Into::into)
            }
        }
    }
}

#[async_trait::async_trait]
impl taos_query::tmq::IsAsyncData for Data {
    type Error = super::Error;

    async fn as_raw_data(&self) -> Result<taos_query::common::RawData, Self::Error> {
        match &self.0 {
            DataInner::Native(data) => {
                <crate::sys::tmq::Data as taos_query::tmq::IsAsyncData>::as_raw_data(data)
                    .await
                    .map_err(Into::into)
            }
            DataInner::Ws(data) => {
                <taos_ws::consumer::Data as taos_query::tmq::IsAsyncData>::as_raw_data(data)
                    .await
                    .map_err(Into::into)
            }
        }
    }

    async fn fetch_raw_block(&self) -> Result<Option<taos_query::RawBlock>, Self::Error> {
        match &self.0 {
            DataInner::Native(data) => {
                <crate::sys::tmq::Data as taos_query::tmq::IsAsyncData>::fetch_raw_block(data)
                    .await
                    .map_err(Into::into)
            }
            DataInner::Ws(data) => {
                <taos_ws::consumer::Data as taos_query::tmq::IsAsyncData>::fetch_raw_block(data)
                    .await
                    .map_err(Into::into)
            }
        }
    }
}

#[async_trait::async_trait]
impl AsAsyncConsumer for Consumer {
    type Error = super::Error;

    type Offset = Offset;

    type Meta = Meta;

    type Data = Data;

    fn default_timeout(&self) -> Timeout {
        match &self.0 {
            ConsumerInner::Native(c) => {
                <crate::sys::Consumer as AsAsyncConsumer>::default_timeout(c)
            }
            ConsumerInner::Ws(c) => {
                <taos_ws::consumer::Consumer as AsAsyncConsumer>::default_timeout(c)
            }
        }
    }

    async fn subscribe<T: Into<String>, I: IntoIterator<Item = T> + Send>(
        &mut self,
        topics: I,
    ) -> Result<(), Self::Error> {
        match &mut self.0 {
            ConsumerInner::Native(c) => {
                <crate::sys::Consumer as AsAsyncConsumer>::subscribe(c, topics)
                    .await
                    .map_err(Into::into)
            }
            ConsumerInner::Ws(c) => {
                <taos_ws::consumer::Consumer as AsAsyncConsumer>::subscribe(c, topics)
                    .await
                    .map_err(Into::into)
            }
        }
    }

    async fn unsubscribe(self) {
        match self.0 {
            ConsumerInner::Native(c) => {
                <crate::sys::Consumer as AsAsyncConsumer>::unsubscribe(c).await
            }
            ConsumerInner::Ws(c) => {
                <taos_ws::consumer::Consumer as AsAsyncConsumer>::unsubscribe(c).await
            }
        }
    }

    async fn recv_timeout(
        &self,
        timeout: Timeout,
    ) -> Result<Option<(Self::Offset, MessageSet<Self::Meta, Self::Data>)>, Self::Error> {
        match &self.0 {
            ConsumerInner::Native(c) => {
                <crate::sys::Consumer as AsAsyncConsumer>::recv_timeout(c, timeout)
                    .await
                    .map_err(Into::into)
                    .map(|msg| {
                        msg.map(|(offset, msg)| {
                            (
                                Offset(OffsetInner::Native(offset)),
                                match msg {
                                    MessageSet::Meta(meta) => {
                                        MessageSet::Meta(Meta(MetaInner::Native(meta)))
                                    }
                                    MessageSet::Data(data) => {
                                        MessageSet::Data(Data(DataInner::Native(data)))
                                    }
                                    MessageSet::MetaData(meta, data) => MessageSet::MetaData(
                                        Meta(MetaInner::Native(meta)),
                                        Data(DataInner::Native(data)),
                                    ),
                                },
                            )
                        })
                    })
            }
            ConsumerInner::Ws(c) => {
                <taos_ws::consumer::Consumer as AsAsyncConsumer>::recv_timeout(c, timeout)
                    .await
                    .map_err(Into::into)
                    .map(|msg| {
                        msg.map(|(offset, msg)| {
                            (
                                Offset(OffsetInner::Ws(offset)),
                                match msg {
                                    taos_query::tmq::MessageSet::Meta(meta) => {
                                        MessageSet::Meta(Meta(MetaInner::Ws(meta)))
                                    }
                                    taos_query::tmq::MessageSet::Data(data) => {
                                        MessageSet::Data(Data(DataInner::Ws(data)))
                                    }
                                    taos_query::tmq::MessageSet::MetaData(meta, data) => {
                                        MessageSet::MetaData(
                                            Meta(MetaInner::Ws(meta)),
                                            Data(DataInner::Ws(data)),
                                        )
                                    }
                                },
                            )
                        })
                    })
            }
        }
    }

    async fn commit(&self, offset: Self::Offset) -> Result<(), Self::Error> {
        match &self.0 {
            ConsumerInner::Native(c) => match offset.0 {
                OffsetInner::Native(offset) => {
                    <crate::sys::Consumer as AsAsyncConsumer>::commit(c, offset)
                        .await
                        .map_err(Into::into)
                }
                OffsetInner::Ws(_) => unreachable!(),
            },
            ConsumerInner::Ws(c) => match offset.0 {
                OffsetInner::Ws(offset) => {
                    <taos_ws::consumer::Consumer as AsAsyncConsumer>::commit(c, offset)
                        .await
                        .map_err(Into::into)
                }
                _ => unreachable!(),
            },
        }
    }

    async fn assignments(&self) -> Option<Vec<(String, Vec<Assignment>)>> {
        match &self.0 {
            ConsumerInner::Native(c) => {
                <crate::sys::Consumer as AsAsyncConsumer>::assignments(c).await
            }
            ConsumerInner::Ws(c) => {
                <taos_ws::consumer::Consumer as AsAsyncConsumer>::assignments(c).await
            }
        }
    }

    async fn topic_assignment(&self, topic: &str) -> Vec<Assignment> {
        match &self.0 {
            ConsumerInner::Native(c) => {
                <crate::sys::Consumer as AsAsyncConsumer>::topic_assignment(c, topic).await
            }
            ConsumerInner::Ws(c) => {
                <taos_ws::consumer::Consumer as AsAsyncConsumer>::topic_assignment(c, topic).await
            }
        }
    }

    async fn offset_seek(
        &mut self,
        topic: &str,
        vgroup_id: VGroupId,
        offset: i64,
    ) -> Result<(), Self::Error> {
        match &mut self.0 {
            ConsumerInner::Native(c) => {
                <crate::sys::Consumer as AsAsyncConsumer>::offset_seek(c, topic, vgroup_id, offset)
                    .await
                    .map_err(Into::into)
            }
            ConsumerInner::Ws(c) => <taos_ws::consumer::Consumer as AsAsyncConsumer>::offset_seek(
                c, topic, vgroup_id, offset,
            )
            .await
            .map_err(Into::into),
        }
    }
}

impl taos_query::tmq::SyncOnAsync for Consumer {}
impl taos_query::tmq::SyncOnAsync for Data {}
impl taos_query::tmq::SyncOnAsync for Meta {}

impl Iterator for Data {
    type Item = Result<RawBlock, super::Error>;

    fn next(&mut self) -> Option<Self::Item> {
        use taos_query::prelude::IsAsyncData;
        block_in_place_or_global(self.fetch_raw_block()).transpose()
    }
}
// impl taos_query::tmq::AsConsumer for Consumer {}
#[cfg(test)]
mod tests {
    use std::{str::FromStr, time::Duration};

    use super::TmqBuilder;
    use crate::TaosBuilder;

    #[test]
    fn builder() -> anyhow::Result<()> {
        use taos_query::prelude::*;
        let mut dsn: Dsn = "taos://".parse()?;
        dsn.set("group.id", "group1");
        dsn.set("client.id", "test");
        dsn.set("auto.offset.reset", "earliest");

        let _tmq = TmqBuilder::from_dsn(dsn)?;
        Ok(())
    }

    #[tokio::test(flavor = "multi_thread")]
    async fn test_ws_tmq_meta() -> anyhow::Result<()> {
        // pretty_env_logger::formatted_timed_builder()
        //     .filter_level(log::LevelFilter::Debug)
        //     .init();
        use taos_query::prelude::*;
        let dsn = std::env::var("TEST_DSN").unwrap_or("taos://localhost:6030".to_string());
        let mut dsn = Dsn::from_str(&dsn)?;

        let taos = TaosBuilder::from_dsn(&dsn)?.build().await?;

        let db = "ws_abc1";

        taos.exec(format!("drop topic if exists {db}")).await?;
        taos.exec(format!("drop database if exists {db}")).await?;

        std::thread::sleep(std::time::Duration::from_secs(3));

        taos.exec(format!("create database if not exists {db} wal_retention_period 3600")).await?;

        std::thread::sleep(std::time::Duration::from_secs(3));

        taos.exec_many([
            "create topic ws_abc1 with meta as database ws_abc1",
            "use ws_abc1",
            // kind 1: create super table using all types
            "create table stb1(ts timestamp, c1 bool, c2 tinyint, c3 smallint, c4 int, c5 bigint,\
            c6 timestamp, c7 float, c8 double, c9 varchar(10), c10 nchar(16),\
            c11 tinyint unsigned, c12 smallint unsigned, c13 int unsigned, c14 bigint unsigned)\
            tags(t1 json)",
            // kind 2: create child table with json tag
            "create table tb0 using stb1 tags('{\"name\":\"value\"}')",
            "create table tb1 using stb1 tags(NULL)",
            "insert into tb0 values(now, NULL, NULL, NULL, NULL, NULL,
            NULL, NULL, NULL, NULL, NULL,
            NULL, NULL, NULL, NULL)
            tb1 values(now, true, -2, -3, -4, -5, \
            '2022-02-02 02:02:02.222', -0.1, -0.12345678910, 'abc 和我', 'Unicode + 涛思',\
            254, 65534, 1, 1)",
            // kind 3: create super table with all types except json (especially for tags)
            "create table stb2(ts timestamp, c1 bool, c2 tinyint, c3 smallint, c4 int, c5 bigint,\
            c6 timestamp, c7 float, c8 double, c9 varchar(10), c10 nchar(10),\
            c11 tinyint unsigned, c12 smallint unsigned, c13 int unsigned, c14 bigint unsigned)\
            tags(t1 bool, t2 tinyint, t3 smallint, t4 int, t5 bigint,\
            t6 timestamp, t7 float, t8 double, t9 varchar(10), t10 nchar(16),\
            t11 tinyint unsigned, t12 smallint unsigned, t13 int unsigned, t14 bigint unsigned)",
            // kind 4: create child table with all types except json
            "create table tb2 using stb2 tags(true, -2, -3, -4, -5, \
            '2022-02-02 02:02:02.222', -0.1, -0.12345678910, 'abc 和我', 'Unicode + 涛思',\
            254, 65534, 1, 1)",
            "create table tb3 using stb2 tags( NULL, NULL, NULL, NULL, NULL,
            NULL, NULL, NULL, NULL, NULL,
            NULL, NULL, NULL, NULL)",
            // kind 5: create common table
            "create table `table` (ts timestamp, v int)",
            // kind 6: column in super table
            "alter table stb1 add column new1 bool",
            "alter table stb1 add column new2 tinyint",
            "alter table stb1 add column new10 nchar(16)",
            "alter table stb1 modify column new10 nchar(32)",
            "alter table stb1 drop column new10",
            "alter table stb1 drop column new2",
            "alter table stb1 drop column new1",
            // kind 7: add tag in super table
            "alter table `stb2` add tag new1 bool",
            "alter table `stb2` rename tag new1 new1_new",
            "alter table `stb2` modify tag t10 nchar(32)",
            "alter table `stb2` drop tag new1_new",
            // kind 8: column in common table
            "alter table `table` add column new1 bool",
            "alter table `table` add column new2 tinyint",
            "alter table `table` add column new10 nchar(16)",
            "alter table `table` modify column new10 nchar(32)",
            "alter table `table` rename column new10 new10_new",
            "alter table `table` drop column new10_new",
            "alter table `table` drop column new2",
            "alter table `table` drop column new1",
            // kind 9: drop normal table
            "drop table `table`",
            // kind 10: drop child table
            "drop table `tb2`, `tb1`",
            // kind 11: drop super table
            "drop table `stb2`",
            "drop table `stb1`",
        ])
        .await?;

        taos.exec_many([
            "drop database if exists db2",
            "create database if not exists db2 wal_retention_period 3600",
            "use db2",
        ])
        .await?;

        dsn.params.insert("group.id".to_string(), "abc".to_string());
        let builder = TmqBuilder::from_dsn(&dsn)?;
        let mut consumer = builder.build().await?;
        consumer.subscribe(["ws_abc1"]).await?;

        {
            let mut stream = consumer.stream_with_timeout(Timeout::from_secs(1));

            while let Some((offset, message)) = stream.try_next().await? {
                // Offset contains information for topic name, database name and vgroup id,
                //  similar to kafka topic/partition/offset.
                let _ = offset.topic();
                let _ = offset.database();
                let _ = offset.vgroup_id();

                // Different to kafka message, TDengine consumer would consume two kind of messages.
                //
                // 1. meta
                // 2. data
                match message {
                    MessageSet::Meta(meta) => {
                        let raw = meta.as_raw_meta().await?;
                        taos.write_raw_meta(&raw).await?;

                        // meta data can be write to an database seamlessly by raw or json (to sql).
                        let json = meta.as_json_meta().await?;
                        let sql = json.to_string();
                        if let Err(err) = taos.exec(sql).await {
                            println!("maybe error: {}", err);
                        }
                    }
                    MessageSet::Data(data) => {
                        // data message may have more than one data block for various tables.
                        while let Some(data) = data.fetch_raw_block().await? {
                            dbg!(data.table_name());
                            dbg!(data);
                        }
                    }
                    MessageSet::MetaData(meta, data) => {
                        let raw = meta.as_raw_meta().await?;
                        taos.write_raw_meta(&raw).await?;

                        // meta data can be write to an database seamlessly by raw or json (to sql).
                        let json = meta.as_json_meta().await?;
                        let sql = json.to_string();
                        if let Err(err) = taos.exec(sql).await {
                            println!("maybe error: {}", err);
                        }
                        // data message may have more than one data block for various tables.
                        while let Some(data) = data.fetch_raw_block().await? {
                            dbg!(data.table_name());
                            dbg!(data);
                        }
                    }
                }
                consumer.commit(offset).await?;
            }
        }
        consumer.unsubscribe().await;

        tokio::time::sleep(Duration::from_secs(2)).await;

        taos.exec_many([
            "drop database db2",
            "drop topic ws_abc1",
            "drop database ws_abc1",
        ])
        .await?;
        Ok(())
    }

    #[tokio::test(flavor = "multi_thread")]
    #[ignore]
    async fn test_tmq() -> anyhow::Result<()> {
        // pretty_env_logger::formatted_timed_builder()
        //     .filter_level(log::LevelFilter::Info)
        //     .init();

        use taos_query::prelude::*;
        // let dsn = std::env::var("TEST_DSN").unwrap_or("taos://localhost:6030".to_string());
        let dsn = "taos://localhost:6030".to_string();
        log::info!("dsn: {}", dsn);
        let mut dsn = Dsn::from_str(&dsn)?;

        let taos = TaosBuilder::from_dsn(&dsn)?.build().await?;
        taos.exec_many([
            "drop topic if exists ws_abc1",
            "drop database if exists ws_abc1",
            "create database ws_abc1 wal_retention_period 3600",
            "create topic ws_abc1 with meta as database ws_abc1",
            "use ws_abc1",
            // kind 1: create super table using all types
            "create table stb1(ts timestamp, c1 bool, c2 tinyint, c3 smallint, c4 int, c5 bigint,\
            c6 timestamp, c7 float, c8 double, c9 varchar(10), c10 nchar(16),\
            c11 tinyint unsigned, c12 smallint unsigned, c13 int unsigned, c14 bigint unsigned)\
            tags(t1 json)",
            // kind 2: create child table with json tag
            "create table tb0 using stb1 tags('{\"name\":\"value\"}')",
            "create table tb1 using stb1 tags(NULL)",
            "insert into tb0 values(now, NULL, NULL, NULL, NULL, NULL,
            NULL, NULL, NULL, NULL, NULL,
            NULL, NULL, NULL, NULL)
            tb1 values(now, true, -2, -3, -4, -5, \
            '2022-02-02 02:02:02.222', -0.1, -0.12345678910, 'abc 和我', 'Unicode + 涛思',\
            254, 65534, 1, 1)",
            // kind 3: create super table with all types except json (especially for tags)
            "create table stb2(ts timestamp, c1 bool, c2 tinyint, c3 smallint, c4 int, c5 bigint,\
            c6 timestamp, c7 float, c8 double, c9 varchar(10), c10 nchar(10),\
            c11 tinyint unsigned, c12 smallint unsigned, c13 int unsigned, c14 bigint unsigned)\
            tags(t1 bool, t2 tinyint, t3 smallint, t4 int, t5 bigint,\
            t6 timestamp, t7 float, t8 double, t9 varchar(10), t10 nchar(16),\
            t11 tinyint unsigned, t12 smallint unsigned, t13 int unsigned, t14 bigint unsigned)",
            // kind 4: create child table with all types except json
            "create table tb2 using stb2 tags(true, -2, -3, -4, -5, \
            '2022-02-02 02:02:02.222', -0.1, -0.12345678910, 'abc 和我', 'Unicode + 涛思',\
            254, 65534, 1, 1)",
            "create table tb3 using stb2 tags( NULL, NULL, NULL, NULL, NULL,
            NULL, NULL, NULL, NULL, NULL,
            NULL, NULL, NULL, NULL)",
            // kind 5: create common table
            "create table `table` (ts timestamp, v int)",
            // kind 6: column in super table
            "alter table stb1 add column new1 bool",
            "alter table stb1 add column new2 tinyint",
            "alter table stb1 add column new10 nchar(16)",
            "alter table stb1 modify column new10 nchar(32)",
            "alter table stb1 drop column new10",
            "alter table stb1 drop column new2",
            "alter table stb1 drop column new1",
            // kind 7: add tag in super table
            "alter table `stb2` add tag new1 bool",
            "alter table `stb2` rename tag new1 new1_new",
            "alter table `stb2` modify tag t10 nchar(32)",
            "alter table `stb2` drop tag new1_new",
            // kind 8: column in common table
            "alter table `table` add column new1 bool",
            "alter table `table` add column new2 tinyint",
            "alter table `table` add column new10 nchar(16)",
            "alter table `table` modify column new10 nchar(32)",
            "alter table `table` rename column new10 new10_new",
            "alter table `table` drop column new10_new",
            "alter table `table` drop column new2",
            "alter table `table` drop column new1",
            // kind 9: drop normal table
            // "drop table `table`",
            // kind 10: drop child table
            // "drop table `tb2`, `tb1`",
            // kind 11: drop super table
            // "drop table `stb2`",
            // "drop table `stb1`",
        ])
        .await?;

        taos.exec_many([
            "drop database if exists db2",
            "create database if not exists db2 wal_retention_period 3600",
            "use db2",
        ])
        .await?;

        dsn.params.insert("group.id".to_string(), "abc".to_string());
        let builder = TmqBuilder::from_dsn(&dsn)?;
        let mut consumer = builder.build().await?;
        consumer.subscribe(["ws_abc1"]).await?;

        {
            let mut stream = consumer.stream_with_timeout(Timeout::from_secs(1));

            while let Some((offset, message)) = stream.try_next().await? {
                // Offset contains information for topic name, database name and vgroup id,
                //  similar to kafka topic/partition/offset.
                let topic: &str = offset.topic();
                let database = offset.database();
                let vgroup_id = offset.vgroup_id();
                log::debug!(
                    "topic: {}, database: {}, vgroup_id: {}",
                    topic,
                    database,
                    vgroup_id
                );

                // Different to kafka message, TDengine consumer would consume two kind of messages.
                //
                // 1. meta
                // 2. data
                match message {
                    MessageSet::Meta(meta) => {
                        log::debug!("Meta");
                        let raw = meta.as_raw_meta().await?;
                        taos.write_raw_meta(&raw).await?;

                        // meta data can be write to an database seamlessly by raw or json (to sql).
                        let json = meta.as_json_meta().await?;
                        let sql = json.to_string();
                        if let Err(err) = taos.exec(sql).await {
                            println!("maybe error: {}", err);
                        }
                    }
                    MessageSet::Data(data) => {
                        log::debug!("Data");
                        // data message may have more than one data block for various tables.
                        while let Some(data) = data.fetch_raw_block().await? {
                            log::debug!("table_name: {:?}", data.table_name());
                            log::debug!("data: {:?}", data);
                        }
                    }
                    MessageSet::MetaData(meta, data) => {
                        log::debug!("MetaData");
                        let raw = meta.as_raw_meta().await?;
                        taos.write_raw_meta(&raw).await?;

                        // meta data can be write to an database seamlessly by raw or json (to sql).
                        let json = meta.as_json_meta().await?;
                        let sql = json.to_string();
                        if let Err(err) = taos.exec(sql).await {
                            println!("maybe error: {}", err);
                        }
                        // data message may have more than one data block for various tables.
                        while let Some(data) = data.fetch_raw_block().await? {
                            log::debug!("table_name: {:?}", data.table_name());
                            log::debug!("data: {:?}", data);
                        }
                    }
                }
                consumer.commit(offset).await?;
            }
        }

        let assignments = consumer.assignments().await.unwrap();
        log::debug!("assignments: {:?}", assignments);

        // seek offset
        for topic_vec_assignment in assignments {
            let topic = &topic_vec_assignment.0;
            let vec_assignment = topic_vec_assignment.1;
            for assignment in vec_assignment {
                let vgroup_id = assignment.vgroup_id();
                let current = assignment.current_offset();
                let begin = assignment.begin();
                let end = assignment.end();
                log::debug!(
                    "topic: {}, vgroup_id: {}, current offset: {} begin {}, end: {}",
                    topic,
                    vgroup_id,
                    current,
                    begin,
                    end
                );
                let res = consumer.offset_seek(topic, vgroup_id, end).await;
                if res.is_err() {
                    log::error!("seek offset error: {:?}", res);
                    let a = consumer.assignments().await.unwrap();
                    log::error!("assignments: {:?}", a);
                    // panic!()
                }
            }

            let topic_assignment = consumer.topic_assignment(topic).await;
            log::debug!("topic assignment: {:?}", topic_assignment);
        }

        // after seek offset
        let assignments = consumer.assignments().await.unwrap();
        log::debug!("after seek offset assignments: {:?}", assignments);

        consumer.unsubscribe().await;

        tokio::time::sleep(Duration::from_secs(1)).await;

        taos.exec_many([
            "drop database db2",
            "drop topic ws_abc1",
            "drop database ws_abc1",
        ])
        .await?;
        Ok(())
    }

    #[tokio::test(flavor = "multi_thread")]
    #[ignore]
    async fn test_tmq_offset() -> anyhow::Result<()> {
        // pretty_env_logger::formatted_timed_builder()
        //     .filter_level(log::LevelFilter::Info)
        //     .init();

        use taos_query::prelude::*;
        // let dsn = std::env::var("TEST_DSN").unwrap_or("taos://localhost:6030".to_string());
        let dsn = "tmq://localhost:6030?offset=10:20,11:40".to_string();
        log::info!("dsn: {}", dsn);
        let mut dsn = Dsn::from_str(&dsn)?;
        // dbg!(&dsn);

        let taos = TaosBuilder::from_dsn(&dsn)?.build().await?;
        taos.exec_many([
            "drop topic if exists ws_abc1",
            "drop database if exists ws_abc1",
            "create database ws_abc1 wal_retention_period 3600",
            "create topic ws_abc1 with meta as database ws_abc1",
            "use ws_abc1",
            // kind 1: create super table using all types
            "create table stb1(ts timestamp, c1 bool, c2 tinyint, c3 smallint, c4 int, c5 bigint,\
            c6 timestamp, c7 float, c8 double, c9 varchar(10), c10 nchar(16),\
            c11 tinyint unsigned, c12 smallint unsigned, c13 int unsigned, c14 bigint unsigned)\
            tags(t1 json)",
            // kind 2: create child table with json tag
            "create table tb0 using stb1 tags('{\"name\":\"value\"}')",
            "create table tb1 using stb1 tags(NULL)",
            "insert into tb0 values(now, NULL, NULL, NULL, NULL, NULL,
            NULL, NULL, NULL, NULL, NULL,
            NULL, NULL, NULL, NULL)
            tb1 values(now, true, -2, -3, -4, -5, \
            '2022-02-02 02:02:02.222', -0.1, -0.12345678910, 'abc 和我', 'Unicode + 涛思',\
            254, 65534, 1, 1)",
            // kind 3: create super table with all types except json (especially for tags)
            "create table stb2(ts timestamp, c1 bool, c2 tinyint, c3 smallint, c4 int, c5 bigint,\
            c6 timestamp, c7 float, c8 double, c9 varchar(10), c10 nchar(10),\
            c11 tinyint unsigned, c12 smallint unsigned, c13 int unsigned, c14 bigint unsigned)\
            tags(t1 bool, t2 tinyint, t3 smallint, t4 int, t5 bigint,\
            t6 timestamp, t7 float, t8 double, t9 varchar(10), t10 nchar(16),\
            t11 tinyint unsigned, t12 smallint unsigned, t13 int unsigned, t14 bigint unsigned)",
            // kind 4: create child table with all types except json
            "create table tb2 using stb2 tags(true, -2, -3, -4, -5, \
            '2022-02-02 02:02:02.222', -0.1, -0.12345678910, 'abc 和我', 'Unicode + 涛思',\
            254, 65534, 1, 1)",
            "create table tb3 using stb2 tags( NULL, NULL, NULL, NULL, NULL,
            NULL, NULL, NULL, NULL, NULL,
            NULL, NULL, NULL, NULL)",
            // kind 5: create common table
            "create table `table` (ts timestamp, v int)",
            // kind 6: column in super table
            "alter table stb1 add column new1 bool",
            "alter table stb1 add column new2 tinyint",
            "alter table stb1 add column new10 nchar(16)",
            "alter table stb1 modify column new10 nchar(32)",
            "alter table stb1 drop column new10",
            "alter table stb1 drop column new2",
            "alter table stb1 drop column new1",
            // kind 7: add tag in super table
            "alter table `stb2` add tag new1 bool",
            "alter table `stb2` rename tag new1 new1_new",
            "alter table `stb2` modify tag t10 nchar(32)",
            "alter table `stb2` drop tag new1_new",
            // kind 8: column in common table
            "alter table `table` add column new1 bool",
            "alter table `table` add column new2 tinyint",
            "alter table `table` add column new10 nchar(16)",
            "alter table `table` modify column new10 nchar(32)",
            "alter table `table` rename column new10 new10_new",
            "alter table `table` drop column new10_new",
            "alter table `table` drop column new2",
            "alter table `table` drop column new1",
            // kind 9: drop normal table
            // "drop table `table`",
            // kind 10: drop child table
            // "drop table `tb2`, `tb1`",
            // kind 11: drop super table
            // "drop table `stb2`",
            // "drop table `stb1`",
        ])
        .await?;

        taos.exec_many([
            "drop database if exists db2",
            "create database if not exists db2 wal_retention_period 3600",
            "use db2",
        ])
        .await?;

        dsn.params.insert("group.id".to_string(), "abc".to_string());
        let builder = TmqBuilder::from_dsn(&dsn)?;
        // dbg!(&builder);
        let mut consumer = builder.build().await?;

        consumer.subscribe(["ws_abc1"]).await?;

        {
            let mut stream = consumer.stream_with_timeout(Timeout::from_secs(1));

            while let Some((offset, message)) = stream.try_next().await? {
                // Offset contains information for topic name, database name and vgroup id,
                //  similar to kafka topic/partition/offset.
                let topic: &str = offset.topic();
                let database = offset.database();
                let vgroup_id = offset.vgroup_id();
                log::debug!(
                    "topic: {}, database: {}, vgroup_id: {}",
                    topic,
                    database,
                    vgroup_id
                );

                // Different to kafka message, TDengine consumer would consume two kind of messages.
                //
                // 1. meta
                // 2. data
                match message {
                    MessageSet::Meta(meta) => {
                        log::debug!("Meta");
                        let raw = meta.as_raw_meta().await?;
                        taos.write_raw_meta(&raw).await?;

                        // meta data can be write to an database seamlessly by raw or json (to sql).
                        let json = meta.as_json_meta().await?;
                        let sql = json.to_string();
                        if let Err(err) = taos.exec(sql).await {
                            println!("maybe error: {}", err);
                        }
                    }
                    MessageSet::Data(data) => {
                        log::debug!("Data");
                        // data message may have more than one data block for various tables.
                        while let Some(data) = data.fetch_raw_block().await? {
                            log::debug!("table_name: {:?}", data.table_name());
                            log::debug!("data: {:?}", data);
                        }
                    }
                    MessageSet::MetaData(meta, data) => {
                        log::debug!("MetaData");
                        let raw = meta.as_raw_meta().await?;
                        taos.write_raw_meta(&raw).await?;

                        // meta data can be write to an database seamlessly by raw or json (to sql).
                        let json = meta.as_json_meta().await?;
                        let sql = json.to_string();
                        if let Err(err) = taos.exec(sql).await {
                            println!("maybe error: {}", err);
                        }
                        // data message may have more than one data block for various tables.
                        while let Some(data) = data.fetch_raw_block().await? {
                            log::debug!("table_name: {:?}", data.table_name());
                            log::debug!("data: {:?}", data);
                        }
                    }
                }
                consumer.commit(offset).await?;
            }
        }

        let assignments = consumer.assignments().await.unwrap();
        log::debug!("assignments: {:?}", assignments);

        // seek offset
        for topic_vec_assignment in assignments {
            let topic = &topic_vec_assignment.0;
            let vec_assignment = topic_vec_assignment.1;
            for assignment in vec_assignment {
                let vgroup_id = assignment.vgroup_id();
                let current = assignment.current_offset();
                let begin = assignment.begin();
                let end = assignment.end();
                log::debug!(
                    "topic: {}, vgroup_id: {}, current offset: {} begin {}, end: {}",
                    topic,
                    vgroup_id,
                    current,
                    begin,
                    end
                );
                let res = consumer.offset_seek(topic, vgroup_id, end).await;
                if res.is_err() {
                    log::error!("seek offset error: {:?}", res);
                    let a = consumer.assignments().await.unwrap();
                    log::error!("assignments: {:?}", a);
                    // panic!()
                }
            }

            let topic_assignment = consumer.topic_assignment(topic).await;
            log::debug!("topic assignment: {:?}", topic_assignment);
        }

        // after seek offset
        let assignments = consumer.assignments().await.unwrap();
        log::debug!("after seek offset assignments: {:?}", assignments);

        consumer.unsubscribe().await;

        tokio::time::sleep(Duration::from_secs(1)).await;

        taos.exec_many([
            "drop database db2",
            "drop topic ws_abc1",
            "drop database ws_abc1",
        ])
        .await?;
        Ok(())
    }

    #[tokio::test(flavor = "multi_thread")]
    async fn test_ws_tmq() -> anyhow::Result<()> {
        // pretty_env_logger::formatted_timed_builder()
        // .filter_level(log::LevelFilter::Info)
        // .init();

        use taos_query::prelude::*;
        // let dsn = std::env::var("TEST_DSN").unwrap_or("taos://localhost:6030".to_string());
        let dsn = "taosws://localhost:6041".to_string();
        log::info!("dsn: {}", dsn);
        let mut dsn = Dsn::from_str(&dsn)?;

        let taos = TaosBuilder::from_dsn(&dsn)?.build().await?;

        let db = "ws_tmq_1";
        let db2 = "ws_tmq_1_dest";

        taos.exec_many([
            format!("drop topic if exists {db}").as_str(),
            format!("drop database if exists {db}").as_str(),
            format!("create database {db} wal_retention_period 1").as_str(),
            format!("create topic {db} with meta as database {db}").as_str(),
            format!("use {db}").as_str(),
            // kind 1: create super table using all types
            "create table stb1(ts timestamp, c1 bool, c2 tinyint, c3 smallint, c4 int, c5 bigint,\
            c6 timestamp, c7 float, c8 double, c9 varchar(10), c10 nchar(16),\
            c11 tinyint unsigned, c12 smallint unsigned, c13 int unsigned, c14 bigint unsigned)\
            tags(t1 json)",
            // kind 2: create child table with json tag
            "create table tb0 using stb1 tags('{\"name\":\"value\"}')",
            "create table tb1 using stb1 tags(NULL)",
            "insert into tb0 values(now, NULL, NULL, NULL, NULL, NULL,
            NULL, NULL, NULL, NULL, NULL,
            NULL, NULL, NULL, NULL)
            tb1 values(now, true, -2, -3, -4, -5, \
            '2022-02-02 02:02:02.222', -0.1, -0.12345678910, 'abc 和我', 'Unicode + 涛思',\
            254, 65534, 1, 1)",
            // kind 3: create super table with all types except json (especially for tags)
            "create table stb2(ts timestamp, c1 bool, c2 tinyint, c3 smallint, c4 int, c5 bigint,\
            c6 timestamp, c7 float, c8 double, c9 varchar(10), c10 nchar(10),\
            c11 tinyint unsigned, c12 smallint unsigned, c13 int unsigned, c14 bigint unsigned)\
            tags(t1 bool, t2 tinyint, t3 smallint, t4 int, t5 bigint,\
            t6 timestamp, t7 float, t8 double, t9 varchar(10), t10 nchar(16),\
            t11 tinyint unsigned, t12 smallint unsigned, t13 int unsigned, t14 bigint unsigned)",
            // kind 4: create child table with all types except json
            "create table tb2 using stb2 tags(true, -2, -3, -4, -5, \
            '2022-02-02 02:02:02.222', -0.1, -0.12345678910, 'abc 和我', 'Unicode + 涛思',\
            254, 65534, 1, 1)",
            "create table tb3 using stb2 tags( NULL, NULL, NULL, NULL, NULL,
            NULL, NULL, NULL, NULL, NULL,
            NULL, NULL, NULL, NULL)",
            // kind 5: create common table
            "create table `table` (ts timestamp, v int)",
            // kind 6: column in super table
            "alter table stb1 add column new1 bool",
            "alter table stb1 add column new2 tinyint",
            "alter table stb1 add column new10 nchar(16)",
            "alter table stb1 modify column new10 nchar(32)",
            "alter table stb1 drop column new10",
            "alter table stb1 drop column new2",
            "alter table stb1 drop column new1",
            // kind 7: add tag in super table
            "alter table `stb2` add tag new1 bool",
            "alter table `stb2` rename tag new1 new1_new",
            "alter table `stb2` modify tag t10 nchar(32)",
            "alter table `stb2` drop tag new1_new",
            // kind 8: column in common table
            "alter table `table` add column new1 bool",
            "alter table `table` add column new2 tinyint",
            "alter table `table` add column new10 nchar(16)",
            "alter table `table` modify column new10 nchar(32)",
            "alter table `table` rename column new10 new10_new",
            "alter table `table` drop column new10_new",
            "alter table `table` drop column new2",
            "alter table `table` drop column new1",
        ])
        .await?;

        for _ in 0..10000 {
            taos.exec("insert into tb0 values(now, NULL, NULL, NULL, NULL, NULL,
            NULL, NULL, NULL, NULL, NULL,
            NULL, NULL, NULL, NULL)
            tb1 values(now, true, -2, -3, -4, -5, \
            '2022-02-02 02:02:02.222', -0.1, -0.12345678910, 'abc 和我', 'Unicode + 涛思',\
            254, 65534, 1, 1)").await?;
        }
        taos.exec(format!("flush database {db}")).await?;
        // tokio::time::sleep(Duration::from_secs(16)).await;

        taos.exec_many([
            format!("drop database if exists {db2}"),
            format!("create database if not exists {db2} wal_retention_period 1"),
            format!("use {db2}"),
        ])
        .await?;

        dsn.params.insert("group.id".to_string(), "abc".to_string());
        dsn.set("experimental.snapshot.enable", "true");
        let builder = TmqBuilder::from_dsn(&dsn)?;
        let mut consumer = builder.build().await?;
        consumer.subscribe([db]).await?;

        {
            let mut stream = consumer.stream_with_timeout(Timeout::from_secs(1));

            while let Some((offset, message)) = stream.try_next().await? {
                // Offset contains information for topic name, database name and vgroup id,
                //  similar to kafka topic/partition/offset.
                let topic: &str = offset.topic();
                let database = offset.database();
                let vgroup_id = offset.vgroup_id();
                log::debug!(
                    "topic: {}, database: {}, vgroup_id: {}",
                    topic,
                    database,
                    vgroup_id
                );

                // Different to kafka message, TDengine consumer would consume two kind of messages.
                //
                // 1. meta
                // 2. data
                match message {
                    MessageSet::Meta(meta) => {
                        log::debug!("Meta");
                        let raw = meta.as_raw_meta().await?;
                        taos.write_raw_meta(&raw).await?;

                        // meta data can be write to an database seamlessly by raw or json (to sql).
                        let json = meta.as_json_meta().await?;
                        let sql = json.to_string();
                        // dbg!(&sql);
                        if let Err(err) = taos.exec(sql).await {
                            log::error!("maybe error: {}", err);
                        }
                    }
                    MessageSet::Data(data) => {
                        log::debug!("Data");
                        // data message may have more than one data block for various tables.
                        while let Some(data) = data.fetch_raw_block().await? {
                            log::debug!("table_name: {:?}", data.table_name());
                            log::debug!("data: {:?}", data);
                        }
                    }
                    MessageSet::MetaData(meta, data) => {
                        log::debug!("MetaData");
                        let raw = meta.as_raw_meta().await?;
                        taos.write_raw_meta(&raw).await?;

                        // meta data can be write to an database seamlessly by raw or json (to sql).
                        let json = meta.as_json_meta().await?;
                        let sql = json.to_string();
                        if let Err(err) = taos.exec(sql).await {
                            println!("maybe error: {}", err);
                        }
                        // data message may have more than one data block for various tables.
                        while let Some(data) = data.fetch_raw_block().await? {
                            log::debug!("table_name: {:?}", data.table_name());
                            log::debug!("data: {:?}", data);
                        }
                    }
                }
                consumer.commit(offset).await?;
            }
        }

        let assignments = consumer.assignments().await.unwrap();
<<<<<<< HEAD
        log::debug!("assignments: {:?}", assignments);
=======
        // dbg!(&assignments);
        log::info!("assignments: {:?}", assignments);
>>>>>>> 7bd71472

        // seek offset
        for topic_vec_assignment in assignments {
            let topic = &topic_vec_assignment.0;
            let vec_assignment = topic_vec_assignment.1;
            for assignment in vec_assignment {
                let vgroup_id = assignment.vgroup_id();
                let current = assignment.current_offset();
                let begin = assignment.begin();
                let end = assignment.end();
                log::info!(
                    "topic: {}, vgroup_id: {}, current offset: {} begin {}, end: {}",
                    topic,
                    vgroup_id,
                    current,
                    begin,
                    end
                );
                let res = consumer.offset_seek(topic, vgroup_id, end).await;
                if res.is_err() {
                    log::error!("seek offset error: {:?}", res);
                    let a = consumer.assignments().await.unwrap();
                    log::error!("assignments: {:?}", a);
                    // panic!()
                }
            }

            let topic_assignment = consumer.topic_assignment(topic).await;
            log::info!("topic assignment: {:?}", topic_assignment);
        }

        // after seek offset
        let assignments = consumer.assignments().await.unwrap();
        log::info!("after seek offset assignments: {:?}", assignments);

        consumer.unsubscribe().await;

        tokio::time::sleep(Duration::from_secs(1)).await;

        taos.exec_many([
            format!("drop database {db2}"),
            format!("drop topic {db}"),
            format!("drop database {db}"),
        ])
        .await?;
        Ok(())
    }

    #[tokio::test(flavor = "multi_thread")]
    async fn test_ws_tmq_snapshot() -> anyhow::Result<()> {
        // std::env::set_var("RUST_LOG", "tokio=warn,taos_ws=trace,info");
        // pretty_env_logger::init();

        use taos_query::prelude::*;
        // let dsn = std::env::var("TEST_DSN").unwrap_or("taos://localhost:6030".to_string());
        let dsn = "taosws://localhost:6041".to_string();
        log::info!("dsn: {}", dsn);
        let mut dsn = Dsn::from_str(&dsn)?;

        let taos = TaosBuilder::from_dsn(&dsn)?.build().await?;

        let db = "ws_abc1_snapshot";
        let db2 = "ws_abc1_snapshot_dest";

        taos.exec_many([
            format!("drop topic if exists {db}").as_str(),
            format!("drop database if exists {db}").as_str(),
            format!("create database {db} wal_retention_period 3600").as_str(),
            format!("create topic {db} with meta as database {db}").as_str(),
            format!("use {db}").as_str(),
            // kind 1: create super table using all types
            "create table stb1(ts timestamp, c1 bool, c2 tinyint, c3 smallint, c4 int, c5 bigint,\
            c6 timestamp, c7 float, c8 double, c9 varchar(10), c10 nchar(16),\
            c11 tinyint unsigned, c12 smallint unsigned, c13 int unsigned, c14 bigint unsigned)\
            tags(t1 json)",
            // kind 2: create child table with json tag
            "create table tb0 using stb1 tags('{\"name\":\"value\"}')",
            "create table tb1 using stb1 tags(NULL)",
            "insert into tb0 values(now, NULL, NULL, NULL, NULL, NULL,
            NULL, NULL, NULL, NULL, NULL,
            NULL, NULL, NULL, NULL)
            tb1 values(now, true, -2, -3, -4, -5, \
            '2022-02-02 02:02:02.222', -0.1, -0.12345678910, 'abc 和我', 'Unicode + 涛思',\
            254, 65534, 1, 1)",
            // kind 3: create super table with all types except json (especially for tags)
            "create table stb2(ts timestamp, c1 bool, c2 tinyint, c3 smallint, c4 int, c5 bigint,\
            c6 timestamp, c7 float, c8 double, c9 varchar(10), c10 nchar(10),\
            c11 tinyint unsigned, c12 smallint unsigned, c13 int unsigned, c14 bigint unsigned)\
            tags(t1 bool, t2 tinyint, t3 smallint, t4 int, t5 bigint,\
            t6 timestamp, t7 float, t8 double, t9 varchar(10), t10 nchar(16),\
            t11 tinyint unsigned, t12 smallint unsigned, t13 int unsigned, t14 bigint unsigned)",
            // kind 4: create child table with all types except json
            "create table tb2 using stb2 tags(true, -2, -3, -4, -5, \
            '2022-02-02 02:02:02.222', -0.1, -0.12345678910, 'abc 和我', 'Unicode + 涛思',\
            254, 65534, 1, 1)",
            "create table tb3 using stb2 tags( NULL, NULL, NULL, NULL, NULL,
            NULL, NULL, NULL, NULL, NULL,
            NULL, NULL, NULL, NULL)",
            // kind 5: create common table
            "create table `table` (ts timestamp, v int)",
            // kind 6: column in super table
            "alter table stb1 add column new1 bool",
            "alter table stb1 add column new2 tinyint",
            "alter table stb1 add column new10 nchar(16)",
            "alter table stb1 modify column new10 nchar(32)",
            "alter table stb1 drop column new10",
            "alter table stb1 drop column new2",
            "alter table stb1 drop column new1",
            // kind 7: add tag in super table
            "alter table `stb2` add tag new1 bool",
            "alter table `stb2` rename tag new1 new1_new",
            "alter table `stb2` modify tag t10 nchar(32)",
            "alter table `stb2` drop tag new1_new",
            // kind 8: column in common table
            "alter table `table` add column new1 bool",
            "alter table `table` add column new2 tinyint",
            "alter table `table` add column new10 nchar(16)",
            "alter table `table` modify column new10 nchar(32)",
            "alter table `table` rename column new10 new10_new",
            "alter table `table` drop column new10_new",
            "alter table `table` drop column new2",
            "alter table `table` drop column new1",
        ])
        .await?;

        for _ in 0..100 {
            taos.exec("insert into tb0 values(now, NULL, NULL, NULL, NULL, NULL,
            NULL, NULL, NULL, NULL, NULL,
            NULL, NULL, NULL, NULL)
            tb1 values(now, true, -2, -3, -4, -5, \
            '2022-02-02 02:02:02.222', -0.1, -0.12345678910, 'abc 和我', 'Unicode + 涛思',\
            254, 65534, 1, 1)").await?;
        }

        taos.exec_many([
            format!("drop database if exists {db2}"),
            format!("create database if not exists {db2} wal_retention_period 3600"),
            format!("use {db2}"),
        ])
        .await?;

        dsn.params.insert("group.id".to_string(), "abc".to_string());
        dsn.set("experimental.snapshot.enable", "false");
        let builder = TmqBuilder::from_dsn(&dsn)?;
        let mut consumer = builder.build().await?;
        consumer.subscribe([db]).await?;

        {
            let mut stream = consumer.stream_with_timeout(Timeout::from_secs(1));

            while let Some((offset, message)) = stream.try_next().await? {
                // Offset contains information for topic name, database name and vgroup id,
                //  similar to kafka topic/partition/offset.
                let topic: &str = offset.topic();
                let database = offset.database();
                let vgroup_id = offset.vgroup_id();
                log::debug!(
                    "topic: {}, database: {}, vgroup_id: {}",
                    topic,
                    database,
                    vgroup_id
                );

                // Different to kafka message, TDengine consumer would consume two kind of messages.
                //
                // 1. meta
                // 2. data
                match message {
                    MessageSet::Meta(meta) => {
                        log::debug!("Meta");
                        let raw = meta.as_raw_meta().await?;
                        taos.write_raw_meta(&raw).await?;

                        // meta data can be write to an database seamlessly by raw or json (to sql).
                        let json = meta.as_json_meta().await?;
                        let sql = json.to_string();
                        // dbg!(&sql);
                        if let Err(err) = taos.exec(sql).await {
                            log::debug!("maybe error: {}", err);
                        }
                    }
                    MessageSet::Data(data) => {
                        log::debug!("Data");
                        // data message may have more than one data block for various tables.
                        while let Some(data) = data.fetch_raw_block().await? {
                            log::debug!("table_name: {:?}", data.table_name());
                            log::debug!("data: {:?}", data);
                        }
                    }
                    MessageSet::MetaData(meta, data) => {
                        log::debug!("MetaData");
                        let raw = meta.as_raw_meta().await?;
                        taos.write_raw_meta(&raw).await?;

                        // meta data can be write to an database seamlessly by raw or json (to sql).
                        let json = meta.as_json_meta().await?;
                        let sql = json.to_string();
                        if let Err(err) = taos.exec(sql).await {
                            println!("maybe error: {}", err);
                        }
                        // data message may have more than one data block for various tables.
                        while let Some(data) = data.fetch_raw_block().await? {
                            log::debug!("table_name: {:?}", data.table_name());
                            log::debug!("data: {:?}", data);
                        }
                    }
                }
                consumer.commit(offset).await?;
            }
        }

        let assignments = consumer.assignments().await.unwrap();
        dbg!(&assignments);
        log::info!("assignments: {:?}", assignments);

        // seek offset
        for topic_vec_assignment in assignments {
            let topic = &topic_vec_assignment.0;
            let vec_assignment = topic_vec_assignment.1;
            for assignment in vec_assignment {
                let vgroup_id = assignment.vgroup_id();
                let current = assignment.current_offset();
                let begin = assignment.begin();
                let end = assignment.end();
                log::info!(
                    "topic: {}, vgroup_id: {}, current offset: {} begin {}, end: {}",
                    topic,
                    vgroup_id,
                    current,
                    begin,
                    end
                );
                let res = consumer.offset_seek(topic, vgroup_id, end).await;
                if res.is_err() {
                    log::error!("seek offset error: {:?}", res);
                    let a = consumer.assignments().await.unwrap();
                    log::error!("assignments: {:?}", a);
                    // panic!()
                }
            }

            let topic_assignment = consumer.topic_assignment(topic).await;
            log::info!("topic assignment: {:?}", topic_assignment);
        }

        // after seek offset
        let assignments = consumer.assignments().await.unwrap();
        log::info!("after seek offset assignments: {:?}", assignments);

        consumer.unsubscribe().await;

        tokio::time::sleep(Duration::from_secs(1)).await;

        taos.exec_many([
            format!("drop database {db2}"),
            format!("drop topic {db}"),
            format!("drop database {db}"),
        ])
        .await?;
        Ok(())
    }
    #[tokio::test(flavor = "multi_thread")]
    async fn test_ws_tmq_offset() -> anyhow::Result<()> {
        // pretty_env_logger::formatted_timed_builder()
        //     .filter_level(log::LevelFilter::Info)
        //     .init();

        use taos_query::prelude::*;
        // let dsn = std::env::var("TEST_DSN").unwrap_or("taos://localhost:6030".to_string());
        let dsn = "tmq+ws://localhost:6041?offset=10:20,11:40".to_string();
        log::info!("dsn: {}", dsn);
        let mut dsn = Dsn::from_str(&dsn)?;

        let taos = TaosBuilder::from_dsn(&dsn)?.build().await?;

        let db = "ws_tmq_abc2";
        let db2 = "ws_tmq_abc2_dest";

        taos.exec(format!("drop topic if exists {db}")).await?;
        taos.exec(format!("drop database if exists {db}")).await?;

        std::thread::sleep(std::time::Duration::from_secs(3));

        taos.exec(format!("create database if not exists {db} wal_retention_period 3600")).await?;

        std::thread::sleep(std::time::Duration::from_secs(3));

        taos.exec_many([
            format!("create topic {db} with meta as database {db}").as_str(),
            format!("use {db}").as_str(),
            // kind 1: create super table using all types
            "create table stb1(ts timestamp, c1 bool, c2 tinyint, c3 smallint, c4 int, c5 bigint,\
            c6 timestamp, c7 float, c8 double, c9 varchar(10), c10 nchar(16),\
            c11 tinyint unsigned, c12 smallint unsigned, c13 int unsigned, c14 bigint unsigned)\
            tags(t1 json)",
            // kind 2: create child table with json tag
            "create table tb0 using stb1 tags('{\"name\":\"value\"}')",
            "create table tb1 using stb1 tags(NULL)",
            "insert into tb0 values(now, NULL, NULL, NULL, NULL, NULL,
            NULL, NULL, NULL, NULL, NULL,
            NULL, NULL, NULL, NULL)
            tb1 values(now, true, -2, -3, -4, -5, \
            '2022-02-02 02:02:02.222', -0.1, -0.12345678910, 'abc 和我', 'Unicode + 涛思',\
            254, 65534, 1, 1)",
            // kind 3: create super table with all types except json (especially for tags)
            "create table stb2(ts timestamp, c1 bool, c2 tinyint, c3 smallint, c4 int, c5 bigint,\
            c6 timestamp, c7 float, c8 double, c9 varchar(10), c10 nchar(10),\
            c11 tinyint unsigned, c12 smallint unsigned, c13 int unsigned, c14 bigint unsigned)\
            tags(t1 bool, t2 tinyint, t3 smallint, t4 int, t5 bigint,\
            t6 timestamp, t7 float, t8 double, t9 varchar(10), t10 nchar(16),\
            t11 tinyint unsigned, t12 smallint unsigned, t13 int unsigned, t14 bigint unsigned)",
            // kind 4: create child table with all types except json
            "create table tb2 using stb2 tags(true, -2, -3, -4, -5, \
            '2022-02-02 02:02:02.222', -0.1, -0.12345678910, 'abc 和我', 'Unicode + 涛思',\
            254, 65534, 1, 1)",
            "create table tb3 using stb2 tags( NULL, NULL, NULL, NULL, NULL,
            NULL, NULL, NULL, NULL, NULL,
            NULL, NULL, NULL, NULL)",
            // kind 5: create common table
            "create table `table` (ts timestamp, v int)",
            // kind 6: column in super table
            "alter table stb1 add column new1 bool",
            "alter table stb1 add column new2 tinyint",
            "alter table stb1 add column new10 nchar(16)",
            "alter table stb1 modify column new10 nchar(32)",
            "alter table stb1 drop column new10",
            "alter table stb1 drop column new2",
            "alter table stb1 drop column new1",
            // kind 7: add tag in super table
            "alter table `stb2` add tag new1 bool",
            "alter table `stb2` rename tag new1 new1_new",
            "alter table `stb2` modify tag t10 nchar(32)",
            "alter table `stb2` drop tag new1_new",
            // kind 8: column in common table
            "alter table `table` add column new1 bool",
            "alter table `table` add column new2 tinyint",
            "alter table `table` add column new10 nchar(16)",
            "alter table `table` modify column new10 nchar(32)",
            "alter table `table` rename column new10 new10_new",
            "alter table `table` drop column new10_new",
            "alter table `table` drop column new2",
            "alter table `table` drop column new1",
            // kind 9: drop normal table
            // "drop table `table`",
            // kind 10: drop child table
            // "drop table `tb2`, `tb1`",
            // kind 11: drop super table
            // "drop table `stb2`",
            // "drop table `stb1`",
        ])
        .await?;

        taos.exec_many([
            format!("drop database if exists {db2}"),
            format!("create database if not exists {db2} wal_retention_period 3600"),
            format!("use {db2}"),
        ])
        .await?;

        dsn.params.insert("group.id".to_string(), "abc".to_string());
        let builder = TmqBuilder::from_dsn(&dsn)?;
        // dbg!(&builder);
        let mut consumer = builder.build().await?;
        consumer.subscribe([db]).await?;

        {
            let mut stream = consumer.stream_with_timeout(Timeout::from_secs(1));

            while let Some((offset, message)) = stream.try_next().await? {
                // Offset contains information for topic name, database name and vgroup id,
                //  similar to kafka topic/partition/offset.
                let topic: &str = offset.topic();
                let database = offset.database();
                let vgroup_id = offset.vgroup_id();
                log::debug!(
                    "topic: {}, database: {}, vgroup_id: {}",
                    topic,
                    database,
                    vgroup_id
                );

                // Different to kafka message, TDengine consumer would consume two kind of messages.
                //
                // 1. meta
                // 2. data
                match message {
                    MessageSet::Meta(meta) => {
                        log::debug!("Meta");
                        let raw = meta.as_raw_meta().await?;
                        taos.write_raw_meta(&raw).await?;

                        // meta data can be write to an database seamlessly by raw or json (to sql).
                        let json = meta.as_json_meta().await?;
                        let sql = json.to_string();
                        if let Err(err) = taos.exec(sql).await {
                            println!("maybe error: {}", err);
                        }
                    }
                    MessageSet::Data(data) => {
                        log::debug!("Data");
                        // data message may have more than one data block for various tables.
                        while let Some(data) = data.fetch_raw_block().await? {
                            log::debug!("table_name: {:?}", data.table_name());
                            log::debug!("data: {:?}", data);
                        }
                    }
                    MessageSet::MetaData(meta, data) => {
                        log::debug!("MetaData");
                        let raw = meta.as_raw_meta().await?;
                        taos.write_raw_meta(&raw).await?;

                        // meta data can be write to an database seamlessly by raw or json (to sql).
                        let json = meta.as_json_meta().await?;
                        let sql = json.to_string();
                        if let Err(err) = taos.exec(sql).await {
                            println!("maybe error: {}", err);
                        }
                        // data message may have more than one data block for various tables.
                        while let Some(data) = data.fetch_raw_block().await? {
                            log::debug!("table_name: {:?}", data.table_name());
                            log::debug!("data: {:?}", data);
                        }
                    }
                }
                consumer.commit(offset).await?;
            }
        }

        let assignments = consumer.assignments().await.unwrap();
        log::debug!("assignments: {:?}", assignments);

        // seek offset
        for topic_vec_assignment in assignments {
            let topic = &topic_vec_assignment.0;
            let vec_assignment = topic_vec_assignment.1;
            for assignment in vec_assignment {
                let vgroup_id = assignment.vgroup_id();
                let current = assignment.current_offset();
                let begin = assignment.begin();
                let end = assignment.end();
                log::debug!(
                    "topic: {}, vgroup_id: {}, current offset: {} begin {}, end: {}",
                    topic,
                    vgroup_id,
                    current,
                    begin,
                    end
                );
                let res = consumer.offset_seek(topic, vgroup_id, end).await;
                if res.is_err() {
                    log::error!("seek offset error: {:?}", res);
                    let a = consumer.assignments().await.unwrap();
                    log::error!("assignments: {:?}", a);
                    // panic!()
                }
            }

            let topic_assignment = consumer.topic_assignment(topic).await;
            log::debug!("topic assignment: {:?}", topic_assignment);
        }

        // after seek offset
        let assignments = consumer.assignments().await.unwrap();
        log::debug!("after seek offset assignments: {:?}", assignments);

        consumer.unsubscribe().await;

        tokio::time::sleep(Duration::from_secs(1)).await;

        taos.exec_many([
            format!("drop database {db2}"),
            format!("drop topic {db}"),
            format!("drop database {db}"),
        ])
        .await?;
        Ok(())
    }
}<|MERGE_RESOLUTION|>--- conflicted
+++ resolved
@@ -1230,12 +1230,8 @@
         }
 
         let assignments = consumer.assignments().await.unwrap();
-<<<<<<< HEAD
-        log::debug!("assignments: {:?}", assignments);
-=======
         // dbg!(&assignments);
         log::info!("assignments: {:?}", assignments);
->>>>>>> 7bd71472
 
         // seek offset
         for topic_vec_assignment in assignments {
