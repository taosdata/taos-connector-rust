use crate::{
    err_or,
    into_c_str::IntoCStr,
    raw::{ApiEntry, StmtApi},
    RawRes, RawTaos, ResultSet,
};

use std::{
    ffi::{c_void, CStr, CString},
    sync::Arc,
};

use itertools::Itertools;
// use taos_error::{Code};
use taos_query::{
    prelude::{
        sync::{Bindable, Queryable, RawError as Error},
        Code, RawResult,
    },
    stmt::AsyncBindable,
};

use crate::types::*;

mod bind;
mod multi;

#[derive(Debug)]
pub struct Stmt {
    raw: RawStmt,
}

impl Bindable<super::Taos> for Stmt {
    fn init(taos: &super::Taos) -> RawResult<Self> {
        Ok(Self {
            raw: RawStmt::from_raw_taos(&taos.raw),
        })
    }

    fn init_with_req_id(taos: &super::Taos, req_id: u64) -> RawResult<Self> {
        Ok(Self {
            raw: RawStmt::from_raw_taos_with_req_id(&taos.raw, req_id),
        })
    }

    fn prepare<S: AsRef<str>>(&mut self, sql: S) -> RawResult<&mut Self> {
        self.raw.prepare(sql.as_ref())?;
        Ok(self)
    }

    fn set_tbname<S: AsRef<str>>(&mut self, sql: S) -> RawResult<&mut Self> {
        self.raw.set_tbname(sql.as_ref())?;
        Ok(self)
    }

    fn set_tags(&mut self, tags: &[taos_query::common::Value]) -> RawResult<&mut Self> {
        if self.raw.is_v3() {
            let tags = tags.iter().map(TaosBindV3::from_value).collect_vec();
            self.raw.set_tags(tags.as_ptr() as _)?;
        } else {
            let tags = tags.iter().map(TaosBindV2::from_value).collect_vec();
            self.raw.set_tags(tags.as_ptr() as _)?;
        }
        Ok(self)
    }

    fn bind(&mut self, params: &[taos_query::common::ColumnView]) -> RawResult<&mut Self> {
        let params: Vec<DropMultiBind> = params.iter().map(|c| c.into()).collect_vec();
        self.raw
            .bind_param_batch(unsafe { std::mem::transmute(params.as_slice()) })?;
        Ok(self)
    }

    fn add_batch(&mut self) -> RawResult<&mut Self> {
        self.raw.add_batch()?;
        Ok(self)
    }

    fn execute(&mut self) -> RawResult<usize> {
        self.raw.execute().map_err(Into::into)
    }

    fn result_set(&mut self) -> RawResult<<super::Taos as Queryable>::ResultSet> {
        self.raw.use_result().map_err(Into::into)
    }

    fn affected_rows(&self) -> usize {
        self.raw.affected_rows() as _
    }
}

#[async_trait::async_trait]
impl AsyncBindable<super::Taos> for Stmt {
    async fn init(taos: &super::Taos) -> RawResult<Self> {
        Ok(Self {
            raw: RawStmt::from_raw_taos(&taos.raw),
        })
    }

<<<<<<< HEAD
=======
    async fn init_with_req_id(taos: &super::Taos, req_id: u64) -> RawResult<Self> {
        Ok(Self {
            raw: RawStmt::from_raw_taos_with_req_id(&taos.raw, req_id),
        })
    }

>>>>>>> 961b7caf
    async fn prepare(&mut self, sql: &str) -> RawResult<&mut Self> {
        self.raw.prepare(sql)?;
        Ok(self)
    }

    async fn set_tbname(&mut self, sql: &str) -> RawResult<&mut Self> {
        self.raw.set_tbname(sql)?;
        Ok(self)
    }

    async fn set_tags(&mut self, tags: &[taos_query::common::Value]) -> RawResult<&mut Self> {
        if self.raw.is_v3() {
            let tags = tags.iter().map(TaosBindV3::from_value).collect_vec();
            self.raw.set_tags(tags.as_ptr() as _)?;
        } else {
            let tags = tags.iter().map(TaosBindV2::from_value).collect_vec();
            self.raw.set_tags(tags.as_ptr() as _)?;
        }
        Ok(self)
    }

    async fn bind(&mut self, params: &[taos_query::common::ColumnView]) -> RawResult<&mut Self> {
        let params: Vec<DropMultiBind> = params.iter().map(|c| c.into()).collect_vec();
        self.raw
            .bind_param_batch(unsafe { std::mem::transmute(params.as_slice()) })?;
        Ok(self)
    }

    async fn add_batch(&mut self) -> RawResult<&mut Self> {
        self.raw.add_batch()?;
        Ok(self)
    }

    async fn execute(&mut self) -> RawResult<usize> {
        self.raw.execute().map_err(Into::into)
    }

    async fn result_set(&mut self) -> RawResult<<super::Taos as Queryable>::ResultSet> {
        self.raw.use_result().map_err(Into::into)
    }

    async fn affected_rows(&self) -> usize {
        self.raw.affected_rows() as _
    }
}

#[derive(Debug)]
pub(crate) struct RawStmt {
    c: Arc<ApiEntry>,
    api: StmtApi,
    ptr: *mut TAOS_STMT,
    tbname: Option<CString>,
}

unsafe impl Sync for RawStmt {}
unsafe impl Send for RawStmt {}
impl Drop for RawStmt {
    fn drop(&mut self) {
        let _ = self.close();
    }
}

impl RawStmt {
    fn is_v3(&self) -> bool {
        self.c.version().starts_with('3')
    }
    #[inline(always)]
    fn ok(&self, code: impl Into<Code>) -> RawResult<()> {
        let code = code.into();

        if code.success() {
            Ok(())
        } else {
            Err(Error::from_string(self.err_as_str()))
        }
    }

    #[inline]
    pub unsafe fn as_ptr(&self) -> *mut TAOS_STMT {
        self.ptr
    }

    // #[inline]
    // pub fn errstr(&self) -> &CStr {
    //     unsafe { CStr::from_ptr((self.api.taos_stmt_errstr)(self.as_ptr())) }
    // }

    #[inline]
    pub fn err_as_str(&self) -> String {
        unsafe {
            CStr::from_ptr((self.api.taos_stmt_errstr)(self.as_ptr()))
                .to_string_lossy()
                .to_string()
        }
    }

    #[inline]
    pub fn from_raw_taos(taos: &RawTaos) -> RawStmt {
        RawStmt {
            c: taos.c.clone(),
            api: taos.c.stmt,
            ptr: unsafe { (taos.c.stmt.taos_stmt_init)(taos.as_ptr()) },
            tbname: None,
        }
    }

    #[inline]
    pub fn from_raw_taos_with_req_id(taos: &RawTaos, req_id: u64) -> RawStmt {
        RawStmt {
            c: taos.c.clone(),
            api: taos.c.stmt,
            ptr: unsafe { (taos.c.stmt.taos_stmt_init_with_reqid.unwrap())(taos.as_ptr(), req_id) },
            tbname: None,
        }
    }
    #[inline]
    pub fn close(&mut self) -> RawResult<()> {
        err_or!(self, (self.api.taos_stmt_close)(self.as_ptr()))
    }

    #[inline]
    pub fn prepare<'c>(&mut self, sql: impl IntoCStr<'c>) -> RawResult<()> {
        let sql = sql.into_c_str();
        tracing::trace!("prepare stmt with sql: {sql:?}");
        self.ok(unsafe {
            (self.api.taos_stmt_prepare)(self.as_ptr(), sql.as_ptr(), sql.to_bytes().len() as _)
        })
    }

    // pub fn set_tbname_tags_v3<'a>(
    //     &mut self,
    //     name: impl IntoCStr<'a>,
    //     tags: &[TaosBindV3],
    // ) -> Result<()> {
    //     self.ok(unsafe {
    //         (self.api.taos_stmt_set_tbname_tags)(
    //             self.as_ptr(),
    //             name.into_c_str().as_ptr(),
    //             tags.as_ptr() as _,
    //         )
    //     })
    // }

    #[inline]
    pub fn set_tbname<'c>(&mut self, name: impl IntoCStr<'c>) -> RawResult<()> {
        let name = name.into_c_str();
        let res = self.ok(unsafe {
            (self.api.taos_stmt_set_tbname)(self.as_ptr(), name.into_c_str().as_ptr())
        });
        if !self.is_v3() {
            self.tbname = Some(name.into_owned());
        }
        res
    }

    // #[inline]
    // pub fn set_sub_tbname<'c>(&mut self, name: impl IntoCStr<'c>) -> Result<()> {
    //     self.ok(unsafe {
    //         (self.api.taos_stmt_set_sub_tbname)(self.as_ptr(), name.into_c_str().as_ptr())
    //     })
    // }

    #[inline]
    pub fn set_tags(&mut self, tags: *const c_void) -> RawResult<()> {
        if self.is_v3() {
            self.ok(unsafe { (self.api.taos_stmt_set_tags.unwrap())(self.as_ptr(), tags as _) })
        } else {
            self.ok(unsafe {
                (self.api.taos_stmt_set_tbname_tags)(
                    self.as_ptr(),
                    self.tbname.as_deref().unwrap().as_ptr(),
                    tags as _,
                )
            })
        }
    }

    #[inline]
    pub fn use_result(&mut self) -> RawResult<ResultSet> {
        unsafe {
            RawRes::from_ptr(
                self.c.clone(),
                (self.api.taos_stmt_use_result)(self.as_ptr()),
            )
            .map(ResultSet::new)
        }
    }

    #[inline]
    pub fn affected_rows(&self) -> i32 {
        unsafe { (self.api.taos_stmt_affected_rows)(self.as_ptr()) }
    }

    #[inline]
    pub fn execute(&self) -> RawResult<usize> {
        let cur = self.affected_rows();
        err_or!(self, (self.api.taos_stmt_execute)(self.as_ptr()))?;
        let new = self.affected_rows();
        Ok((new - cur) as usize)
    }

    #[inline]
    pub fn add_batch(&self) -> RawResult<()> {
        err_or!(self, (self.api.taos_stmt_add_batch)(self.as_ptr()))
    }

    // #[inline]
    // pub fn is_insert(&self) -> Result<bool> {
    //     let mut is_insert = 0;
    //     err_or!(
    //         self,
    //         (self.api.taos_stmt_is_insert)(self.as_ptr(), &mut is_insert as _),
    //         is_insert != 0
    //     )
    // }

    // #[inline]
    // pub fn num_params(&self) -> Result<usize> {
    //     let mut num = 0i32;
    //     err_or!(
    //         self,
    //         (self.api.taos_stmt_num_params)(self.as_ptr(), &mut num as _),
    //         num as usize
    //     )
    // }

    // #[inline]
    // pub fn get_param(&mut self, idx: i32) -> Result<(Ty, i32)> {
    //     let (mut type_, mut bytes) = (0, 0);
    //     err_or!(
    //         self,
    //         (self.api.taos_stmt_get_param)(self.as_ptr(), idx, &mut type_ as _, &mut bytes as _),
    //         ((type_ as u8).into(), bytes)
    //     )
    // }
    // #[inline]
    // pub fn bind_param(&mut self, bind: *const c_void) -> Result<()> {
    //     err_or!(self, (self.api.taos_stmt_bind_param)(self.as_ptr(), bind))
    // }

    #[inline]
    pub fn bind_param_batch(&mut self, bind: &[TaosMultiBind]) -> RawResult<()> {
        err_or!(
            self,
            (self.api.taos_stmt_bind_param_batch)(self.as_ptr(), bind.as_ptr())
        )
    }

    // #[inline]
    // pub fn bind_single_param_batch(&self, bind: &TaosMultiBind, col: i32) -> Result<()> {
    //     self.ok(unsafe {
    //         (self.api.taos_stmt_bind_single_param_batch)(self.as_ptr(), bind as *const _ as _, col)
    //     })
    // }
}

#[cfg(test)]
mod tests {

    use crate::{Stmt, TaosBuilder};

    #[test]
    fn test_tbname_tags() -> anyhow::Result<()> {
        use taos_query::prelude::sync::*;
        let builder = TaosBuilder::from_dsn("taos:///")?;
        let taos = builder.build()?;
        taos.query("drop database if exists stt1")?;
        taos.query("create database if not exists stt1 keep 36500")?;
        taos.query("use stt1")?;
        taos.query(
            // "create stable if not exists st1(ts timestamp, v int) tags(jt json)"
            "create stable if not exists st1(ts timestamp, v int) tags(jt int, t1 varchar(32))",
        )?;

        let mut stmt = Stmt::init(&taos)?;
        let sql = "insert into ? using st1 tags(?, ?) values(?, ?)";
        stmt.prepare(sql)?;

        // let tags = vec![TaosBind::from_json(r#"{"name":"value"}"#)];
        let tbname = "tb1";
        stmt.set_tbname(tbname)?;

        let tags = vec![Value::Int(0), Value::VarChar(String::from("taos"))];
        stmt.set_tags(&tags)?;
        let params = vec![
            ColumnView::from_millis_timestamp(vec![0]),
            ColumnView::from_ints(vec![0]),
        ];
        stmt.bind(&params)?;
        println!("bind");

        let params = vec![
            ColumnView::from_millis_timestamp(vec![1]),
            ColumnView::from_ints(vec![0]),
        ];
        stmt.bind(&params)?;
        println!("add batch");

        stmt.add_batch()?;
        println!("execute");
        stmt.execute()?;

        assert_eq!(stmt.affected_rows(), 2);
        println!("done");

        taos.query("drop database stt1")?;
        Ok(())
    }

    #[test]
    fn test_tbname_tags_json() -> anyhow::Result<()> {
        use taos_query::prelude::sync::*;
        let builder = TaosBuilder::from_dsn("taos:///")?;
        let taos = builder.build()?;
        taos.query("drop database if exists stt2")?;
        taos.query("create database if not exists stt2 keep 36500")?;
        taos.query("use stt2")?;
        taos.query(
            "create stable if not exists st1(ts timestamp, v int) tags(jt json)", // "create stable if not exists st1(ts timestamp, v int) tags(jt int, t1 float)",
        )?;

        let mut stmt = Stmt::init(&taos)?;
        let sql = "insert into ? using st1 tags(?) values(?, ?)";
        stmt.prepare(sql)?;

        let tags = vec![Value::Json(serde_json::from_str(r#"{"name":"value"}"#)?)];
        // let tags = vec![TaosBind::from(&0i32), TaosBind::from(&0.0f32)];
        println!("tags: {tags:#?}");
        let tbname = "tb1";
        stmt.set_tbname(tbname)?;

        stmt.set_tags(&tags)?;
        // stmt.set_tbname_tags_v3(&tbname, &tags)?;
        println!("bind");

        // todo: get_param not implemented in taosc 3.0
        // let p = stmt.get_param(0)?;
        // dbg!(p);
        let params = vec![
            ColumnView::from_millis_timestamp(vec![0]),
            ColumnView::from_ints(vec![0]),
        ];
        stmt.bind(&params)?;
        println!("add batch");

        stmt.add_batch()?;
        stmt.execute()?;

        assert!(stmt.affected_rows() == 1);

        stmt.prepare("insert into tb1 values(?,?)")?;
        let params = vec![
            ColumnView::from_millis_timestamp(vec![1]),
            ColumnView::from_ints(vec![0]),
        ];
        stmt.bind(&params)?;
        println!("add batch");

        stmt.add_batch()?;
        stmt.execute()?;

        let mut res = taos.query("select * from st1")?;

        if let Some(raw) = res.fetch_raw_block()? {
            assert_eq!(raw.nrows(), 2);
        } else {
            panic!("no data retrieved");
        }

        taos.query("drop database stt2")?;
        Ok(())
    }

    #[test]
    fn test_bindable() -> anyhow::Result<()> {
        use taos_query::prelude::sync::*;
        let taos = TaosBuilder::from_dsn("taos:///")?.build()?;
        taos.exec_many([
            "drop database if exists test_bindable",
            "create database test_bindable keep 36500",
            "use test_bindable",
            "create table tb1 (ts timestamp, c1 bool, c2 tinyint, c3 smallint, c4 int, c5 bigint,
            c6 tinyint unsigned, c7 smallint unsigned, c8 int unsigned, c9 bigint unsigned,
            c10 float, c11 double, c12 varchar(100), c13 nchar(100))",
        ])?;
        let mut stmt = Stmt::init(&taos)?;
        stmt.prepare("insert into tb1 values(?, ?, ?, ?, ?, ?, ?, ?, ?, ?, ?, ?, ?, ?)")?;
        let params = vec![
            ColumnView::from_millis_timestamp(vec![0]),
            ColumnView::from_bools(vec![true]),
            ColumnView::from_tiny_ints(vec![0]),
            ColumnView::from_small_ints(vec![0]),
            ColumnView::from_ints(vec![0]),
            ColumnView::from_big_ints(vec![0]),
            ColumnView::from_unsigned_tiny_ints(vec![0]),
            ColumnView::from_unsigned_small_ints(vec![0]),
            ColumnView::from_unsigned_ints(vec![0]),
            ColumnView::from_unsigned_big_ints(vec![0]),
            ColumnView::from_floats(vec![0.0]),
            ColumnView::from_doubles(vec![0.]),
            ColumnView::from_varchar(vec!["ABC"]),
            ColumnView::from_nchar(vec!["涛思数据"]),
        ];
        let rows = stmt.bind(&params)?.add_batch()?.execute()?;
        assert_eq!(rows, 1);

        let rows: Vec<(
            String,
            bool,
            i8,
            i16,
            i32,
            i64,
            u8,
            u16,
            u32,
            u64,
            f32,
            f64,
            String,
            String,
        )> = taos
            .query("select * from tb1")?
            .deserialize()
            .try_collect()?;
        let row = &rows[0];
        assert_eq!(row.12, "ABC");
        assert_eq!(row.13, "涛思数据");
        taos.query("drop database test_bindable")?;

        Ok(())
    }

    #[test]
    fn test_stmt_with_req_id() -> anyhow::Result<()> {
        use taos_query::prelude::sync::*;
        let taos = TaosBuilder::from_dsn("taos:///")?.build()?;
        taos.exec_many([
            "drop database if exists test_db_stmt",
            "create database test_db_stmt keep 36500",
            "use test_db_stmt",
            "create table tb1 (ts timestamp, c1 bool, c2 tinyint, c3 smallint, c4 int, c5 bigint,
            c6 tinyint unsigned, c7 smallint unsigned, c8 int unsigned, c9 bigint unsigned,
            c10 float, c11 double, c12 varchar(100), c13 nchar(100))",
        ])?;
        let req_id = 1000;
        let mut stmt = Stmt::init_with_req_id(&taos, req_id)?;
        stmt.prepare("insert into tb1 values(?, ?, ?, ?, ?, ?, ?, ?, ?, ?, ?, ?, ?, ?)")?;
        let params = vec![
            ColumnView::from_millis_timestamp(vec![0]),
            ColumnView::from_bools(vec![true]),
            ColumnView::from_tiny_ints(vec![0]),
            ColumnView::from_small_ints(vec![0]),
            ColumnView::from_ints(vec![0]),
            ColumnView::from_big_ints(vec![0]),
            ColumnView::from_unsigned_tiny_ints(vec![0]),
            ColumnView::from_unsigned_small_ints(vec![0]),
            ColumnView::from_unsigned_ints(vec![0]),
            ColumnView::from_unsigned_big_ints(vec![0]),
            ColumnView::from_floats(vec![0.0]),
            ColumnView::from_doubles(vec![0.]),
            ColumnView::from_varchar(vec!["ABC"]),
            ColumnView::from_nchar(vec!["涛思数据"]),
        ];
        let rows = stmt.bind(&params)?.add_batch()?.execute()?;
        assert_eq!(rows, 1);

        let rows: Vec<(
            String,
            bool,
            i8,
            i16,
            i32,
            i64,
            u8,
            u16,
            u32,
            u64,
            f32,
            f64,
            String,
            String,
        )> = taos
            .query("select * from tb1")?
            .deserialize()
            .try_collect()?;
        let row = &rows[0];
        assert_eq!(row.12, "ABC");
        assert_eq!(row.13, "涛思数据");
        taos.query("drop database test_db_stmt")?;

        Ok(())
    }
}

#[cfg(test)]
mod async_tests {
    use crate::prelude::*;

    #[tokio::test]
    async fn test_stmt_with_req_id() -> anyhow::Result<()> {
        let taos = TaosBuilder::from_dsn("taos:///")?.build().await?;
        taos.exec_many([
            "drop database if exists test_db_stmt_async",
            "create database test_db_stmt_async keep 36500",
            "use test_db_stmt_async",
            "create table tb1 (ts timestamp, c1 bool, c2 tinyint, c3 smallint, c4 int, c5 bigint,
            c6 tinyint unsigned, c7 smallint unsigned, c8 int unsigned, c9 bigint unsigned,
            c10 float, c11 double, c12 varchar(100), c13 nchar(100))",
        ])
        .await?;
        let req_id = 1000;
        let mut stmt = Stmt::init_with_req_id(&taos, req_id).await?;
        stmt.prepare("insert into tb1 values(?, ?, ?, ?, ?, ?, ?, ?, ?, ?, ?, ?, ?, ?)").await?;
        let params = vec![
            ColumnView::from_millis_timestamp(vec![0]),
            ColumnView::from_bools(vec![true]),
            ColumnView::from_tiny_ints(vec![0]),
            ColumnView::from_small_ints(vec![0]),
            ColumnView::from_ints(vec![0]),
            ColumnView::from_big_ints(vec![0]),
            ColumnView::from_unsigned_tiny_ints(vec![0]),
            ColumnView::from_unsigned_small_ints(vec![0]),
            ColumnView::from_unsigned_ints(vec![0]),
            ColumnView::from_unsigned_big_ints(vec![0]),
            ColumnView::from_floats(vec![0.0]),
            ColumnView::from_doubles(vec![0.]),
            ColumnView::from_varchar(vec!["ABC"]),
            ColumnView::from_nchar(vec!["涛思数据"]),
        ];
        let rows = stmt.bind(&params).await?.add_batch().await?.execute().await?;
        assert_eq!(rows, 1);

        let rows: Vec<(
            String,
            bool,
            i8,
            i16,
            i32,
            i64,
            u8,
            u16,
            u32,
            u64,
            f32,
            f64,
            String,
            String,
        )> = taos
            .query("select * from tb1")
            .await?
            .deserialize()
            .try_collect()
            .await?;
        let row = &rows[0];
        assert_eq!(row.12, "ABC");
        assert_eq!(row.13, "涛思数据");
        taos.query("drop database test_db_stmt_async").await?;

        Ok(())
    }
}<|MERGE_RESOLUTION|>--- conflicted
+++ resolved
@@ -97,15 +97,12 @@
         })
     }
 
-<<<<<<< HEAD
-=======
     async fn init_with_req_id(taos: &super::Taos, req_id: u64) -> RawResult<Self> {
         Ok(Self {
             raw: RawStmt::from_raw_taos_with_req_id(&taos.raw, req_id),
         })
     }
 
->>>>>>> 961b7caf
     async fn prepare(&mut self, sql: &str) -> RawResult<&mut Self> {
         self.raw.prepare(sql)?;
         Ok(self)
