<!-- omit in toc -->
# TDengine Rust Connector

[![GitHub Actions Workflow Status](https://img.shields.io/github/actions/workflow/status/taosdata/taos-connector-rust/build.yml)](https://github.com/taosdata/taos-connector-rust/actions/workflows/build.yml)
[![codecov](https://codecov.io/gh/taosdata/taos-connector-rust/branch/main/graph/badge.svg?token=P11UKNLTVO)](https://codecov.io/gh/taosdata/taos-connector-rust)
![GitHub commit activity](https://img.shields.io/github/commit-activity/m/taosdata/taos-connector-rust)
![GitHub License](https://img.shields.io/github/license/taosdata/taos-connector-rust)
[![Crates.io](https://img.shields.io/crates/v/taos)](https://crates.io/crates/taos)
<br />
[![Twitter Follow](https://img.shields.io/twitter/follow/tdenginedb?label=TDengine&style=social)](https://twitter.com/tdenginedb)
[![YouTube Channel](https://img.shields.io/badge/Subscribe_@tdengine--white?logo=youtube&style=social)](https://www.youtube.com/@tdengine)
[![Discord Community](https://img.shields.io/badge/Join_Discord--white?logo=discord&style=social)](https://discord.com/invite/VZdSuUg4pS)
[![LinkedIn](https://img.shields.io/badge/Follow_LinkedIn--white?logo=linkedin&style=social)](https://www.linkedin.com/company/tdengine)
[![StackOverflow](https://img.shields.io/badge/Ask_StackOverflow--white?logo=stackoverflow&style=social&logoColor=orange)](https://stackoverflow.com/questions/tagged/tdengine)

简体中文 | [English](./README.md)

<!-- omit in toc -->
## 目录

- [1. 简介](#1-简介)
- [2. 文档](#2-文档)
- [3. 前置条件](#3-前置条件)
- [4. 构建](#4-构建)
- [5. 测试](#5-测试)
  - [5.1 运行测试](#51-运行测试)
  - [5.2 添加用例](#52-添加用例)
  - [5.3 性能测试](#53-性能测试)
- [6. CI/CD](#6-cicd)
- [7. 提交 Issue](#7-提交-issue)
- [8. 提交 PR](#8-提交-pr)
- [9. 引用](#9-引用)
- [10. 许可证](#10-许可证)

## 1. 简介

`taos` 是 TDengine 的官方 Rust 语言连接器，Rust 开发人员可以通过它开发存取 TDengine 数据库的应用软件。它支持数据写入、数据查询、数据订阅、无模式写入以及参数绑定等功能。

## 2. 文档

- 使用 Rust Connector，请参考 [开发指南](https://docs.taosdata.com/develop/)，其中包括数据写入、数据查询、数据订阅、无模式写入以及参数绑定等示例。
- 其它参考信息请看 [参考手册](https://docs.taosdata.com/reference/connector/rust/)，其中包括版本历史、数据类型映射、示例程序汇总、API 参考以及常见问题等内容。
- 本 README 主要是为想自己贡献、编译、测试 Rust Connector 的开发者写的。如果要学习 TDengine，可以浏览 [官方文档](https://docs.taosdata.com/)。

## 3. 前置条件

<<<<<<< HEAD
1. 已安装 Rust 1.70 及以上版本。
2. 本地已安装 TDengine，具体步骤请参考 [部署服务端](https://docs.taosdata.com/get-started/package/)。
3. 修改 `/etc/taos/taos.cfg` 配置文件，添加以下配置：
   ```text
   supportVnodes 256
   ```
4. 启动 taosd 与 taosAdapter。
=======
- 已安装 Rust 1.70 及以上版本。
- 本地已部署 TDengine，具体步骤请参考 [部署服务端](https://docs.taosdata.com/get-started/package/)，且已经启动 taosd 与 taosAdapter。
>>>>>>> a4f3ea4f

## 4. 构建

在项目目录下运行以下命令以构建项目：

```bash
cargo build
```

## 5. 测试

### 5.1 运行测试

<<<<<<< HEAD
在项目目录下执行以下命令运行测试：

```bash
cargo test
```

测试用例将连接到本地的 TDengine 服务器和 taosAdapter 进行测试。测试完成后，将看到类似以下的结果摘要，若所有测试用例通过，`failed` 项应为 0：

```text
test result: ok. 101 passed; 0 failed; 0 ignored; 0 measured; 0 filtered out; finished in 1.21s
```

### 5.2 添加用例

1. 创建测试模块：在需要测试的 `.rs` 文件中，添加一个带有 `#[cfg(test)]` 属性的模块。该属性确保测试代码仅在执行测试时编译。

   ```rust
   #[cfg(test)]
   mod tests {
       // 在此处编写测试用例
   }
   ```

2. 引入被测模块的内容：在测试模块中，使用 `use super::*;` 将外部模块的所有内容引入测试模块的作用域，以便访问需要测试的函数和结构体。
=======
在运行测试之前，请在 `taos.cfg` 文件中添加以下配置：

```text
supportVnodes 256
```

完成配置后，在项目目录下执行以下命令运行测试：

```bash
cargo test
```

测试用例将连接到本地的 TDengine 服务器和 taosAdapter 进行测试。测试完成后，将看到类似以下的结果摘要，若所有测试用例通过，`failed` 项应为 0：

```text
test result: ok. 101 passed; 0 failed; 0 ignored; 0 measured; 0 filtered out; finished in 1.21s
```

### 5.2 添加用例

1. 创建测试模块：在需要测试的 `.rs` 文件中，添加一个带有 `#[cfg(test)]` 属性的模块。该属性确保测试代码仅在执行测试时编译。
>>>>>>> a4f3ea4f

   ```rust
   #[cfg(test)]
   mod tests {
<<<<<<< HEAD
       use super::*;

       // 在此处编写测试用例
   }
   ```

3. 编写测试函数：测试模块中，定义带有 `#[test]` 属性的函数。每个测试函数应包含以下步骤：

   - 设置：准备测试所需的数据或状态。
   - 执行：调用需要测试的函数或方法。
   - 断言：使用断言宏验证结果是否符合预期。

   ```rust
   #[cfg(test)]
   mod tests {
       use super::*;

       #[test]
       fn test_add() {
           let result = add(2, 3);
           assert_eq!(result, 5);
       }
   }
   ```

   上述示例中，`assert_eq!` 宏用于检查 `result` 是否等于预期值 `5`。如果不相等，测试将失败并引发 panic。

4. 异步函数测试：对于异步函数，可以使用 `#[tokio::test]` 属性宏来标记测试函数，并为其提供 Tokio 异步运行时。

=======
       // 在此处编写测试用例
   }
   ```

2. 引入被测模块的内容：在测试模块中，使用 `use super::*;` 将外部模块的所有内容引入测试模块的作用域，以便访问需要测试的函数和结构体。

   ```rust
   #[cfg(test)]
   mod tests {
       use super::*;

       // 在此处编写测试用例
   }
   ```

3. 编写测试函数：测试模块中，定义带有 `#[test]` 属性的函数。每个测试函数应包含以下步骤：

   - 设置：准备测试所需的数据或状态。
   - 执行：调用需要测试的函数或方法。
   - 断言：使用断言宏验证结果是否符合预期。

>>>>>>> a4f3ea4f
   ```rust
   #[cfg(test)]
   mod tests {
       use super::*;
<<<<<<< HEAD
       use tokio;

       #[tokio::test]
       async fn test_async_function() {
           let result = async_function().await;
           assert_eq!(result, expected_value);
       }
   }
   ```

   要启用异步测试支持，需确保在 `Cargo.toml` 中包含 Tokio 依赖。你可以依据项目需求选择适合的异步运行时和相应的测试属性宏。

5. 测试引发 panic 的情况：对于预期会引发 panic 的函数，可以使用 `#[should_panic]` 属性。该属性可选地接受 `expected` 参数，用于指定预期的 panic 消息。

   ```rust
   #[cfg(test)]
   mod tests {
       use super::*;

       #[test]
       #[should_panic(expected = "Divide by zero error")]
       fn test_divide_by_zero() {
           divide(1, 0);
       }
   }
   ```

=======

       #[test]
       fn test_add() {
           let result = add(2, 3);
           assert_eq!(result, 5);
       }
   }
   ```

   上述示例中，`assert_eq!` 宏用于检查 `result` 是否等于预期值 `5`。如果不相等，测试将失败并引发 panic。

4. 异步函数测试：对于异步函数，可以使用 `#[tokio::test]` 属性宏来标记测试函数，并为其提供 Tokio 异步运行时。

   ```rust
   #[cfg(test)]
   mod tests {
       use super::*;
       use tokio;

       #[tokio::test]
       async fn test_async_function() {
           let result = async_function().await;
           assert_eq!(result, expected_value);
       }
   }
   ```

   要启用异步测试支持，需确保在 `Cargo.toml` 中包含 Tokio 依赖。你可以依据项目需求选择适合的异步运行时和相应的测试属性宏。

5. 测试引发 panic 的情况：对于预期会引发 panic 的函数，可以使用 `#[should_panic]` 属性。该属性可选地接受 `expected` 参数，用于指定预期的 panic 消息。

   ```rust
   #[cfg(test)]
   mod tests {
       use super::*;

       #[test]
       #[should_panic(expected = "Divide by zero error")]
       fn test_divide_by_zero() {
           divide(1, 0);
       }
   }
   ```

>>>>>>> a4f3ea4f
   此示例中，`divide` 函数在分母为零时应引发 panic，且消息应为 "Divide by zero error"。

6. 忽略特定测试：对于耗时较长或不常运行的测试，可以使用 `#[ignore]` 属性标记。默认情况下，这些测试不会运行，除非使用 `cargo test -- --ignored` 命令显式运行。

   ```rust
   #[cfg(test)]
   mod tests {
       use super::*;

       #[test]
       #[ignore]
       fn test_long_running() {
           // 耗时较长的测试代码
       }
   }
   ```

### 5.3 性能测试

性能测试正在开发中。

## 6. CI/CD

- [Build Workflow](https://github.com/taosdata/taos-connector-rust/actions/workflows/build.yml)
- [Code Coverage](https://app.codecov.io/gh/taosdata/taos-connector-rust)

## 7. 提交 Issue

我们欢迎提交 [GitHub Issue](https://github.com/taosdata/taos-connector-rust/issues/new?template=Blank+issue)。提交时请说明下面信息：

- 问题描述，是否必现，最好能包含详细调用堆栈。
- Rust 连接器版本。
- 连接参数（不需要用户名密码）。
- TDengine 服务端版本。

## 8. 提交 PR

我们欢迎开发者一起开发本项目，提交 PR 时请参考下面步骤：

1. Fork 本项目，请参考 ([how to fork a repo](https://docs.github.com/en/get-started/quickstart/fork-a-repo))。
2. 从 main 分支创建一个新分支，请使用有意义的分支名称 (`git checkout -b my_branch`)。注意不要直接在 main 分支上修改。
3. 修改代码，保证所有单元测试通过，并增加新的单元测试验证修改。
4. 提交修改到远端分支 (`git push origin my_branch`)。
5. 在 GitHub 上创建一个 Pull Request ([how to create a pull request](https://docs.github.com/en/pull-requests/collaborating-with-pull-requests/proposing-changes-to-your-work-with-pull-requests/creating-a-pull-request))。
6. 提交 PR 后，可以通过 [Pull Request](https://github.com/taosdata/taos-connector-rust/pulls) 找到自己的 PR，点击对应链接进去可以看到自己 PR CI 是否通过，如果通过会显示 “All checks have passed”。无论 CI 是否通过，都可以点击 “Show all checks” -> “Details” 来查看详细用例日志。
7. 提交 PR 后，如果 CI 通过，可以在 [codecov](https://app.codecov.io/gh/taosdata/taos-connector-rust/pulls) 页面找到自己 PR，看单测覆盖率。

## 9. 引用

- [TDengine 官网](https://www.taosdata.com/)
- [TDengine GitHub](https://github.com/taosdata/TDengine)

## 10. 许可证

[MIT License](./LICENSE)<|MERGE_RESOLUTION|>--- conflicted
+++ resolved
@@ -13,12 +13,32 @@
 [![LinkedIn](https://img.shields.io/badge/Follow_LinkedIn--white?logo=linkedin&style=social)](https://www.linkedin.com/company/tdengine)
 [![StackOverflow](https://img.shields.io/badge/Ask_StackOverflow--white?logo=stackoverflow&style=social&logoColor=orange)](https://stackoverflow.com/questions/tagged/tdengine)
 
+[![GitHub Actions Workflow Status](https://img.shields.io/github/actions/workflow/status/taosdata/taos-connector-rust/build.yml)](https://github.com/taosdata/taos-connector-rust/actions/workflows/build.yml)
+[![codecov](https://codecov.io/gh/taosdata/taos-connector-rust/branch/main/graph/badge.svg?token=P11UKNLTVO)](https://codecov.io/gh/taosdata/taos-connector-rust)
+![GitHub commit activity](https://img.shields.io/github/commit-activity/m/taosdata/taos-connector-rust)
+![GitHub License](https://img.shields.io/github/license/taosdata/taos-connector-rust)
+[![Crates.io](https://img.shields.io/crates/v/taos)](https://crates.io/crates/taos)
+<br />
+[![Twitter Follow](https://img.shields.io/twitter/follow/tdenginedb?label=TDengine&style=social)](https://twitter.com/tdenginedb)
+[![YouTube Channel](https://img.shields.io/badge/Subscribe_@tdengine--white?logo=youtube&style=social)](https://www.youtube.com/@tdengine)
+[![Discord Community](https://img.shields.io/badge/Join_Discord--white?logo=discord&style=social)](https://discord.com/invite/VZdSuUg4pS)
+[![LinkedIn](https://img.shields.io/badge/Follow_LinkedIn--white?logo=linkedin&style=social)](https://www.linkedin.com/company/tdengine)
+[![StackOverflow](https://img.shields.io/badge/Ask_StackOverflow--white?logo=stackoverflow&style=social&logoColor=orange)](https://stackoverflow.com/questions/tagged/tdengine)
+
 简体中文 | [English](./README.md)
 
 <!-- omit in toc -->
 ## 目录
 
 - [1. 简介](#1-简介)
+- [2. 文档](#2-文档)
+- [3. 前置条件](#3-前置条件)
+- [4. 构建](#4-构建)
+- [5. 测试](#5-测试)
+  - [5.1 运行测试](#51-运行测试)
+  - [5.2 添加用例](#52-添加用例)
+  - [5.3 性能测试](#53-性能测试)
+- [6. CI/CD](#6-cicd)
 - [2. 文档](#2-文档)
 - [3. 前置条件](#3-前置条件)
 - [4. 构建](#4-构建)
@@ -41,10 +61,15 @@
 - 使用 Rust Connector，请参考 [开发指南](https://docs.taosdata.com/develop/)，其中包括数据写入、数据查询、数据订阅、无模式写入以及参数绑定等示例。
 - 其它参考信息请看 [参考手册](https://docs.taosdata.com/reference/connector/rust/)，其中包括版本历史、数据类型映射、示例程序汇总、API 参考以及常见问题等内容。
 - 本 README 主要是为想自己贡献、编译、测试 Rust Connector 的开发者写的。如果要学习 TDengine，可以浏览 [官方文档](https://docs.taosdata.com/)。
+## 2. 文档
+
+- 使用 Rust Connector，请参考 [开发指南](https://docs.taosdata.com/develop/)，其中包括数据写入、数据查询、数据订阅、无模式写入以及参数绑定等示例。
+- 其它参考信息请看 [参考手册](https://docs.taosdata.com/reference/connector/rust/)，其中包括版本历史、数据类型映射、示例程序汇总、API 参考以及常见问题等内容。
+- 本 README 主要是为想自己贡献、编译、测试 Rust Connector 的开发者写的。如果要学习 TDengine，可以浏览 [官方文档](https://docs.taosdata.com/)。
 
 ## 3. 前置条件
-
-<<<<<<< HEAD
+## 3. 前置条件
+
 1. 已安装 Rust 1.70 及以上版本。
 2. 本地已安装 TDengine，具体步骤请参考 [部署服务端](https://docs.taosdata.com/get-started/package/)。
 3. 修改 `/etc/taos/taos.cfg` 配置文件，添加以下配置：
@@ -52,24 +77,23 @@
    supportVnodes 256
    ```
 4. 启动 taosd 与 taosAdapter。
-=======
-- 已安装 Rust 1.70 及以上版本。
-- 本地已部署 TDengine，具体步骤请参考 [部署服务端](https://docs.taosdata.com/get-started/package/)，且已经启动 taosd 与 taosAdapter。
->>>>>>> a4f3ea4f
 
 ## 4. 构建
+## 4. 构建
 
 在项目目录下运行以下命令以构建项目：
 
+```bash
 ```bash
 cargo build
 ```
 
 ## 5. 测试
+## 5. 测试
 
 ### 5.1 运行测试
-
-<<<<<<< HEAD
+### 5.1 运行测试
+
 在项目目录下执行以下命令运行测试：
 
 ```bash
@@ -94,34 +118,10 @@
    ```
 
 2. 引入被测模块的内容：在测试模块中，使用 `use super::*;` 将外部模块的所有内容引入测试模块的作用域，以便访问需要测试的函数和结构体。
-=======
-在运行测试之前，请在 `taos.cfg` 文件中添加以下配置：
-
-```text
-supportVnodes 256
-```
-
-完成配置后，在项目目录下执行以下命令运行测试：
-
-```bash
-cargo test
-```
-
-测试用例将连接到本地的 TDengine 服务器和 taosAdapter 进行测试。测试完成后，将看到类似以下的结果摘要，若所有测试用例通过，`failed` 项应为 0：
-
-```text
-test result: ok. 101 passed; 0 failed; 0 ignored; 0 measured; 0 filtered out; finished in 1.21s
-```
-
-### 5.2 添加用例
-
-1. 创建测试模块：在需要测试的 `.rs` 文件中，添加一个带有 `#[cfg(test)]` 属性的模块。该属性确保测试代码仅在执行测试时编译。
->>>>>>> a4f3ea4f
-
-   ```rust
-   #[cfg(test)]
-   mod tests {
-<<<<<<< HEAD
+
+   ```rust
+   #[cfg(test)]
+   mod tests {
        use super::*;
 
        // 在此处编写测试用例
@@ -151,34 +151,10 @@
 
 4. 异步函数测试：对于异步函数，可以使用 `#[tokio::test]` 属性宏来标记测试函数，并为其提供 Tokio 异步运行时。
 
-=======
-       // 在此处编写测试用例
-   }
-   ```
-
-2. 引入被测模块的内容：在测试模块中，使用 `use super::*;` 将外部模块的所有内容引入测试模块的作用域，以便访问需要测试的函数和结构体。
-
-   ```rust
-   #[cfg(test)]
-   mod tests {
-       use super::*;
-
-       // 在此处编写测试用例
-   }
-   ```
-
-3. 编写测试函数：测试模块中，定义带有 `#[test]` 属性的函数。每个测试函数应包含以下步骤：
-
-   - 设置：准备测试所需的数据或状态。
-   - 执行：调用需要测试的函数或方法。
-   - 断言：使用断言宏验证结果是否符合预期。
-
->>>>>>> a4f3ea4f
-   ```rust
-   #[cfg(test)]
-   mod tests {
-       use super::*;
-<<<<<<< HEAD
+   ```rust
+   #[cfg(test)]
+   mod tests {
+       use super::*;
        use tokio;
 
        #[tokio::test]
@@ -206,52 +182,6 @@
    }
    ```
 
-=======
-
-       #[test]
-       fn test_add() {
-           let result = add(2, 3);
-           assert_eq!(result, 5);
-       }
-   }
-   ```
-
-   上述示例中，`assert_eq!` 宏用于检查 `result` 是否等于预期值 `5`。如果不相等，测试将失败并引发 panic。
-
-4. 异步函数测试：对于异步函数，可以使用 `#[tokio::test]` 属性宏来标记测试函数，并为其提供 Tokio 异步运行时。
-
-   ```rust
-   #[cfg(test)]
-   mod tests {
-       use super::*;
-       use tokio;
-
-       #[tokio::test]
-       async fn test_async_function() {
-           let result = async_function().await;
-           assert_eq!(result, expected_value);
-       }
-   }
-   ```
-
-   要启用异步测试支持，需确保在 `Cargo.toml` 中包含 Tokio 依赖。你可以依据项目需求选择适合的异步运行时和相应的测试属性宏。
-
-5. 测试引发 panic 的情况：对于预期会引发 panic 的函数，可以使用 `#[should_panic]` 属性。该属性可选地接受 `expected` 参数，用于指定预期的 panic 消息。
-
-   ```rust
-   #[cfg(test)]
-   mod tests {
-       use super::*;
-
-       #[test]
-       #[should_panic(expected = "Divide by zero error")]
-       fn test_divide_by_zero() {
-           divide(1, 0);
-       }
-   }
-   ```
-
->>>>>>> a4f3ea4f
    此示例中，`divide` 函数在分母为零时应引发 panic，且消息应为 "Divide by zero error"。
 
 6. 忽略特定测试：对于耗时较长或不常运行的测试，可以使用 `#[ignore]` 属性标记。默认情况下，这些测试不会运行，除非使用 `cargo test -- --ignored` 命令显式运行。
@@ -272,6 +202,11 @@
 ### 5.3 性能测试
 
 性能测试正在开发中。
+
+## 6. CI/CD
+
+- [Build Workflow](https://github.com/taosdata/taos-connector-rust/actions/workflows/build.yml)
+- [Code Coverage](https://app.codecov.io/gh/taosdata/taos-connector-rust)
 
 ## 6. CI/CD
 
@@ -298,6 +233,8 @@
 5. 在 GitHub 上创建一个 Pull Request ([how to create a pull request](https://docs.github.com/en/pull-requests/collaborating-with-pull-requests/proposing-changes-to-your-work-with-pull-requests/creating-a-pull-request))。
 6. 提交 PR 后，可以通过 [Pull Request](https://github.com/taosdata/taos-connector-rust/pulls) 找到自己的 PR，点击对应链接进去可以看到自己 PR CI 是否通过，如果通过会显示 “All checks have passed”。无论 CI 是否通过，都可以点击 “Show all checks” -> “Details” 来查看详细用例日志。
 7. 提交 PR 后，如果 CI 通过，可以在 [codecov](https://app.codecov.io/gh/taosdata/taos-connector-rust/pulls) 页面找到自己 PR，看单测覆盖率。
+6. 提交 PR 后，可以通过 [Pull Request](https://github.com/taosdata/taos-connector-rust/pulls) 找到自己的 PR，点击对应链接进去可以看到自己 PR CI 是否通过，如果通过会显示 “All checks have passed”。无论 CI 是否通过，都可以点击 “Show all checks” -> “Details” 来查看详细用例日志。
+7. 提交 PR 后，如果 CI 通过，可以在 [codecov](https://app.codecov.io/gh/taosdata/taos-connector-rust/pulls) 页面找到自己 PR，看单测覆盖率。
 
 ## 9. 引用
 
