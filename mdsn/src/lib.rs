//! M-DSN: A Multi-address DSN(Data Source Name) parser.
//!
//! M-DSN support two kind of DSN format:
//!
//! 1. `<driver>[+<protocol>]://<username>:<password>@<addresses>/<database>?<params>`
//! 2. `<driver>[+<protocol>]://<username>:<password>@<fragment>?<params>`
//! 3. `<driver>://<username>:<password>@<protocol>(<addresses>)/<database>?<params>`
//!
//! All the items will be parsed into struct [Dsn](crate::Dsn).
//!
//! ## Parser
//!
//! ```rust
//! use mdsn::Dsn;
//! use std::str::FromStr;
//!
//! # fn main() -> Result<(), mdsn::DsnError> {
//! // The two styles are equivalent.
//! let dsn = Dsn::from_str("taos://root:taosdata@host1:6030,host2:6030/db")?;
//! let dsn: Dsn = "taos://root:taosdata@host1:6030,host2:6030/db".parse()?;
//!
//! assert_eq!(dsn.driver, "taos");
//! assert_eq!(dsn.username.unwrap(), "root");
//! assert_eq!(dsn.password.unwrap(), "taosdata");
//! assert_eq!(dsn.subject.unwrap(), "db");
//! assert_eq!(dsn.addresses.len(), 2);
//! assert_eq!(dsn.addresses, vec![
//!     mdsn::Address::new("host1", 6030),
//!     mdsn::Address::new("host2", 6030),
//! ]);
//! # Ok(())
//! # }
//! ```
//!
//! ## DSN Examples
//!
//! A DSN for [TDengine](https://taosdata.com) driver [taos](https://docs.rs/taos).
//!
//! ```dsn
//! taos://root:taosdata@localhost:6030/db?timezone=Asia/Shanghai&asyncLog=1
//! ```
//!
//! With multi-address:
//!
//! ```dsn
//! taos://root:taosdata@host1:6030,host2:6030/db?timezone=Asia/Shanghai
//! ```
//!
//! A DSN for unix socket:
//!
//! ```dsn
//! unix:///path/to/unix.sock?param1=value
//! ```
//!
//! A DSN for postgresql with url-encoded socket directory path.
//!
//! ```dsn
//! postgresql://%2Fvar%2Flib%2Fpostgresql/db
//! ```
//!
//! A DSN for sqlite db file, note that you must use prefix `./` for a relative path file.
//!
//! ```dsn
//! sqlite://./file.db
//! ```
//!
use std::borrow::Cow;
use std::collections::BTreeMap;
use std::fmt::Display;
use std::num::ParseIntError;
use std::str::FromStr;
use std::string::FromUtf8Error;

use itertools::Itertools;
#[cfg(feature = "pest")]
use pest::Parser;
#[cfg(feature = "pest")]
use pest_derive::Parser;
use regex::Regex;
use thiserror::Error;
use urlencoding::{decode, encode};

#[cfg(feature = "pest")]
#[derive(Parser)]
#[grammar = "dsn.pest"]
struct DsnParser;

/// Error caused by [pest](https://docs.rs/pest) DSN parser.
#[derive(Debug, Error)]
pub enum DsnError {
    #[cfg(feature = "pest")]
    #[error("{0}")]
    ParseErr(#[from] pest::error::Error<Rule>),
    #[error("unable to parse port from {0}")]
    PortErr(#[from] ParseIntError),
    #[error("invalid dsn format: {0}, use either path:/path or driver://user:pass@host:port?k=v")]
    InvalidFormat(String),
    #[error("No `:` found in {0}, use either path:/path or driver://user:pass@host:port?k=v")]
    NoColonFound(String),
    #[error("dsn contains '@' character({0}), please use full DSN format: <driver>://<username>:<password>@<addresses>/<database>?<params>")]
    InvalidSpecialCharacterFormat(String),
    #[error("invalid driver {0}")]
    InvalidDriver(String),
    #[error("invalid protocol {0}")]
    InvalidProtocol(String),
    #[error("invalid password {0}: {1}")]
    InvalidPassword(String, FromUtf8Error),
    #[error("invalid connection {0}")]
    InvalidConnection(String),
    #[error("invalid addresses: {0}, error: {1}")]
    InvalidAddresses(String, String),
    #[error("requires database: {0}")]
    RequireDatabase(String),
    #[error("requires parameter: {0}")]
    RequireParam(String),
    #[error("invalid parameter for {0}: {1}")]
    InvalidParam(String, String),
    #[error("non utf8 character: {0}")]
    NonUtf8Character(#[from] FromUtf8Error),
}

/// A simple struct to represent a server address, with host:port or socket path.
#[derive(Debug, Default, PartialEq, Eq, Clone)]
pub struct Address {
    /// Host or ip address of the server.
    pub host: Option<String>,
    /// Port to connect to the server.
    pub port: Option<u16>,
    /// Use unix socket path to connect.
    pub path: Option<String>,
}

impl Address {
    /// Construct server address with host and port.
    #[inline]
    pub fn new<T: Into<String>>(host: T, port: u16) -> Self {
        let host = host.into();
        let host = if host.is_empty() { None } else { Some(host) };
        Self {
            host,
            port: Some(port),
            ..Default::default()
        }
    }

    /// Construct server address with host or ip address only.
    #[inline]
    pub fn from_host<T: Into<String>>(host: T) -> Self {
        let host = host.into();
        let host = if host.is_empty() { None } else { Some(host) };
        Self {
            host,
            ..Default::default()
        }
    }

    /// Construct server address with unix socket path.
    #[inline]
    pub fn from_path<T: Into<String>>(path: T) -> Self {
        Self {
            path: Some(path.into()),
            ..Default::default()
        }
    }

    #[inline]
    pub fn is_empty(&self) -> bool {
        self.host.is_none() && self.port.is_none() && self.path.is_none()
    }
}

impl FromStr for Address {
    type Err = DsnError;

    fn from_str(s: &str) -> Result<Self, Self::Err> {
        #[cfg(feature = "pest")]
        {
            let mut addr = Self::default();
            if let Some(dsn) = DsnParser::parse(Rule::address, &s)?.next() {
                for inner in dsn.into_inner() {
                    match inner.as_rule() {
                        Rule::host => addr.host = Some(inner.as_str().to_string()),
                        Rule::port => addr.port = Some(inner.as_str().parse()?),
                        Rule::path => {
                            addr.path = Some(
                                urlencoding::decode(inner.as_str())
                                    .expect("UTF-8")
                                    .to_string(),
                            )
                        }
                        _ => unreachable!(),
                    }
                }
            }
            Ok(addr)
        }
        #[cfg(not(feature = "pest"))]
        {
            if s.is_empty() {
                Ok(Self::default())
            } else if let Some((host, port)) = s.split_once(':') {
                Ok(Address::new(host, port.parse().unwrap()))
            } else if s.contains('%') {
                Ok(Address::from_path(urlencoding::decode(s).unwrap()))
            } else {
                Ok(Address::from_host(s))
            }
        }
    }
}

impl Display for Address {
    fn fmt(&self, f: &mut std::fmt::Formatter<'_>) -> std::fmt::Result {
        match (&self.host, self.port, &self.path) {
            (Some(host), None, None) => write!(f, "{host}"),
            (Some(host), Some(port), None) => write!(f, "{host}:{port}"),
            (None, Some(port), None) => write!(f, ":{port}"),
            (None, None, Some(path)) => write!(f, "{}", urlencoding::encode(path)),
            (None, None, None) => Ok(()),
            _ => unreachable!("path will be conflict with host/port"),
        }
    }
}

#[test]
#[cfg(feature = "pest")]
fn addr_parse() {
    let s = "taosdata:6030";
    let addr = Address::from_str(s).unwrap();
    assert_eq!(addr.to_string(), s);
    assert!(!addr.is_empty());

    let s = "/var/lib/taos";
    let addr = Address::from_str(&urlencoding::encode(s)).unwrap();
    assert_eq!(addr.path.as_ref().unwrap(), s);
    assert_eq!(addr.to_string(), urlencoding::encode(s));

    assert_eq!(
        Address::new("localhost", 6030).to_string(),
        "localhost:6030"
    );
    assert_eq!(Address::from_host("localhost").to_string(), "localhost");
    assert_eq!(
        Address::from_path("/path/unix.sock").to_string(),
        "%2Fpath%2Funix.sock"
    );

    let none = Address {
        host: None,
        port: None,
        path: None,
    };
    assert!(none.is_empty());
    assert_eq!(none.to_string(), "");
}

/// A DSN(**Data Source Name**) parser.
#[derive(Debug, Default, PartialEq, Eq, Clone)]
pub struct Dsn {
    pub driver: String,
    pub protocol: Option<String>,
    pub username: Option<String>,
    pub password: Option<String>,
    pub addresses: Vec<Address>,
    pub path: Option<String>,
    pub subject: Option<String>,
    pub params: BTreeMap<String, String>,
}

impl Dsn {
    pub fn from_regex(input: &str) -> Result<Self, DsnError> {
        // lazy_static::lazy_static! {
        //     static ref RE: Regex = Regex::new(r"(?x)
        //         (?P<driver>[\w.-]+)(\+(?P<protocol>[^@/?\#]+))?: # abc
        //         (
        //             //((?P<username>[\w\s\-_%.]+)?(:(?P<password>[^@/?\#]+))?@)? # for authorization
        //                 (((?P<protocol2>[\w\s.-]+)\()?
        //                     (?P<addr>[\w\-_%.:]*(:\d{0,5})?(,[\w\-:_.]*(:\d{0,5})?)*)  # for addresses
        //                 \)?)?
        //                 (/(?P<subject>[\w\s%$@.,/-]+)?)?                             # for subject
        //             |
        //             # url-like dsn
        //             //((?P<username>[\w\s\-_%.]+)?(:(?P<password>[^@/?\#]+))?@)? # for authorization
        //                 (((?P<protocol2>[\w\s.-]+)\()?
        //                     (?P<addr>[\w\-_%.:]*(:\d{0,5})?(,[\w\-:_.]*(:\d{0,5})?)*)?  # for addresses
        //                 \)?)?
        //                 (/(?P<subject>[\w\s%$@.,/-]+)?)?                             # for subject
        //             | # or
        //             # path-like dsn
        //             (?P<path>([\\/.~]$|/\s*\w+[\w\s %$@*:,.\\\-/ _\(\)\[\]{}（）【】｛｝]*|[\.~\w\s]?[\w\s %$@*:,.\\\-/ _\(\)\[\]{}（）【】｛｝]+))
        //         ) # abc
        //         (\?(?P<params>(?s:.)*))?").unwrap();
        // }

        if !input.contains(':') {
            return Err(DsnError::NoColonFound(input.to_string()));
        }

        let (driver, conf) = input.split_once(':').unwrap();

        let (driver, protocol) = if let Some((driver, protocol)) = driver.split_once('+') {
            (driver.to_string(), Some(protocol.to_string()))
        } else {
            (driver.to_string(), None)
        };

        #[inline]
        fn percent_decode(encoded: String) -> String {
            decode(&encoded).map(|s| s.to_string()).unwrap_or(encoded)
        }
        type ParsedAddr = (Option<String>, Option<String>, Option<String>, Vec<Address>);
        fn parse_single_addr(addr: &str) -> Result<Option<Address>, DsnError> {
            lazy_static::lazy_static! {
                static ref AT_SINGLE_ADDR_WITH_PORT_REGEX: Regex = Regex::new(r"^([\w\-_%.]*)(:(\d{0,5}))?$").unwrap();
            }
            if addr.is_empty() {
                return Ok(None);
            }
            if let Some(cap) = AT_SINGLE_ADDR_WITH_PORT_REGEX.captures(addr) {
                let host = cap
                    .get(1)
                    .and_then(|s| {
                        let s = s.as_str();
                        if s.is_empty() {
                            None
                        } else {
                            Some(s.to_string())
                        }
                    })
                    .map(percent_decode);
                let port = cap.get(3).and_then(|m| m.as_str().parse::<u16>().ok());

                match (host, port) {
                    (Some(host), Some(port)) => Ok(Some(Address::new(host, port))),
                    (Some(host), None) => {
                        if host.contains("/") {
                            Ok(Some(Address::from_path(host)))
                        } else {
                            Ok(Some(Address::from_host(host)))
                        }
                    }
                    (host, port) => Ok(Some(Address {
                        host,
                        port,
                        ..Default::default()
                    })),
                }
            } else {
                Err(DsnError::InvalidAddresses(
                    addr.to_string(),
                    "incorrect host:port format".to_string(),
                ))
            }
        }
        fn parse_addr(main: &str) -> Result<ParsedAddr, DsnError> {
            if main.trim().is_empty() {
                return Ok((None, None, None, vec![]));
            }
            let mut protocol = None;
            if let Some(at) = main
                .bytes()
                .enumerate()
                .rev()
                .find(|(_, v)| *v == b'@')
                .map(|(at, _)| at)
            {
                let (user_pass, addrs) = main.split_at(at);
                let mut addrs = addrs.strip_prefix('@').expect("strip prefix @");

                let addrs = if addrs.is_empty() {
                    vec![]
                } else {
                    lazy_static::lazy_static! {
                        static ref AT_SINGLE_ADDR_REQUIRE_PORT_REGEX: Regex = Regex::new(r"^(.+):(\d{1,5})$").unwrap();
                        static ref AT_MULTI_ADDR_REQUIRE_PORT_REGEX: Regex = Regex::new(r"^(?P<host>.+):(?P<port>\d{1,5})(,(([\w\-_%.]+)(:\d{0,5})?))*$").unwrap();
                        static ref PROTOCOL2_MULTI_ADDR_REQUIRE_PORT_REGEX: Regex = Regex::new(r"^((?P<protocol>.*)\((?P<addrs>.*)\))$").unwrap();
                    }
                    if !addrs.contains(':') {
                        vec![Address::from_host(percent_decode(addrs.to_string()))]
                    } else {
                        if let Some(cap) = PROTOCOL2_MULTI_ADDR_REQUIRE_PORT_REGEX.captures(addrs) {
                            protocol = cap
                                .name("protocol")
                                .map(|m: regex::Match<'_>| m.as_str().to_string());
                            addrs = cap.name("addrs").map(|m| m.as_str()).unwrap();
                        }
                        addrs
                            .split(',')
                            .filter_map(|addr| {
                                if addr.is_empty() {
                                    return None;
                                }
                                if let Some(port) =
                                    addr.strip_prefix(":").map(|port| port.parse::<u16>())
                                {
                                    return port
                                        .map_err(|e| {
                                            DsnError::InvalidAddresses(
                                                addr.to_string(),
                                                e.to_string(),
                                            )
                                        })
                                        .map(|port| Address {
                                            port: Some(port),
                                            ..Default::default()
                                        })
                                        .map(Some)
                                        .transpose();
                                }
                                if let Some(host) = addr.strip_suffix(":") {
                                    return Some(Ok(Address::from_host(percent_decode(
                                        host.to_string(),
                                    ))));
                                }
                                AT_SINGLE_ADDR_REQUIRE_PORT_REGEX
                                    .captures(addr)
                                    .ok_or_else(|| {
                                        DsnError::InvalidAddresses(
                                            addr.to_string(),
                                            "format error, use host:port syntax".to_string(),
                                        )
                                    })
                                    .and_then(|cap| {
                                        let host = cap
                                            .get(1)
                                            .map(|m| m.as_str().to_string())
                                            .map(percent_decode);
                                        let port = cap
                                            .get(2)
                                            .map(|m| {
                                                m.as_str().parse::<u16>().map_err(|e| {
                                                    DsnError::InvalidAddresses(
                                                        addr.to_string(),
                                                        e.to_string(),
                                                    )
                                                })
                                            })
                                            .transpose()?;
                                        Ok(Some(Address {
                                            host,
                                            port,
                                            ..Default::default()
                                        }))
                                    })
                                    .transpose()
                            })
                            .try_collect()?
                    }
                };

                let (username, password) = if let Some((user, pass)) = user_pass.split_once(':') {
                    (Some(user.to_string()), Some(pass.to_string()))
                } else {
                    (Some(user_pass.to_string()), None)
                };

                Ok((protocol, username, password, addrs))
            } else {
                lazy_static::lazy_static! {
                    static ref AT_MULTI_ADDR_WITH_PORT_REGEX: Regex = Regex::new(r"^(?P<host>[\w\-_%.]*)(:(?P<port>\d{0,5}))?[,(?P<addr2>(?P<host2>[\w\-_%.]*)(:(?P<port2>\d{0,5}))?)]*$").unwrap();
                }
                if main == ":" {
                    return Ok((protocol, None, None, vec![]));
                }
                match parse_single_addr(main) {
                    Ok(Some(addr)) => Ok((protocol, None, None, vec![addr])),
                    Ok(None) => Ok((protocol, None, None, Vec::new())),
                    Err(err) => {
                        if AT_MULTI_ADDR_WITH_PORT_REGEX.is_match(main) {
                            Ok((
                                protocol,
                                None,
                                None,
                                main.split(',')
                                    .map(|s| s.trim())
                                    .map(parse_single_addr)
                                    // .filter(|v| !v.is_ok_and(|s| s.is_none()))
                                    .filter_map_ok(|v| v)
                                    .try_collect()?,
                            ))
                        } else {
                            Err(err)
                        }
                    }
                }
                // if let Some(cap) = AT_SINGLE_ADDR_WITH_PORT_REGEX.captures(dbg!(main)) {
                //     let host = cap
                //         .get(1)
                //         .map(|m| m.as_str().to_string())
                //         .map(percent_decode);
                //     let port = cap.get(3).map(|m| m.as_str().parse::<u16>().unwrap());
                //     match (host, port) {
                //         (Some(host), Some(port)) => {
                //             Ok((protocol, None, None, vec![Address::new(host, port)]))
                //         }
                //         (Some(host), None) => {
                //             if host.contains("/") {
                //                 Ok((protocol, None, None, vec![Address::from_path(host)]))
                //             } else {
                //                 Ok((protocol, None, None, vec![Address::from_host(host)]))
                //             }
                //         }
                //         (host, port) => Ok((
                //             protocol,
                //             None,
                //             None,
                //             vec![Address {
                //                 host,
                //                 port,
                //                 ..Default::default()
                //             }],
                //         )),
                //     }
                // } else if main == ":" {
                //     Ok((protocol, None, None, vec![]))
                // } else if AT_MULTI_ADDR_WITH_PORT_REGEX.is_match(main) {
                //     main.split(',').map(|s| s.trim()).map(|)
                //     let _ = dbg!(&cap);
                //     Ok((protocol, None, None, vec![]))
                // } else {
                //     Err(DsnError::InvalidFormat(main.to_string()))
                // }
            }
        }
        if conf.starts_with("//") {
            let main = conf.strip_prefix("//").expect("strip prefix");

            lazy_static::lazy_static! {
                static ref ADDR_PREFIX_REGEX: Regex = Regex::new(r"^(?P<addr>[\w\-_%.:]*(:\d{0,5})?(,[\w\-:_.]*(:\d{0,5})?)*)").unwrap();
                static ref URL_PARAMS_REGEX: Regex = Regex::new(r"^(?P<main>.*)(\?(?P<params>[^?]+))$").unwrap();
                static ref ENDS_WITH_ADDR_REGEX: Regex = Regex::new(r"@[\w\-_%.]+(:\d{1,5})?(,[\w\-_%.]+(:\d{1,5})?)*$").unwrap();
                static ref PARAM_WITH_AT_REGEX: Regex = Regex::new(r"\?.*=\S+$").unwrap();
            }
            let dsn = Dsn {
                driver,
                protocol,
                path: None,
                ..Default::default()
            };
            fn try_parse_url(dsn: &Dsn, main: &str, at: Option<usize>) -> Result<Dsn, DsnError> {
                let mut dsn = dsn.clone();
                let (main, params) = if let Some(at) = at {
                    let (main, params) = main.split_at(at);
                    let params = params
                        .strip_prefix('?')
                        .expect("split_at.1 must contain ?")
                        .trim();
                    if params.is_empty() {
                        (main, None)
                    } else {
                        (main, Some(params))
                    }
                } else {
                    (main, None)
                };

                if let Some(p) = params {
                    for p in p.split('&') {
                        if p.contains('=') {
                            if let Some((k, v)) = p.split_once('=') {
                                let k = urlencoding::decode(k)?;
                                let v = urlencoding::decode(v)?;
                                dsn.params.insert(k.to_string(), v.to_string());
                            }
                        } else {
                            let p = urlencoding::decode(p)?;
                            dsn.params.insert(p.to_string(), String::new());
                        }
                    }
                }

                if let Some((addr, subject)) = main.split_once('/') {
                    let (addr, subject) = (addr.trim(), subject.trim());
                    let (protocol, username, password, addresses) = parse_addr(addr)?;
                    let subject = if subject.is_empty() {
                        None
                    } else {
                        if subject.contains("?") {
                            return Err(DsnError::InvalidSpecialCharacterFormat(
                                "Subject contains '?' mark".to_string(),
                            ));
                        }
                        Some(subject.to_string())
                    };

                    if protocol.is_some() {
                        dsn.protocol = protocol;
                    }
                    dsn.subject = subject;
                    dsn.username = username.map(percent_decode);
                    dsn.password = password.map(percent_decode);
                    dsn.addresses = addresses;
                } else {
                    let (protocol, username, password, addresses) = parse_addr(main)?;

                    if protocol.is_some() {
                        dsn.protocol = protocol;
                    }
                    dsn.username = username.map(percent_decode);
                    dsn.password = password.map(percent_decode);
                    dsn.addresses = addresses;
                }
                Ok(dsn)
            }

            fn get_question_position(main: &str) -> Option<Vec<usize>> {
                let question_pos = main
                    .bytes()
                    .enumerate()
                    .rev()
                    .filter(|(_, v)| *v == b'?')
                    .map(|(at, _v)| at)
                    .collect_vec();

                if question_pos.is_empty() {
                    None
                } else {
                    Some(question_pos)
                }
            }
            let at = if !main.starts_with('?') && ENDS_WITH_ADDR_REGEX.is_match(main) {
                let res = try_parse_url(&dsn, main, None);
                if res.is_err() {
                    get_question_position(main)
                } else {
                    None
                }
            } else {
                get_question_position(main)
            };
            // let (main, params, sep_at) = if ENDS_WITH_ADDR_REGEX.is_match(main) {
            //     (main, None, 0)
            // } else if let Some(at) = main
            //     .bytes()
            //     .enumerate()
            //     .rev()
            //     .find(|(_, v)| *v == b'?')
            //     .map(|(at, _v)| at)
            // {
            //     let (main, params) = main.split_at(at);
            //     let params = params
            //         .strip_prefix('?')
            //         .expect("split_at.1 must contain ?")
            //         .trim();
            //     if params.is_empty() {
            //         (main, None, at)
            //     } else {
            //         (main, Some(params), at)
            //     }
            // } else {
            //     (main, None, 0)
            // };

            if let Some(pos) = at {
                for (i, at) in pos.iter().enumerate() {
                    let res = try_parse_url(&dsn, main, Some(*at));
                    if res.is_ok() {
                        return res;
                    }
                    if res.is_err() && i == pos.len() - 1 {
                        return res;
                    }
                }
                Err(DsnError::InvalidFormat(input.to_string()))
            } else {
                try_parse_url(&dsn, main, None)
            }
        } else {
            // path-like dsn
            lazy_static::lazy_static! {
                static ref PATH_REGEX: Regex = Regex::new(r"(?P<path>.*)\?(?P<params>[^?]+)").unwrap();
            }
            let mut dsn = Dsn {
                driver,
                protocol,
                path: None,
                ..Default::default()
            };
            if let Some(cap) = PATH_REGEX.captures(conf) {
                let path = cap.name("path").map(|m| m.as_str().to_string());
                let params = cap.name("params").map(|m| m.as_str().to_string());
                dsn.path = path;
                dsn.params = params
                    .map(|s| {
                        s.split('&')
                            .map(|p| {
                                if let Some((k, v)) = p.split_once('=') {
                                    (percent_decode(k.to_string()), percent_decode(v.to_string()))
                                } else {
                                    (percent_decode(p.to_string()), percent_decode(String::new()))
                                }
                            })
                            .collect()
                    })
                    .unwrap_or_default();
            } else {
                dsn.path = Some(percent_decode(conf.to_string()));
            }
            Ok(dsn)
        }
    }

    #[cfg(feature = "pest")]
    pub fn from_pest(input: &str) -> Result<Self, DsnError> {
        let dsn = DsnParser::parse(Rule::dsn, input)?.next().unwrap();

        let mut to = Dsn::default();
        for pair in dsn.into_inner() {
            match pair.as_rule() {
                Rule::scheme => {
                    for inner in pair.into_inner() {
                        match inner.as_rule() {
                            Rule::driver => to.driver = inner.as_str().to_string(),
                            Rule::protocol => to.protocol = Some(inner.as_str().to_string()),
                            _ => unreachable!(),
                        }
                    }
                }
                Rule::SCHEME_IDENT => (),
                Rule::username_with_password => {
                    for inner in pair.into_inner() {
                        match inner.as_rule() {
                            Rule::username => to.username = Some(inner.as_str().to_string()),
                            Rule::password => to.password = Some(inner.as_str().to_string()),
                            _ => unreachable!(),
                        }
                    }
                }
                Rule::protocol_with_addresses => {
                    for inner in pair.into_inner() {
                        match inner.as_rule() {
                            Rule::addresses => {
                                for inner in inner.into_inner() {
                                    match inner.as_rule() {
                                        Rule::address => {
                                            let mut addr = Address::default();
                                            for inner in inner.into_inner() {
                                                match inner.as_rule() {
                                                    Rule::host => {
                                                        addr.host = Some(inner.as_str().to_string())
                                                    }
                                                    Rule::port => {
                                                        addr.port = Some(inner.as_str().parse()?)
                                                    }
                                                    Rule::path => {
                                                        addr.path = Some(
                                                            urlencoding::decode(inner.as_str())
                                                                .expect("UTF-8")
                                                                .to_string(),
                                                        )
                                                    }
                                                    _ => unreachable!(),
                                                }
                                            }
                                            to.addresses.push(addr);
                                        }
                                        _ => unreachable!(),
                                    }
                                }
                            }
                            Rule::protocol => to.protocol = Some(inner.as_str().to_string()),
                            _ => unreachable!(),
                        }
                    }
                }
                Rule::database => {
                    to.subject = Some(pair.as_str().to_string());
                }
                Rule::fragment => {
                    to.path = Some(pair.as_str().to_string());
                }
                Rule::path_like => {
                    to.path = Some(pair.as_str().to_string());
                }
                Rule::param => {
                    let (mut name, mut value) = (String::new(), String::new());
                    for inner in pair.into_inner() {
                        match inner.as_rule() {
                            Rule::name => name = inner.as_str().to_string(),
                            Rule::value => value = inner.as_str().to_string(),
                            _ => unreachable!(),
                        }
                    }
                    to.params.insert(name, value);
                }
                Rule::EOI => {}
                _ => unreachable!(),
            }
        }
        Ok(to)
    }

    #[inline]
    pub fn drain_params(&mut self) -> BTreeMap<String, String> {
        let drained = self
            .params
            .iter()
            .map(|(k, v)| (k.clone(), v.clone()))
            .collect();
        self.params.clear();
        drained
    }

    #[inline]
    pub fn set<K: Into<String>, V: Into<String>>(&mut self, key: K, value: V) -> Option<String> {
        self.params.insert(key.into(), value.into())
    }

    #[inline]
    pub fn get<T: AsRef<str>>(&self, key: T) -> Option<&String> {
        self.params.get(key.as_ref())
    }

    #[inline]
    pub fn remove<T: AsRef<str>>(&mut self, key: T) -> Option<String> {
        self.params.remove(key.as_ref())
    }

    fn is_path_like(&self) -> bool {
        self.username.is_none()
            && self.password.is_none()
            && self.addresses.is_empty()
            && self.path.is_some()
    }
}

pub trait IntoDsn: Send {
    fn into_dsn(self) -> Result<Dsn, DsnError>;
}

impl IntoDsn for &str {
    fn into_dsn(self) -> Result<Dsn, DsnError> {
        self.parse()
    }
}

impl IntoDsn for String {
    fn into_dsn(self) -> Result<Dsn, DsnError> {
        self.as_str().into_dsn()
    }
}

impl IntoDsn for &String {
    fn into_dsn(self) -> Result<Dsn, DsnError> {
        self.as_str().into_dsn()
    }
}

impl IntoDsn for &Dsn {
    fn into_dsn(self) -> Result<Dsn, DsnError> {
        Ok(self.clone())
    }
}
impl IntoDsn for Dsn {
    fn into_dsn(self) -> Result<Dsn, DsnError> {
        Ok(self)
    }
}

impl Display for Dsn {
    fn fmt(&self, f: &mut std::fmt::Formatter<'_>) -> std::fmt::Result {
        write!(f, "{}", self.driver)?;
        if let Some(protocol) = &self.protocol {
            write!(f, "+{protocol}")?;
        }

        if self.is_path_like() {
            write!(f, ":")?;
        } else {
            write!(f, "://")?;
        }

        match (&self.username, &self.password) {
            (Some(username), Some(password)) => {
                write!(f, "{}:{}@", encode(username), encode(password))?;
            }
            (Some(username), None) => write!(f, "{}@", encode(username))?,
            (None, Some(password)) => write!(f, ":{}@", encode(password))?,
            (None, None) => {}
        }

        if !self.addresses.is_empty() {
            write!(
                f,
                "{}",
                self.addresses.iter().map(ToString::to_string).join(",")
            )?;
        }
        if let Some(database) = &self.subject {
            write!(f, "/{database}")?;
        } else if let Some(path) = &self.path {
            write!(f, "{path}")?;
        }

        if !self.params.is_empty() {
            fn percent_encode_or_not(v: &str) -> Cow<str> {
                if v.contains(['=', '&', '#', '@']) {
                    urlencoding::encode(v)
                } else {
                    v.into()
                }
            }
            write!(
                f,
                "?{}",
                self.params
                    .iter()
                    .map(|(k, v)| format!(
                        "{}={}",
                        percent_encode_or_not(k),
                        percent_encode_or_not(v)
                    ))
                    .join("&")
            )?;
        }
        Ok(())
    }
}

impl TryFrom<&str> for Dsn {
    type Error = DsnError;

    fn try_from(value: &str) -> Result<Self, Self::Error> {
        Dsn::from_str(value)
    }
}

impl TryFrom<&String> for Dsn {
    type Error = DsnError;

    fn try_from(value: &String) -> Result<Self, Self::Error> {
        Dsn::from_str(value)
    }
}

impl TryFrom<String> for Dsn {
    type Error = DsnError;

    fn try_from(value: String) -> Result<Self, Self::Error> {
        Dsn::from_str(&value)
    }
}

impl TryFrom<&Dsn> for Dsn {
    type Error = DsnError;

    fn try_from(value: &Dsn) -> Result<Self, Self::Error> {
        Ok(value.clone())
    }
}
impl FromStr for Dsn {
    type Err = DsnError;

    fn from_str(s: &str) -> Result<Self, Self::Err> {
        #[cfg(feature = "pest")]
        return Self::from_pest(s);
        #[cfg(not(feature = "pest"))]
        return Self::from_regex(s);
    }
}

/// Returns if a dsn param value is true or false.
///
/// - Empty means true.
/// - 1/t/true/yes/on/enable/enabled are true.
/// - All others are false.
///
/// # Examples
///
/// ```rust
/// use mdsn::value_is_true;
///
/// for s in ["", "1", "true", "t", "yes", "y", "on", "enable", "enabled"] {
///     assert_eq!(value_is_true(s), true);
/// }
/// for s in ["0", "false", "f", "no", "n", "disable", "disabled", "any-other-str"] {
///     assert_eq!(value_is_true(s), false);
/// }
/// ```
pub fn value_is_true<T: AsRef<str>>(s: T) -> bool {
    matches!(
        s.as_ref(),
        "" | "1"
            | "true"
            | "t"
            | "yes"
            | "y"
            | "on"
            | "enable"
            | "enabled"
            | "T"
            | "YES"
            | "TRUE"
            | "ON"
            | "ENABLE"
            | "ENABLED"
    )
}

#[cfg(test)]
mod tests {
    use super::*;

    #[test]
    fn test_into_dsn() {
        let _ = "taos://".into_dsn().unwrap();
        let _ = "taos://".to_string().into_dsn().unwrap();
        let _ = (&"taos://".to_string()).into_dsn().unwrap();

        let a: Dsn = "taos://".parse().unwrap();
        let b = a.into_dsn().unwrap();
        let c = (&b).into_dsn().unwrap();

        let d: Dsn = (&c).try_into().unwrap();
        let _: Dsn = (d).try_into().unwrap();
        let _: Dsn = ("taos://").try_into().unwrap();
        let _: Dsn = ("taos://".to_string()).try_into().unwrap();
        let _: Dsn = (&"taos://:password@".parse::<Dsn>().unwrap().to_string())
            .try_into()
            .unwrap();
    }

    #[test]
    fn test_methods() {
        let mut dsn: Dsn = "taos://localhost:6030/test?debugFlag=135".parse().unwrap();

        let flag = dsn.get("debugFlag").unwrap();
        assert_eq!(flag, "135");

        dsn.set("configDir", "/tmp/taos");
        assert_eq!(dsn.get("configDir").unwrap(), "/tmp/taos");
        let config = dsn.remove("configDir").unwrap();
        assert_eq!(config, "/tmp/taos");

        let params = dsn.drain_params();
        assert!(dsn.params.is_empty());
        assert!(params.contains_key("debugFlag"));
        assert!(params.len() == 1);
    }

    #[test]
    fn username_with_password() {
        let s = "taos://";

        let dsn = Dsn::from_str(s).unwrap();
        assert_eq!(
            dsn,
            Dsn {
                driver: "taos".to_string(),
                ..Default::default()
            }
        );
        assert_eq!(dsn.to_string(), s);

        let s = "taos:///";

        let dsn = Dsn::from_str(s).unwrap();
        assert_eq!(
            dsn,
            Dsn {
                driver: "taos".to_string(),
                ..Default::default()
            }
        );
        assert_eq!(dsn.to_string(), "taos://");

        let s = "taos://root@";

        let dsn = Dsn::from_str(s).unwrap();
        assert_eq!(
            dsn,
            Dsn {
                driver: "taos".to_string(),
                username: Some("root".to_string()),
                ..Default::default()
            }
        );
        assert_eq!(dsn.to_string(), s);
        let s = "taos://root:taosdata@";

        let dsn = Dsn::from_str(s).unwrap();
        assert_eq!(
            dsn,
            Dsn {
                driver: "taos".to_string(),
                username: Some("root".to_string()),
                password: Some("taosdata".to_string()),
                ..Default::default()
            }
        );
        assert_eq!(dsn.to_string(), s);
    }

    #[test]
    fn host_port_mix() {
        let s = "taos://localhost";
        let dsn = Dsn::from_str(s).unwrap();
        assert_eq!(
            dsn,
            Dsn {
                driver: "taos".to_string(),
                addresses: vec![Address {
                    host: Some("localhost".to_string()),
                    ..Default::default()
                }],
                ..Default::default()
            }
        );
        assert_eq!(dsn.to_string(), s);

        let s = "taos://root@:6030";
        let dsn = Dsn::from_str(s).unwrap();
        assert_eq!(
            dsn,
            Dsn {
                driver: "taos".to_string(),
                username: Some("root".to_string()),
                addresses: vec![Address {
                    port: Some(6030),
                    ..Default::default()
                }],
                ..Default::default()
            }
        );
        assert_eq!(dsn.to_string(), s);

        let s = "taos://root@localhost:6030";
        let dsn = Dsn::from_str(s).unwrap();
        assert_eq!(
            dsn,
            Dsn {
                driver: "taos".to_string(),
                username: Some("root".to_string()),
                addresses: vec![Address {
                    host: Some("localhost".to_string()),
                    port: Some(6030),
                    ..Default::default()
                }],
                ..Default::default()
            }
        );
        assert_eq!(dsn.to_string(), s);

        let s = "taos://root@localhost:1234port";
        let e = Dsn::from_str(s).expect_err("port error");
        assert_eq!(
            e.to_string(),
            "invalid addresses: localhost:1234port, error: format error, use host:port syntax"
        );

        let s = "taos://root@localhost:";
        let dsn = Dsn::from_str(s).unwrap();
        assert_eq!(
            dsn,
            Dsn {
                driver: "taos".to_string(),
                username: Some("root".to_string()),
                addresses: vec![Address {
                    host: Some("localhost".to_string()),
                    port: None,
                    ..Default::default()
                }],
                ..Default::default()
            }
        );
    }
    #[test]
    fn username_with_host() {
        let s = "taos://root@localhost";
        let dsn = Dsn::from_str(s).unwrap();
        assert_eq!(
            dsn,
            Dsn {
                driver: "taos".to_string(),
                username: Some("root".to_string()),
                addresses: vec![Address {
                    host: Some("localhost".to_string()),
                    ..Default::default()
                }],
                ..Default::default()
            }
        );
        assert_eq!(dsn.to_string(), s);

        let s = "taos://root@:6030";
        let dsn = Dsn::from_str(s).unwrap();
        assert_eq!(
            dsn,
            Dsn {
                driver: "taos".to_string(),
                username: Some("root".to_string()),
                addresses: vec![Address {
                    port: Some(6030),
                    ..Default::default()
                }],
                ..Default::default()
            }
        );
        assert_eq!(dsn.to_string(), s);

        let s = "taos://root@localhost:6030";
        let dsn = Dsn::from_str(s).unwrap();
        assert_eq!(
            dsn,
            Dsn {
                driver: "taos".to_string(),
                username: Some("root".to_string()),
                addresses: vec![Address::new("localhost", 6030)],
                ..Default::default()
            }
        );

        let s = "taos://root:taosdata@localhost:6030";
        let dsn = Dsn::from_str(s).unwrap();
        assert_eq!(
            dsn,
            Dsn {
                driver: "taos".to_string(),
                username: Some("root".to_string()),
                password: Some("taosdata".to_string()),
                addresses: vec![Address::new("localhost", 6030)],
                ..Default::default()
            }
        );
        assert_eq!(dsn.to_string(), s);
    }

    #[test]
    fn username_with_multi_addresses() {
        let s = "taos://root@host1:6030,,,,/db1";
        let dsn = Dsn::from_str(s).unwrap();
        assert_eq!(
            dsn,
            Dsn {
                driver: "taos".to_string(),
                username: Some("root".to_string()),
                subject: Some("db1".to_string()),
                addresses: vec![Address::new("host1", 6030)],
                ..Default::default()
            }
        );

        let s = "taos://root@host1.domain:6030,host2.domain:6031";
        let dsn = Dsn::from_str(s).unwrap();
        assert_eq!(
            dsn,
            Dsn {
                driver: "taos".to_string(),
                username: Some("root".to_string()),
                addresses: vec![
                    Address::new("host1.domain", 6030),
                    Address::new("host2.domain", 6031)
                ],
                ..Default::default()
            }
        );
        assert_eq!(dsn.to_string(), s);

        let s = "taos://root:taosdata@host1:6030,host2:6031";
        let dsn = Dsn::from_str(s).unwrap();
        assert_eq!(
            dsn,
            Dsn {
                driver: "taos".to_string(),
                username: Some("root".to_string()),
                password: Some("taosdata".to_string()),
                addresses: vec![Address::new("host1", 6030), Address::new("host2", 6031)],
                ..Default::default()
            }
        );
        assert_eq!(dsn.to_string(), s);
    }

    #[test]
    fn db_only() {
        let s = "taos:///db1";
        let dsn = Dsn::from_str(s).unwrap();
        assert_eq!(
            dsn,
            Dsn {
                driver: "taos".to_string(),
                subject: Some("db1".to_string()),
                ..Default::default()
            }
        );
        assert_eq!(dsn.to_string(), s);

        let s = "taos:///db1";
        let dsn = Dsn::from_str(s).unwrap();
        assert_eq!(
            dsn,
            Dsn {
                driver: "taos".to_string(),
                subject: Some("db1".to_string()),
                ..Default::default()
            }
        );
        assert_eq!(dsn.to_string(), s);
    }

    #[test]
    fn username_with_multi_addresses_database() {
        let s = "taos://root@host1:6030,host2:6031/db1";
        let dsn = Dsn::from_str(s).unwrap();
        assert_eq!(
            dsn,
            Dsn {
                driver: "taos".to_string(),
                username: Some("root".to_string()),
                subject: Some("db1".to_string()),
                addresses: vec![Address::new("host1", 6030), Address::new("host2", 6031)],
                ..Default::default()
            }
        );
        assert_eq!(dsn.to_string(), s);

        let s = "taos://root:taosdata@host1:6030,host2:6031/db1";
        let dsn = Dsn::from_str(s).unwrap();
        assert_eq!(
            dsn,
            Dsn {
                driver: "taos".to_string(),
                username: Some("root".to_string()),
                password: Some("taosdata".to_string()),
                subject: Some("db1".to_string()),
                addresses: vec![Address::new("host1", 6030), Address::new("host2", 6031)],
                ..Default::default()
            }
        );
        assert_eq!(dsn.to_string(), s);
    }

    #[test]
    fn protocol() {
        let s = "taos://root@tcp(host1:6030,host2:6031)/db1";
        let dsn = Dsn::from_str(s).unwrap();
        assert_eq!(
            dsn,
            Dsn {
                driver: "taos".to_string(),
                username: Some("root".to_string()),
                subject: Some("db1".to_string()),
                protocol: Some("tcp".to_string()),
                addresses: vec![Address::new("host1", 6030), Address::new("host2", 6031)],
                ..Default::default()
            }
        );
        assert_eq!(dsn.to_string(), "taos+tcp://root@host1:6030,host2:6031/db1");

        let s = "taos+tcp://root@host1:6030,host2:6031/db1";
        let dsn = Dsn::from_str(s).unwrap();
        assert_eq!(
            dsn,
            Dsn {
                driver: "taos".to_string(),
                username: Some("root".to_string()),
                subject: Some("db1".to_string()),
                protocol: Some("tcp".to_string()),
                addresses: vec![Address::new("host1", 6030), Address::new("host2", 6031)],
                ..Default::default()
            }
        );
        assert_eq!(dsn.to_string(), "taos+tcp://root@host1:6030,host2:6031/db1");
    }

    #[test]
    fn fragment() {
        let s = "postgresql://%2Fvar%2Flib%2Fpostgresql/dbname";
        let dsn = Dsn::from_str(s).unwrap();
        assert_eq!(
            dsn,
            Dsn {
                driver: "postgresql".to_string(),
                subject: Some("dbname".to_string()),
                addresses: vec![Address {
                    path: Some("/var/lib/postgresql".to_string()),
                    ..Default::default()
                }],
                ..Default::default()
            }
        );
        assert_eq!(dsn.to_string(), s);

        let s = "unix:/path/to/unix.sock";
        let dsn = Dsn::from_str(s).unwrap();
        assert_eq!(
            dsn,
            Dsn {
                driver: "unix".to_string(),
                path: Some("/path/to/unix.sock".to_string()),
                ..Default::default()
            }
        );
        assert_eq!(dsn.to_string(), s);

        let s = "sqlite:/c:/full/windows/path/to/file.db";
        let dsn = Dsn::from_str(s).unwrap();
        assert_eq!(
            dsn,
            Dsn {
                driver: "sqlite".to_string(),
                path: Some("/c:/full/windows/path/to/file.db".to_string()),
                ..Default::default()
            }
        );
        assert_eq!(dsn.to_string(), s);

        let s = "sqlite:./file.db";
        let dsn = Dsn::from_str(s).unwrap();
        assert_eq!(
            dsn,
            Dsn {
                driver: "sqlite".to_string(),
                path: Some("./file.db".to_string()),
                ..Default::default()
            }
        );
        assert_eq!(dsn.to_string(), s);

        let s = "sqlite://root:pass@//full/unix/path/to/file.db?mode=0666&readonly=true";
        let dsn = Dsn::from_str(s).unwrap();
        assert_eq!(
            dsn,
            Dsn {
                driver: "sqlite".to_string(),
                username: Some("root".to_string()),
                password: Some("pass".to_string()),
                subject: Some("/full/unix/path/to/file.db".to_string()),
                params: (BTreeMap::from_iter(vec![
                    ("mode".to_string(), "0666".to_string()),
                    ("readonly".to_string(), "true".to_string())
                ])),
                ..Default::default()
            }
        );
        assert_eq!(dsn.to_string(), s);
    }

    #[test]
    fn path_special_chars() {
        // support `Chinese characters`, `uppercase and lowercase letters`, `digits`, `spaces`, `%`, `$`, `@`, `.`, `-`, `_`, `(`, `)`, `[`, `]`, `{`, `}`, `（`, `）`, `【`, `】`, `｛`, `｝`
        let s = "csv:./files/1718243049903/文件Aa1 %$@.-_()[]{}（）【】｛｝.csv";
        let dsn = Dsn::from_str(s).unwrap();
        assert_eq!(
            dsn,
            Dsn {
                driver: "csv".to_string(),
                path: Some(
                    "./files/1718243049903/文件Aa1 %$@.-_()[]{}（）【】｛｝.csv".to_string()
                ),
                ..Default::default()
            }
        );
        assert_eq!(dsn.to_string(), s);

        // do not support other characters which are not in the list above(such as `&` .etc)
        // Edited by @zitsen on 2024-12-16: `&` is supported now.
        let s = "csv:./files/1718243049903/文件Aa1 %$@.-_()[]{}（）【】｛｝&.csv";
        let dsn = Dsn::from_str(s).unwrap();
        assert_eq!(
            dsn,
            Dsn {
                driver: "csv".to_string(),
                path: Some(
                    "./files/1718243049903/文件Aa1 %$@.-_()[]{}（）【】｛｝&.csv".to_string()
                ),
                ..Default::default()
            }
        );
    }

    #[test]
    fn params() {
        let s = r#"taos://?abc=abc"#;
        let dsn = Dsn::from_str(s).unwrap();
        assert_eq!(
            dsn,
            Dsn {
                driver: "taos".to_string(),
                params: (BTreeMap::from_iter(vec![("abc".to_string(), "abc".to_string())])),
                ..Default::default()
            }
        );
        assert_eq!(dsn.to_string(), s);

        let s = r#"taos://root@localhost?abc=abc"#;
        let dsn = Dsn::from_str(s).unwrap();
        assert_eq!(
            dsn,
            Dsn {
                driver: "taos".to_string(),
                username: Some("root".to_string()),
                addresses: vec![Address::from_host("localhost")],
                params: (BTreeMap::from_iter(vec![("abc".to_string(), "abc".to_string())])),
                ..Default::default()
            }
        );
        assert_eq!(dsn.to_string(), s);

        let s = r#"taos://root@localhost?a%20b"#;
        let dsn = Dsn::from_str(s).unwrap();
        assert_eq!(
            dsn,
            Dsn {
                driver: "taos".to_string(),
                username: Some("root".to_string()),
                addresses: vec![Address::from_host("localhost")],
                params: (BTreeMap::from_iter(vec![("a b".to_string(), String::new())])),
                ..Default::default()
            }
        );
        assert_eq!(dsn.to_string(), "taos://root@localhost?a b=");
    }

    #[test]
    fn parse_taos_tmq() {
        let s = "taos://root:taosdata@localhost/aa23d04011eca42cf7d8c1dd05a37985?topics=aa23d04011eca42cf7d8c1dd05a37985&group.id=tg2";
        let _ = Dsn::from_str(s).unwrap();
    }

    #[test]
    fn tmq_ws_driver() {
        let dsn = Dsn::from_str("tmq+ws:///abc1?group.id=abc3&timeout=50ms").unwrap();
        assert_eq!(dsn.driver, "tmq");
        assert_eq!(dsn.to_string(), "tmq+ws:///abc1?group.id=abc3&timeout=50ms");
    }

    #[test]
    fn tmq_offset() {
        let dsn = Dsn::from_str("tmq+ws:///abc1?offset=10:20,11:40").unwrap();
        let offset = dsn.get("offset").unwrap();
        dbg!(&dsn);
        dbg!(&offset);
    }

    #[test]
    fn password_special_chars() {
        let p = "!@#$%^&*()";
        let e = urlencoding::encode(p);
        dbg!(&e);

        let dsn = Dsn::from_str(&format!("taos://root:{e}@localhost:6030/")).unwrap();
        dbg!(&dsn);
        assert_eq!(dsn.password.as_deref().unwrap(), p);
        assert_eq!(dsn.to_string(), format!("taos://root:{e}@localhost:6030"));
    }

    #[test]
    fn param_special_chars() {
        let p = "!@#$%^&*()";
        let e = urlencoding::encode(p);
        dbg!(&e);

        let dsn = Dsn::from_str(&format!("taos://root:{e}@localhost:6030?code1={e}")).unwrap();
        dbg!(&dsn);
        assert_eq!(dsn.password.as_deref().unwrap(), p);
        assert_eq!(dsn.get("code1").unwrap(), p);
        assert_eq!(
            dsn.to_string(),
            format!("taos://root:{e}@localhost:6030?code1={e}")
        );
    }

    #[test]
    fn param_special_chars_all() {
        let u = "a";
        let p = "!@#$%^&*()";
        let e = urlencoding::encode(p);
        dbg!(&e);

        let dsn = Dsn::from_str(&format!("taos://{u}:{p}@localhost:6030?{e}={e}")).unwrap();
        dbg!(&dsn);
        let dsn2 = Dsn::from_str(&format!("taos://{u}:{e}@localhost:6030?{e}={e}")).unwrap();
        assert_eq!(dsn, dsn2);
        assert_eq!(dsn.password.as_deref().unwrap(), p);
        assert_eq!(dsn.get(p).unwrap(), p);
        assert_eq!(
            dsn.to_string(),
            format!("taos://{u}:{e}@localhost:6030?{e}={e}")
        );
    }

    #[test]
    fn unix_path_with_glob() {
        let dsn = Dsn::from_str("csv:./**.csv?param=1").unwrap();
        dbg!(&dsn);
        assert!(dsn.path.is_some());
        assert_eq!(dsn.get("param").unwrap(), "1");

        let dsn = Dsn::from_str("csv:./**.csv?param=1").unwrap();
        dbg!(&dsn);
        assert!(dsn.path.is_some());
        assert_eq!(dsn.get("param").unwrap(), "1");

        let dsn = Dsn::from_str("csv:.\\**.csv?param=1").unwrap();
        dbg!(&dsn);
        assert!(dsn.path.is_some());
        assert_eq!(dsn.get("param").unwrap(), "1");
    }

    #[test]
    fn unix_path_with_space() {
        let dsn = Dsn::from_str("csv:./a b.csv?param=1").unwrap();
        dbg!(&dsn);
        assert_eq!(dsn.path.unwrap(), "./a b.csv");
    }

    #[test]
    fn unix_multiple_path() {
        let dsn = Dsn::from_str("csv:./a b.csv,c d .csv?param=1").unwrap();
        dbg!(&dsn);
        assert_eq!(dsn.path.unwrap(), "./a b.csv,c d .csv");
    }

    #[test]
    fn unit_path_with_utf8() {
        let dsn = Dsn::from_str("csv:./文件 Aa1.csv?param=1").unwrap();
        dbg!(&dsn);
        assert_eq!(dsn.path.unwrap(), "./文件 Aa1.csv");
    }

    #[test]
    fn with_space() {
        let dsn = Dsn::from_str("pi:///Met1 ABC").unwrap();
        assert_eq!(dsn.subject, Some("Met1 ABC".to_string()));

        let dsn = Dsn::from_str("pi://u ser:pa ss@host:80/Met1 ABC").unwrap();
        dbg!(&dsn);
        assert_eq!(dsn.subject, Some("Met1 ABC".to_string()));
        assert_eq!(dsn.username, Some("u ser".to_string()));
        assert_eq!(dsn.password, Some("pa ss".to_string()));
    }

    #[test]
    fn test_address() {
        let addr = Address::from_str("").unwrap();
        assert!(addr.is_empty());
        assert_eq!(addr.to_string(), "");
        let addr = Address::from_str("192.168.1.32").unwrap();
        assert!(!addr.is_empty());
        assert_eq!(addr.host.expect("host set").as_str(), "192.168.1.32");

        let addr = Address::from_str("192.168.1.32:0").unwrap();
        assert!(!addr.is_empty());
        assert_eq!(addr.host.expect("host set").as_str(), "192.168.1.32");
        assert_eq!(addr.port.expect("port set"), 0);

        let addr = Address::from_str("/path/to/file%20name").unwrap();
        assert_eq!(addr.path.as_ref().expect("path set"), "/path/to/file name");
        assert!(addr.host.is_none());
        assert!(addr.port.is_none());
        assert!(!addr.is_empty());
    }

    #[test]
    #[should_panic]
    fn test_address_panic() {
        let addr = Address {
            host: Some("localhost".to_string()),
            port: Some(6030),
            path: Some("/path/to/file".to_string()),
        };
        addr.to_string();
    }

    #[test]
    fn test_value_is_true() {
        for s in ["", "1", "true", "t", "yes", "y", "on", "enable", "enabled"] {
            assert_eq!(value_is_true(s), true);
        }
        for s in [
            "0",
            "false",
            "f",
            "no",
            "n",
            "disable",
            "disabled",
            "any-other-str",
        ] {
            assert_eq!(value_is_true(s), false);
        }
    }

    #[test]
    fn url_single_addr_special_chars() {
        let s = "taos://root:!@#$%^&*()-_+=[]{}:;><?|~,@localhost:6030";
        let dsn = Dsn::from_str(s).unwrap();
        assert_eq!(dsn.password.unwrap(), "!@#$%^&*()-_+=[]{}:;><?|~,");
        let s = "taos://root:Ab1!#$%^&*()-_+=[]{}:;><?|~,@localhost:6030";
        let dsn = Dsn::from_str(s).unwrap();
        assert_eq!(dsn.password.unwrap(), "Ab1!#$%^&*()-_+=[]{}:;><?|~,");
        let s = "taos://root:Ab1@#$%^&*()_+@localhost:6030/test?mode=all";
        let dsn = Dsn::from_str(s).unwrap();
        assert_eq!(dsn.password.unwrap(), "Ab1@#$%^&*()_+");
    }
    #[test]
    fn path_with_special_chars() {
        let s = "taos:/!@#$%^&*()-_+=[]{}:;><?|~,?params=1";
        let dsn = Dsn::from_str(s).unwrap();
        assert_eq!(dsn.path.unwrap(), "/!@#$%^&*()-_+=[]{}:;><?|~,");
        assert_eq!(dsn.params.get("params").unwrap(), "1");
    }
    #[test]
    fn at_question_position_mix() {
        let s = "taos:/!@#$%^&*()-_+=[]{}:;><?|~,?params=./@abc.txt&b=!@#$%^*()-_+=[]{}:;><中文汉字£¢§®";
        let dsn = Dsn::from_str(s).unwrap();
        assert_eq!(dsn.path.unwrap(), "/!@#$%^&*()-_+=[]{}:;><?|~,");
        assert_eq!(dsn.params.get("params").unwrap(), "./@abc.txt");
        assert_eq!(
            dsn.params.get("b").unwrap(),
            "!@#$%^*()-_+=[]{}:;><中文汉字£¢§®"
        );
<<<<<<< HEAD
=======
    }

    #[test]
    fn taosx_dsn_opc() {
        let dsn = format!(
            "opcua://{}?node_id_pattern={}&browse_name_pattern={}",
            "192.168.2.16:53530/OPCUA/SimulationServer", "^(?!.*_Error).+$", "^(?!.*_Error).+$"
        )
        .into_dsn()
        .unwrap();
        assert_eq!(dsn.driver, "opcua");
        assert_eq!(dsn.addresses.len(), 1);
        assert_eq!(dsn.addresses[0].host.as_deref().unwrap(), "192.168.2.16");
        assert_eq!(dsn.addresses[0].port.unwrap(), 53530);
        assert_eq!(dsn.subject.as_deref().unwrap(), "OPCUA/SimulationServer");
        assert_eq!(
            dsn.params.get("node_id_pattern").unwrap(),
            "^(?!.*_Error).+$"
        );
        assert_eq!(
            dsn.params.get("browse_name_pattern").unwrap(),
            "^(?!.*_Error).+$"
        );

        let dsn = "opcua://?certificate=@./tests/opc/certificate.crt"
            .into_dsn()
            .unwrap();
        assert!(dsn.subject.is_none());
        assert_eq!(
            dsn.get("certificate").unwrap(),
            "@./tests/opc/certificate.crt"
        );

        let dsn = "opcua://?certificate=@abc".into_dsn().unwrap();
        dbg!(&dsn);
        assert!(dsn.subject.is_none());
        assert!(dsn.addresses.is_empty());
        assert_eq!(dsn.get("certificate").unwrap(), "@abc");

        let dsn = "opcua://192.168.1.13:9092/abc/path?certificate=@abc"
            .into_dsn()
            .unwrap();
        dbg!(&dsn);
        assert_eq!(dsn.addresses[0].host.as_deref().unwrap(), "192.168.1.13");
        assert_eq!(dsn.addresses[0].port.unwrap(), 9092);
        assert_eq!(dsn.subject.as_deref().unwrap(), "abc/path");
        assert_eq!(dsn.get("certificate").unwrap(), "@abc");
    }

    #[test]
    fn taosx_dsn_kafka() {
        let dsn = Dsn::from_str("kafka://localhost:9092").unwrap();
        assert_eq!(dsn.addresses.len(), 1);
        assert_eq!(dsn.addresses[0].host.as_deref().unwrap(), "localhost");
        let dsn = Dsn::from_str("kafka://localhost:9092,192.168.1.92:9092").unwrap();
        assert_eq!(dsn.addresses.len(), 2);
        assert_eq!(dsn.addresses[0].host.as_deref().unwrap(), "localhost");
        assert_eq!(dsn.addresses[1].host.as_deref().unwrap(), "192.168.1.92");
        let dsn = Dsn::from_str("kafka://:9092,:9092").unwrap();
        assert_eq!(dsn.addresses.len(), 2);
        assert_eq!(dsn.addresses[0].port.unwrap(), 9092);
        assert_eq!(dsn.addresses[1].port.unwrap(), 9092);
        let dsn = Dsn::from_str("kafka://:9092").unwrap();
        assert_eq!(dsn.addresses.len(), 1);
        assert_eq!(dsn.addresses[0].port.unwrap(), 9092);

        let dsn = Dsn::from_str("kafka://:?topics=tp1,tp2").unwrap();
        assert_eq!(dsn.get("topics").unwrap(), "tp1,tp2");
        assert!(dsn.addresses.is_empty());
        assert!(dsn.subject.is_none());
        let dsn = Dsn::from_str("kafka://").unwrap();
        assert!(dsn.addresses.is_empty());
        assert!(dsn.subject.is_none());
    }
    #[test]
    fn taosx_dsn_mqtt() {
        let dsn = Dsn::from_str("mqtt://127.0.0.1:1884").unwrap();
        assert_eq!(dsn.addresses[0].host.as_deref().unwrap(), "127.0.0.1");
        assert_eq!(dsn.addresses[0].port.unwrap(), 1884);

        let dsn = Dsn::from_str("mqtt://127.0.0.1:").unwrap();
        assert_eq!(dsn.addresses[0].host.as_deref().unwrap(), "127.0.0.1");
        assert!(dsn.addresses[0].port.is_none());

        let dsn = Dsn::from_str("mqtt://:1883").unwrap();
        assert!(dsn.addresses[0].host.is_none());
        assert_eq!(dsn.addresses[0].port.unwrap(), 1883);

        let dsn = Dsn::from_str("mqtt://:").unwrap();
        assert!(dsn.addresses.is_empty());
>>>>>>> 651ca504
    }
}<|MERGE_RESOLUTION|>--- conflicted
+++ resolved
@@ -1711,8 +1711,6 @@
             dsn.params.get("b").unwrap(),
             "!@#$%^*()-_+=[]{}:;><中文汉字£¢§®"
         );
-<<<<<<< HEAD
-=======
     }
 
     #[test]
@@ -1803,6 +1801,5 @@
 
         let dsn = Dsn::from_str("mqtt://:").unwrap();
         assert!(dsn.addresses.is_empty());
->>>>>>> 651ca504
     }
 }