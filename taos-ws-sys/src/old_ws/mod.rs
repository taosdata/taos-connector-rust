--- conflicted
+++ resolved
@@ -2547,43 +2547,6 @@
             ws_close(taos);
         }
     }
-<<<<<<< HEAD
-}
-
-#[cfg(feature = "rustls-aws-lc-crypto-provider")]
-#[cfg(test)]
-mod cloud_tests {
-    use super::*;
-
-    #[test]
-    fn test_connect() -> anyhow::Result<()> {
-        init_env();
-
-        let url = std::env::var("TDENGINE_CLOUD_URL");
-        if url.is_err() {
-            tracing::warn!("TDENGINE_CLOUD_URL is not set, skip test_put_line_cloud");
-            return Ok(());
-        }
-
-        let token = std::env::var("TDENGINE_CLOUD_TOKEN");
-        if token.is_err() {
-            tracing::warn!("TDENGINE_CLOUD_TOKEN is not set, skip test_put_line_cloud");
-            return Ok(());
-        }
-
-        let dsn = format!("{}/rust_test?token={}", url.unwrap(), token.unwrap());
-
-        unsafe {
-            let cdsn = CString::new(dsn).unwrap();
-            let taos = ws_connect(cdsn.as_ptr() as *const u8 as _);
-            assert!(!taos.is_null());
-
-            let version = ws_get_server_info(taos);
-            tracing::info!("Server version: {:?}", CStr::from_ptr(version as _));
-        }
-
-        Ok(())
-=======
 
     #[test]
     #[ignore]
@@ -2632,6 +2595,41 @@
             execute!(b"drop database test_1748918714\0");
             ws_close(taos);
         }
->>>>>>> 3fd6cad9
+    }
+}
+
+#[cfg(feature = "rustls-aws-lc-crypto-provider")]
+#[cfg(test)]
+mod cloud_tests {
+    use super::*;
+
+    #[test]
+    fn test_connect() -> anyhow::Result<()> {
+        init_env();
+
+        let url = std::env::var("TDENGINE_CLOUD_URL");
+        if url.is_err() {
+            tracing::warn!("TDENGINE_CLOUD_URL is not set, skip test_put_line_cloud");
+            return Ok(());
+        }
+
+        let token = std::env::var("TDENGINE_CLOUD_TOKEN");
+        if token.is_err() {
+            tracing::warn!("TDENGINE_CLOUD_TOKEN is not set, skip test_put_line_cloud");
+            return Ok(());
+        }
+
+        let dsn = format!("{}/rust_test?token={}", url.unwrap(), token.unwrap());
+
+        unsafe {
+            let cdsn = CString::new(dsn).unwrap();
+            let taos = ws_connect(cdsn.as_ptr() as *const u8 as _);
+            assert!(!taos.is_null());
+
+            let version = ws_get_server_info(taos);
+            tracing::info!("Server version: {:?}", CStr::from_ptr(version as _));
+        }
+
+        Ok(())
     }
 }