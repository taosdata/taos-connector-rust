--- conflicted
+++ resolved
@@ -239,9 +239,11 @@
     } else {
         DEFAULT_DSN
     };
-
     tracing::debug!("taos_connect_with_dsn, dsn: {dsn}");
-
+    connect_from_dsn(dsn)
+}
+
+fn connect_from_dsn(dsn: &str) -> TaosResult<Taos> {
     let builder = TaosBuilder::from_dsn(dsn)?;
 
     #[cfg(all(windows, target_pointer_width = "32"))]
@@ -559,37 +561,7 @@
 unsafe fn connect_with(options: *const OPTIONS) -> TaosResult<Taos> {
     let dsn = build_dsn_from_options(options)?;
     debug!("taos_connect_with, dsn: {dsn}");
-
-    let builder = TaosBuilder::from_dsn(dsn)?;
-
-    #[cfg(all(windows, target_pointer_width = "32"))]
-    {
-        tracing::debug!(
-            "Connecting with dsn: {dsn}, spawning thread to avoid stack overflow on 32-bit Windows"
-        );
-        const STACK_SIZE: usize = 4 * 1024 * 1024;
-        let handle = std::thread::Builder::new()
-            .stack_size(STACK_SIZE)
-            .spawn(move || {
-                builder.build().and_then(|mut taos| {
-                    builder.ping(&mut taos)?;
-                    Ok(taos)
-                })
-            })
-            .map_err(|e| TaosError::new(Code::FAILED, &format!("spawn thread failed: {e}")))?;
-        match handle.join() {
-            Ok(Ok(taos)) => Ok(taos),
-            Ok(Err(e)) => Err(e.into()),
-            Err(_) => Err(TaosError::new(Code::FAILED, "connect thread panicked")),
-        }
-    }
-
-    #[cfg(not(all(windows, target_pointer_width = "32")))]
-    {
-        let mut taos = builder.build()?;
-        builder.ping(&mut taos)?;
-        Ok(taos)
-    }
+    connect_from_dsn(&dsn)
 }
 
 unsafe fn build_dsn_from_options(options: *const OPTIONS) -> TaosResult<String> {
@@ -1270,7 +1242,28 @@
     }
 
     #[test]
-<<<<<<< HEAD
+    fn test_taos_connect_with_dsn() {
+        unsafe {
+            let taos = taos_connect_with_dsn(ptr::null());
+            assert!(!taos.is_null());
+            taos_close(taos);
+
+            let taos = taos_connect_with_dsn(c"ws://root:taosdata@localhost:6041".as_ptr());
+            assert!(!taos.is_null());
+            taos_close(taos);
+
+            let taos =
+                taos_connect_with_dsn(c"ws://root:taosdata@localhost:6041?read_timeout=1".as_ptr());
+            assert!(!taos.is_null());
+            taos_close(taos);
+
+            let invalid_utf8 = CString::new([0xff, 0xfe, 0xfd]).unwrap();
+            let taos = taos_connect_with_dsn(invalid_utf8.as_ptr());
+            assert!(taos.is_null());
+        }
+    }
+
+    #[test]
     fn test_taos_set_option_with_null_options() {
         unsafe {
             taos_set_option(ptr::null_mut(), c"ip".as_ptr(), c"localhost".as_ptr());
@@ -1717,28 +1710,6 @@
         test_exec(conn, "drop database if exists test_1765519301");
         unsafe { taos_close(conn) };
     }
-=======
-    fn test_taos_connect_with_dsn() {
-        unsafe {
-            let taos = taos_connect_with_dsn(ptr::null());
-            assert!(!taos.is_null());
-            taos_close(taos);
-
-            let taos = taos_connect_with_dsn(c"ws://root:taosdata@localhost:6041".as_ptr());
-            assert!(!taos.is_null());
-            taos_close(taos);
-
-            let taos =
-                taos_connect_with_dsn(c"ws://root:taosdata@localhost:6041?read_timeout=1".as_ptr());
-            assert!(!taos.is_null());
-            taos_close(taos);
-
-            let invalid_utf8 = CString::new([0xff, 0xfe, 0xfd]).unwrap();
-            let taos = taos_connect_with_dsn(invalid_utf8.as_ptr());
-            assert!(taos.is_null());
-        }
-    }
->>>>>>> ceae859a
 }
 
 #[cfg(test)]
@@ -1789,31 +1760,37 @@
     }
 
     #[test]
-<<<<<<< HEAD
+    fn test_taos_connect_with_dsn() -> anyhow::Result<()> {
+        let url = std::env::var("TDENGINE_CLOUD_URL");
+        if url.is_err() {
+            tracing::warn!("TDENGINE_CLOUD_URL is not set, skip test_taos_connect_with_dsn");
+            return Ok(());
+        }
+
+        let token = std::env::var("TDENGINE_CLOUD_TOKEN");
+        if token.is_err() {
+            tracing::warn!("TDENGINE_CLOUD_TOKEN is not set, skip test_taos_connect_with_dsn");
+            return Ok(());
+        }
+
+        let dsn = format!("{}?token={}", url.unwrap(), token.unwrap());
+        let dsn = CString::new(dsn).unwrap();
+        let taos = unsafe { taos_connect_with_dsn(dsn.as_ptr()) };
+        assert!(!taos.is_null());
+
+        Ok(())
+    }
+
+    #[test]
     fn test_taos_connect_with() {
         let url = std::env::var("TDENGINE_CLOUD_URL");
         if url.is_err() {
             tracing::warn!("TDENGINE_CLOUD_URL is not set, skip test_taos_connect_with");
             return;
-=======
-    fn test_taos_connect_with_dsn() -> anyhow::Result<()> {
-        let _ = tracing_subscriber::fmt()
-            .with_file(true)
-            .with_line_number(true)
-            .with_max_level(tracing::Level::INFO)
-            .compact()
-            .try_init();
-
-        let url = std::env::var("TDENGINE_CLOUD_URL");
-        if url.is_err() {
-            tracing::warn!("TDENGINE_CLOUD_URL is not set, skip test_taos_connect_with_dsn");
-            return Ok(());
->>>>>>> ceae859a
         }
 
         let token = std::env::var("TDENGINE_CLOUD_TOKEN");
         if token.is_err() {
-<<<<<<< HEAD
             tracing::warn!("TDENGINE_CLOUD_TOKEN is not set, skip test_taos_connect_with");
             return;
         }
@@ -1833,17 +1810,5 @@
             taos_close(taos);
             tests::free_options(&opts);
         }
-=======
-            tracing::warn!("TDENGINE_CLOUD_TOKEN is not set, skip test_taos_connect_with_dsn");
-            return Ok(());
-        }
-
-        let dsn = format!("{}?token={}", url.unwrap(), token.unwrap());
-        let dsn = CString::new(dsn).unwrap();
-        let taos = unsafe { taos_connect_with_dsn(dsn.as_ptr()) };
-        assert!(!taos.is_null());
-
-        Ok(())
->>>>>>> ceae859a
     }
 }