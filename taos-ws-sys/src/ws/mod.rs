--- conflicted
+++ resolved
@@ -296,18 +296,9 @@
 #[no_mangle]
 pub extern "C" fn taos_init() -> c_int {
     static ONCE: OnceLock<c_int> = OnceLock::new();
-<<<<<<< HEAD
-    *ONCE.get_or_init(|| match taos_init_impl() {
-        Ok(_) => 0,
-        Err(err) => {
-            // set_err_and_get_code(TaosError::new(Code::FAILED, &err.to_string()));
-            // -1
-            0
-=======
     *ONCE.get_or_init(|| {
         if let Err(e) = taos_init_impl() {
             error!("taos_init failed, err: {e:?}");
->>>>>>> b49f50d7
         }
         0
     })
