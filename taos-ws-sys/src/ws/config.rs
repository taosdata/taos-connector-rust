use std::fmt;
use std::fs::File;
use std::io::{self, BufRead};
use std::path::Path;
use std::str::FromStr;
use std::sync::{OnceLock, RwLock};

use chrono_tz::Tz;
use faststr::FastStr;
use taos_error::Code;
use tracing::level_filters::LevelFilter;

use super::error::TaosError;

#[derive(Debug, Clone, Default)]
pub struct Config {
    pub config_dir: Option<FastStr>,
    pub compression: Option<bool>,
    pub log_dir: Option<FastStr>,
    pub log_level: Option<LevelFilter>,
    pub log_output_to_screen: Option<bool>,
    pub timezone: Option<Tz>,
    pub first_ep: Option<FastStr>,
    pub second_ep: Option<FastStr>,
    pub fqdn: Option<FastStr>,
    pub server_port: Option<u16>,
}

// impl Default for Config {
//     fn default() -> Self {
//         Self {
//             compression: None, // "false".to_string(),
//             log_dir: None, // "/var/log/taos".to_string(),
//             log_level: None, // LevelFilter::WARN,
//             log_output_to_screen: None, // false,
//             timezone: None,
//             first_ep: None,
//             second_ep: None,
//             fqdn: None,
//             server_port: None,
//         }
//     }
// }

pub static CONFIG: RwLock<Config> = RwLock::new(Config::const_new());

// FIXME
#[allow(dead_code)]
pub fn get_global_timezone() -> Option<Tz> {
    CONFIG.read().unwrap().timezone
}
pub fn get_global_log_dir() -> FastStr {
    CONFIG.read().unwrap().log_dir().clone()
<<<<<<< HEAD
=======
}

// FIXME
#[allow(dead_code)]
pub fn get_global_log_level() -> LevelFilter {
    CONFIG.read().unwrap().log_level()
}
pub fn get_global_compression() -> bool {
    CONFIG.read().unwrap().compression()
>>>>>>> 311ea721
}

// FIXME
#[allow(dead_code)]
<<<<<<< HEAD
pub fn get_global_log_level() -> LevelFilter {
    CONFIG.read().unwrap().log_level()
}
pub fn get_global_compression() -> bool {
    CONFIG.read().unwrap().compression()
}

// FIXME
#[allow(dead_code)]
=======
>>>>>>> 311ea721
pub fn get_global_log_output_to_screen() -> bool {
    CONFIG.read().unwrap().log_output_to_screen()
}
pub fn get_global_first_ep() -> Option<FastStr> {
    CONFIG.read().unwrap().first_ep().cloned()
}
pub fn get_global_second_ep() -> Option<FastStr> {
    CONFIG.read().unwrap().second_ep().cloned()
}
pub fn get_global_fqdn() -> Option<FastStr> {
    CONFIG.read().unwrap().fqdn().cloned()
}
pub fn get_global_server_port() -> u16 {
    let config = CONFIG.read().unwrap();
<<<<<<< HEAD
    config.server_port.unwrap_or_else(|| {
        config
            .first_ep()
            .and_then(|s| s.split_once(':').and_then(|(h, p)| p.parse().ok()))
            .unwrap_or(0)
    })
=======
    config.server_port.unwrap_or(0)
>>>>>>> 311ea721
}
pub fn init() {
    static ONCE: OnceLock<()> = OnceLock::new();
    const DEFAULT_CONFIG: &str = if cfg!(windows) {
        "/etc/taos/taos.cfg"
    } else {
        "C:\\TDengine\\cfg\\taos.cfg"
    };
    ONCE.get_or_init(|| {
        let mut config = CONFIG.write().unwrap();
        if config.config_dir.is_none() {
            if let Ok(e) = std::env::var("TAOS_CONFIG_DIR") {
                let _ = config.set_config_dir(&e);
            } else {
                let _ = config.set_config_dir(DEFAULT_CONFIG);
            }
        }
        if let Ok(e) = std::env::var("TAOS_LOG_DIR") {
            config.set_log_dir(e);
        }
        if let Ok(e) = std::env::var("RUST_LOG") {
            config.set_log_level(LevelFilter::from_str(&e).unwrap());
        }
        if let Ok(e) = std::env::var("TAOS_DEBUG_FLAG") {
            config.set_debug_flag_str(&e);
        }
        if let Ok(e) = std::env::var("TAOS_LOG_OUTPUT_TO_SCREEN") {
            config.set_log_output_to_screen(e == "1");
        }
        if let Ok(e) = std::env::var("TAOS_TIMEZONE") {
            config.set_timezone(Tz::from_str(&e).unwrap());
        }
        if let Ok(e) = std::env::var("TAOS_FIRST_EP") {
            config.set_first_ep(e);
        }
        if let Ok(e) = std::env::var("TAOS_SECOND_EP") {
            config.set_second_ep(e);
        }
        if let Ok(e) = std::env::var("TAOS_FQDN") {
            config.set_fqdn(e);
        }
        if let Ok(e) = std::env::var("TAOS_SERVER_PORT") {
            config.set_server_port(e.parse::<u16>().unwrap());
        }
        if let Ok(e) = std::env::var("TAOS_COMPRESSION") {
            config.set_compression(e.parse().unwrap());
        }
    });
}

impl Config {
    pub fn compression(&self) -> bool {
        const DEFAULT_COMPRESSION: bool = false;
        self.compression.unwrap_or(DEFAULT_COMPRESSION)
    }

    pub fn log_dir(&self) -> &FastStr {
        static DEFAULT_LOG_DIR: FastStr = FastStr::from_static_str(if cfg!(windows) {
            "C:\\TDengine\\log"
        } else {
            "/var/log/taos"
        });

        self.log_dir.as_ref().unwrap_or(&DEFAULT_LOG_DIR)
    }

    // FIXME
    #[allow(dead_code)]
    pub fn log_level(&self) -> LevelFilter {
        const DEFAULT_LOG_LEVEL: LevelFilter = LevelFilter::WARN;
        self.log_level.unwrap_or(DEFAULT_LOG_LEVEL)
    }

    pub fn log_output_to_screen(&self) -> bool {
        self.log_output_to_screen.unwrap_or(false)
    }

    // FIXME
    #[allow(dead_code)]
    pub fn timezone(&self) -> Option<Tz> {
        self.timezone
    }

    pub fn first_ep(&self) -> Option<&FastStr> {
        self.first_ep.as_ref()
    }

    pub fn second_ep(&self) -> Option<&FastStr> {
        self.second_ep.as_ref()
    }

    pub fn fqdn(&self) -> Option<&FastStr> {
        self.fqdn.as_ref()
    }

    // FIXME
    #[allow(dead_code)]
    pub fn server_port(&self) -> Option<u16> {
        self.server_port
    }

    pub fn set_compression(&mut self, compression: bool) {
        self.compression = Some(compression);
    }
<<<<<<< HEAD
    pub fn set_log_dir(&mut self, log_dir: impl Into<FastStr>) {
=======
    pub fn set_log_dir<T: Into<FastStr>>(&mut self, log_dir: T) {
>>>>>>> 311ea721
        self.log_dir = Some(log_dir.into());
    }

    // FIXME
    #[allow(dead_code)]
    pub fn set_debug_flag(&mut self, flag: i32) {
        match flag {
            131 => self.log_level = Some(LevelFilter::WARN),
            135 => self.log_level = Some(LevelFilter::DEBUG),
            143 => self.log_level = Some(LevelFilter::TRACE),
            199 => {
                self.log_level = Some(LevelFilter::DEBUG);
                self.log_output_to_screen = Some(true);
            }
            207 => {
                self.log_level = Some(LevelFilter::TRACE);
                self.log_output_to_screen = Some(true);
            }
            _ => {}
        }
    }
    pub fn set_debug_flag_str(&mut self, flag: &str) {
        match flag {
            "131" | "warn" | "WARN" => self.log_level = Some(LevelFilter::WARN),
            "135" | "debug" | "DEBUG" => self.log_level = Some(LevelFilter::DEBUG),
            "143" | "trace" | "TRACE" => self.log_level = Some(LevelFilter::TRACE),
            "199" | "debug!" => {
                self.log_level = Some(LevelFilter::DEBUG);
                self.log_output_to_screen = Some(true);
            }
            "207" | "trace!" => {
                self.log_level = Some(LevelFilter::TRACE);
                self.log_output_to_screen = Some(true);
            }
            _ => {}
        }
    }
    pub fn set_log_level(&mut self, log_level: LevelFilter) {
        self.log_level = Some(log_level);
    }
    pub fn set_log_output_to_screen(&mut self, log_output_to_screen: bool) {
        self.log_output_to_screen = Some(log_output_to_screen);
    }
    pub fn set_timezone(&mut self, timezone: Tz) {
        self.timezone = Some(timezone);
    }
<<<<<<< HEAD
    pub fn set_first_ep(&mut self, first_ep: impl Into<FastStr>) {
        self.first_ep = Some(first_ep.into());
    }
    pub fn set_second_ep(&mut self, second_ep: impl Into<FastStr>) {
        self.second_ep = Some(second_ep.into());
    }
    pub fn set_fqdn(&mut self, fqdn: impl Into<FastStr>) {
=======
    pub fn set_first_ep<T: Into<FastStr>>(&mut self, first_ep: T) {
        self.first_ep = Some(first_ep.into());
    }
    pub fn set_second_ep<T: Into<FastStr>>(&mut self, second_ep: T) {
        self.second_ep = Some(second_ep.into());
    }
    pub fn set_fqdn<T: Into<FastStr>>(&mut self, fqdn: T) {
>>>>>>> 311ea721
        self.fqdn = Some(fqdn.into());
    }
    pub fn set_server_port(&mut self, server_port: u16) {
        self.server_port = Some(server_port);
    }
    pub fn set(&mut self, rhs: Config) {
        macro_rules! update_if_none {
            ($($f:ident),+) => {
                $(
                    if self.$f.is_none() {
                        self.$f = rhs.$f.clone();
                    }
                )+
            };
        }
        update_if_none!(
            compression,
            log_dir,
            log_level,
            log_output_to_screen,
            timezone,
            first_ep,
            second_ep,
            fqdn,
            server_port
        );
    }
<<<<<<< HEAD

    pub fn set_config_dir(&mut self, config_dir: &str) -> Result<(), TaosError> {
        let config_dir = Path::new(config_dir);
        let config_file = if config_dir.is_file() {
            config_dir.to_path_buf()
        } else if config_dir.is_dir() {
            let f = config_dir.join("taos.cfg");
            if f.exists() {
                f
            } else {
                eprintln!("config file not found: {}", f.display());
                return Err(TaosError::new(
                    Code::INVALID_PARA,
                    &format!("config file not found: {}", f.display()),
                ));
            }
        } else {
            eprintln!("config dir not found: {}", config_dir.display());
            return Err(TaosError::new(
                Code::INVALID_PARA,
                &format!("config dir not found: {}", config_dir.display()),
            ));
        };

        Config::new(&config_file)
            .map(|config| self.set(config))
            .inspect_err(|err| {
                eprintln!("failed to set config: {:#}", err);
            })?;
        return Ok(());
=======

    pub fn set_config_dir(&mut self, config_dir: &str) -> Result<(), TaosError> {
        let config_dir = Path::new(config_dir);
        let config_file = if config_dir.is_file() {
            config_dir.to_path_buf()
        } else if config_dir.is_dir() {
            let f = config_dir.join("taos.cfg");
            if f.exists() {
                f
            } else {
                eprintln!("config file not found: {}", f.display());
                return Err(TaosError::new(
                    Code::INVALID_PARA,
                    &format!("config file not found: {}", f.display()),
                ));
            }
        } else {
            eprintln!("config dir not found: {}", config_dir.display());
            return Err(TaosError::new(
                Code::INVALID_PARA,
                &format!("config dir not found: {}", config_dir.display()),
            ));
        };

        Config::new(&config_file)
            .map(|config| self.set(config))
            .inspect_err(|err| {
                eprintln!("failed to set config: {err:#}");
            })?;
        Ok(())
>>>>>>> 311ea721
    }

    const fn const_new() -> Config {
        Self {
            config_dir: None,
            compression: None,          // "false".to_string(),
            log_dir: None,              // "/var/log/taos".to_string(),
            log_level: None,            // LevelFilter::WARN,
            log_output_to_screen: None, // false,
            timezone: None,
            first_ep: None,
            second_ep: None,
            fqdn: None,
            server_port: None,
        }
    }
    fn new(filename: &Path) -> Result<Config, TaosError> {
        read_config_file(filename)
            .map_err(|_| {
                TaosError::new(
                    Code::INVALID_PARA,
                    &format!("failed to read config file: {}", filename.display()),
                )
            })
            .and_then(|lines| {
                parse_config(lines).map_err(|_| {
                    TaosError::new(
                        Code::INVALID_PARA,
                        &format!("failed to parse config file: {}", filename.display()),
                    )
                })
            })
    }
}

#[derive(Debug)]
#[non_exhaustive]
pub enum ConfigError {
    Io(io::Error),
    Parse(String),
}

impl fmt::Display for ConfigError {
    fn fmt(&self, f: &mut fmt::Formatter<'_>) -> fmt::Result {
        match self {
            ConfigError::Io(err) => write!(f, "Config IO error: {err}"),
            ConfigError::Parse(msg) => write!(f, "Config parse error: {msg}"),
        }
    }
}

impl std::error::Error for ConfigError {
    fn source(&self) -> Option<&(dyn std::error::Error + 'static)> {
        match self {
            ConfigError::Io(err) => Some(err),
            ConfigError::Parse(_) => None,
        }
    }
}

impl From<io::Error> for ConfigError {
    fn from(e: io::Error) -> Self {
        ConfigError::Io(e)
    }
}

fn read_config_file<P: AsRef<Path>>(filename: P) -> Result<Vec<String>, ConfigError> {
    let file = File::open(filename)?;
    let reader = io::BufReader::new(file);
    let lines = reader.lines().collect::<io::Result<_>>()?;
    Ok(lines)
}

fn parse_config(lines: Vec<String>) -> Result<Config, ConfigError> {
    let mut config = Config::default();

    for line in lines {
        let line = line.trim();
        if line.is_empty() || line.starts_with('#') {
            continue;
        }

        if let Some((key, value)) = line.split_once(char::is_whitespace) {
            let value = value.trim();
            match key {
                "compression" => match value {
                    "1" => config.compression = Some(true),
                    "0" => config.compression = Some(false),
                    _ => {
                        return Err(ConfigError::Parse(format!(
                            "failed to parse compression: {value}",
                        )));
                    }
                },
                "logDir" => config.log_dir = Some(value.to_string().into()),
                "debugFlag" => config.set_debug_flag_str(value),
                "timezone" => {
                    config.timezone = Some(Tz::from_str(value).map_err(|_| {
                        ConfigError::Parse(format!("failed to parse timezone: {value}"))
                    })?);
                }
                "firstEp" => config.first_ep = Some(value.to_string().into()),
                "secondEp" => config.second_ep = Some(value.to_string().into()),
                "fqdn" => config.fqdn = Some(value.to_string().into()),
                "serverPort" => {
                    config.server_port = Some(value.parse::<u16>().map_err(|_| {
                        ConfigError::Parse(format!("failed to parse serverPort: {value}",))
                    })?);
                }
                _ => {}
            }
        }
    }

    Ok(config)
}

#[cfg(test)]
mod tests {
    use super::*;

    #[test]
    fn test_config() {
        let config = Config::new("./tests/taos.cfg".as_ref()).unwrap();
        assert_eq!(config.compression(), true);
<<<<<<< HEAD
        assert_eq!(config.log_dir.as_deref().unwrap(), "/var/log/taos");
        assert_eq!(config.log_level.unwrap(), LevelFilter::DEBUG);
        assert_eq!(config.log_output_to_screen.unwrap(), true);
        assert_eq!(config.timezone, Some(Tz::Asia__Shanghai));
        assert_eq!(config.first_ep.as_deref().unwrap(), "hostname:6030");
        assert_eq!(config.second_ep.as_deref().unwrap(), "hostname:16030");
        assert_eq!(config.fqdn.as_deref().unwrap(), "hostname");
        assert_eq!(config.server_port, Some(6030));
=======
        assert_eq!(config.log_dir.as_deref().unwrap(), "/path/to/logDir/");
        assert_eq!(config.log_level.unwrap(), LevelFilter::DEBUG);
        assert_eq!(config.log_output_to_screen.unwrap(), true);
        assert_eq!(config.timezone, Some(Tz::Asia__Shanghai));
        assert_eq!(config.first_ep.as_deref().unwrap(), "hostname:7030");
        assert_eq!(config.second_ep.as_deref().unwrap(), "hostname:16030");
        assert_eq!(config.fqdn.as_deref().unwrap(), "hostname");
        assert_eq!(config.server_port, Some(8030));
>>>>>>> 311ea721
    }
}<|MERGE_RESOLUTION|>--- conflicted
+++ resolved
@@ -51,8 +51,6 @@
 }
 pub fn get_global_log_dir() -> FastStr {
     CONFIG.read().unwrap().log_dir().clone()
-<<<<<<< HEAD
-=======
 }
 
 // FIXME
@@ -62,23 +60,10 @@
 }
 pub fn get_global_compression() -> bool {
     CONFIG.read().unwrap().compression()
->>>>>>> 311ea721
 }
 
 // FIXME
 #[allow(dead_code)]
-<<<<<<< HEAD
-pub fn get_global_log_level() -> LevelFilter {
-    CONFIG.read().unwrap().log_level()
-}
-pub fn get_global_compression() -> bool {
-    CONFIG.read().unwrap().compression()
-}
-
-// FIXME
-#[allow(dead_code)]
-=======
->>>>>>> 311ea721
 pub fn get_global_log_output_to_screen() -> bool {
     CONFIG.read().unwrap().log_output_to_screen()
 }
@@ -93,16 +78,7 @@
 }
 pub fn get_global_server_port() -> u16 {
     let config = CONFIG.read().unwrap();
-<<<<<<< HEAD
-    config.server_port.unwrap_or_else(|| {
-        config
-            .first_ep()
-            .and_then(|s| s.split_once(':').and_then(|(h, p)| p.parse().ok()))
-            .unwrap_or(0)
-    })
-=======
     config.server_port.unwrap_or(0)
->>>>>>> 311ea721
 }
 pub fn init() {
     static ONCE: OnceLock<()> = OnceLock::new();
@@ -207,11 +183,7 @@
     pub fn set_compression(&mut self, compression: bool) {
         self.compression = Some(compression);
     }
-<<<<<<< HEAD
-    pub fn set_log_dir(&mut self, log_dir: impl Into<FastStr>) {
-=======
     pub fn set_log_dir<T: Into<FastStr>>(&mut self, log_dir: T) {
->>>>>>> 311ea721
         self.log_dir = Some(log_dir.into());
     }
 
@@ -258,15 +230,6 @@
     pub fn set_timezone(&mut self, timezone: Tz) {
         self.timezone = Some(timezone);
     }
-<<<<<<< HEAD
-    pub fn set_first_ep(&mut self, first_ep: impl Into<FastStr>) {
-        self.first_ep = Some(first_ep.into());
-    }
-    pub fn set_second_ep(&mut self, second_ep: impl Into<FastStr>) {
-        self.second_ep = Some(second_ep.into());
-    }
-    pub fn set_fqdn(&mut self, fqdn: impl Into<FastStr>) {
-=======
     pub fn set_first_ep<T: Into<FastStr>>(&mut self, first_ep: T) {
         self.first_ep = Some(first_ep.into());
     }
@@ -274,7 +237,6 @@
         self.second_ep = Some(second_ep.into());
     }
     pub fn set_fqdn<T: Into<FastStr>>(&mut self, fqdn: T) {
->>>>>>> 311ea721
         self.fqdn = Some(fqdn.into());
     }
     pub fn set_server_port(&mut self, server_port: u16) {
@@ -302,7 +264,6 @@
             server_port
         );
     }
-<<<<<<< HEAD
 
     pub fn set_config_dir(&mut self, config_dir: &str) -> Result<(), TaosError> {
         let config_dir = Path::new(config_dir);
@@ -330,41 +291,9 @@
         Config::new(&config_file)
             .map(|config| self.set(config))
             .inspect_err(|err| {
-                eprintln!("failed to set config: {:#}", err);
-            })?;
-        return Ok(());
-=======
-
-    pub fn set_config_dir(&mut self, config_dir: &str) -> Result<(), TaosError> {
-        let config_dir = Path::new(config_dir);
-        let config_file = if config_dir.is_file() {
-            config_dir.to_path_buf()
-        } else if config_dir.is_dir() {
-            let f = config_dir.join("taos.cfg");
-            if f.exists() {
-                f
-            } else {
-                eprintln!("config file not found: {}", f.display());
-                return Err(TaosError::new(
-                    Code::INVALID_PARA,
-                    &format!("config file not found: {}", f.display()),
-                ));
-            }
-        } else {
-            eprintln!("config dir not found: {}", config_dir.display());
-            return Err(TaosError::new(
-                Code::INVALID_PARA,
-                &format!("config dir not found: {}", config_dir.display()),
-            ));
-        };
-
-        Config::new(&config_file)
-            .map(|config| self.set(config))
-            .inspect_err(|err| {
                 eprintln!("failed to set config: {err:#}");
             })?;
         Ok(())
->>>>>>> 311ea721
     }
 
     const fn const_new() -> Config {
@@ -490,16 +419,6 @@
     fn test_config() {
         let config = Config::new("./tests/taos.cfg".as_ref()).unwrap();
         assert_eq!(config.compression(), true);
-<<<<<<< HEAD
-        assert_eq!(config.log_dir.as_deref().unwrap(), "/var/log/taos");
-        assert_eq!(config.log_level.unwrap(), LevelFilter::DEBUG);
-        assert_eq!(config.log_output_to_screen.unwrap(), true);
-        assert_eq!(config.timezone, Some(Tz::Asia__Shanghai));
-        assert_eq!(config.first_ep.as_deref().unwrap(), "hostname:6030");
-        assert_eq!(config.second_ep.as_deref().unwrap(), "hostname:16030");
-        assert_eq!(config.fqdn.as_deref().unwrap(), "hostname");
-        assert_eq!(config.server_port, Some(6030));
-=======
         assert_eq!(config.log_dir.as_deref().unwrap(), "/path/to/logDir/");
         assert_eq!(config.log_level.unwrap(), LevelFilter::DEBUG);
         assert_eq!(config.log_output_to_screen.unwrap(), true);
@@ -508,6 +427,5 @@
         assert_eq!(config.second_ep.as_deref().unwrap(), "hostname:16030");
         assert_eq!(config.fqdn.as_deref().unwrap(), "hostname");
         assert_eq!(config.server_port, Some(8030));
->>>>>>> 311ea721
     }
 }