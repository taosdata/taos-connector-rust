--- conflicted
+++ resolved
@@ -574,53 +574,6 @@
 const VERSION: u16 = 1;
 const COL_IDX: i32 = -1;
 
-<<<<<<< HEAD
-        assert!(!self.buffer.is_null());
-        if self.ty().fixed_length() == 0 {
-            assert!(!self.length.is_null());
-        }
-
-        let val = match self.ty() {
-            Ty::Null => Value::Null(self.ty()),
-            Ty::Bool => unsafe { Value::Bool(*(self.buffer as *const _)) },
-            Ty::TinyInt => unsafe { Value::TinyInt(*(self.buffer as *const _)) },
-            Ty::SmallInt => unsafe { Value::SmallInt(*(self.buffer as *const _)) },
-            Ty::Int => unsafe { Value::Int(*(self.buffer as *const _)) },
-            Ty::BigInt => unsafe { Value::BigInt(*(self.buffer as *const _)) },
-            Ty::UTinyInt => unsafe { Value::UTinyInt(*(self.buffer as *const _)) },
-            Ty::USmallInt => unsafe { Value::USmallInt(*(self.buffer as *const _)) },
-            Ty::UInt => unsafe { Value::UInt(*(self.buffer as *const _)) },
-            Ty::UBigInt => unsafe { Value::UBigInt(*(self.buffer as *const _)) },
-            Ty::Float => unsafe { Value::Float(*(self.buffer as *const _)) },
-            Ty::Double => unsafe { Value::Double(*(self.buffer as *const _)) },
-            Ty::Timestamp => unsafe {
-                Value::Timestamp(Timestamp::Milliseconds(*(self.buffer as *const _)))
-            },
-            Ty::VarChar => unsafe {
-                let slice = slice::from_raw_parts(self.buffer as *const _, self.length.read() as _);
-                let val = str::from_utf8_unchecked(slice).to_owned();
-                Value::VarChar(val)
-            },
-            Ty::NChar => unsafe {
-                let slice = slice::from_raw_parts(self.buffer as *const _, self.length.read() as _);
-                let val = str::from_utf8_unchecked(slice).to_owned();
-                Value::NChar(val)
-            },
-            Ty::Json => unsafe {
-                let slice = slice::from_raw_parts(self.buffer as *const _, self.length.read() as _);
-                let val = serde_json::from_slice(slice).unwrap();
-                Value::Json(val)
-            },
-            Ty::VarBinary => unsafe {
-                let slice = slice::from_raw_parts(self.buffer as *const _, self.length.read() as _);
-                Value::VarBinary(slice.into())
-            },
-            Ty::Geometry => unsafe {
-                let slice = slice::from_raw_parts(self.buffer as *const _, self.length.read() as _);
-                Value::Geometry(slice.into())
-            },
-            _ => todo!(),
-=======
 impl TAOS_STMT2_BINDV {
     fn to_bytes(
         &self,
@@ -635,7 +588,6 @@
             self.calc_tbname_lens()?
         } else {
             (0, vec![])
->>>>>>> bca6d5e0
         };
 
         let (tag_buf_len, tag_lens, tag_total_lens, tag_buf_lens) = if !self.tags.is_null() {
@@ -650,20 +602,6 @@
             (0, vec![], vec![], vec![])
         };
 
-<<<<<<< HEAD
-    fn to_column_view(&self) -> TaosResult<ColumnView> {
-        debug!("to_column_view, bind: {self:?}");
-
-        let ty = self.ty();
-        let num = self.num as usize;
-
-        if ty.fixed_length() == 0 && self.length.is_null() {
-            return Err(TaosError::new(
-                Code::INVALID_PARA,
-                "length is null for variable length type",
-            ));
-        }
-=======
         let have_tbname = tbname_buf_len > 0;
         let have_tag = tag_buf_len > 0;
         let have_col = col_buf_len > 0;
@@ -672,7 +610,6 @@
         let tag_total_len = tag_lens.len() * 4 + tag_buf_len as usize;
         let col_total_len = col_lens.len() * 4 + col_buf_len as usize;
         let total_len = 28 + tbname_total_len + tag_total_len + col_total_len;
->>>>>>> bca6d5e0
 
         trace!("to_bytes, tbname_buf_len: {tbname_buf_len}, tbname_lens: {tbname_lens:?}");
         trace!("to_bytes, tag_buf_len: {tag_buf_len}, tag_lens: {tag_lens:?}, tag_total_lens: {tag_total_lens:?}, tag_buf_lens: {tag_buf_lens:?}");
@@ -693,9 +630,6 @@
             self.write_tbnames(&mut bytes[DATA_POS..], &tbname_lens);
         }
 
-<<<<<<< HEAD
-        debug!("to_column_view, ty: {ty}, num: {num}, is_nulls: {is_nulls:?}");
-=======
         if have_tag {
             let tags_offset = DATA_POS + tbname_total_len;
             LittleEndian::write_u32(&mut bytes[TAGS_OFFSET_POS..], tags_offset as _);
@@ -708,7 +642,6 @@
                 &tag_buf_lens,
             );
         }
->>>>>>> bca6d5e0
 
         if have_col {
             let cols_offset = DATA_POS + tbname_total_len + tag_total_len;
@@ -723,34 +656,8 @@
             );
         }
 
-<<<<<<< HEAD
-        macro_rules! _variable_str_view {
-            ($from:ident) => {{
-                let lens = unsafe { slice::from_raw_parts(self.length, num) };
-                let len = lens.iter().sum::<i32>() as usize;
-                let slice = unsafe { slice::from_raw_parts(self.buffer as *const u8, len) };
-                let mut vals = vec![None; num];
-                let mut idx = 0;
-
-                if let Some(is_nulls) = is_nulls {
-                    for i in 0..num {
-                        if is_nulls[i] == 0 {
-                            let bytes = &slice[idx..idx + lens[i] as usize];
-                            vals[i] = unsafe { Some(str::from_utf8_unchecked(bytes)) };
-                            idx += lens[i] as usize;
-                        }
-                    }
-                } else {
-                    for i in 0..num {
-                        let bytes = &slice[idx..idx + lens[i] as usize];
-                        vals[i] = unsafe { Some(str::from_utf8_unchecked(bytes)) };
-                        idx += lens[i] as usize;
-                    }
-                }
-=======
         Ok(data)
     }
->>>>>>> bca6d5e0
 
     fn calc_tbname_lens(&self) -> TaosResult<(usize, Vec<u16>)> {
         let mut len = 0;
@@ -803,29 +710,12 @@
                         ));
                     }
 
-<<<<<<< HEAD
-        macro_rules! _variable_bytes_view {
-            ($from:ident) => {{
-                let lens = unsafe { slice::from_raw_parts(self.length, num) };
-                let len = lens.iter().sum::<i32>() as usize;
-                let slice = unsafe { slice::from_raw_parts(self.buffer as *const u8, len) };
-                let mut vals = vec![None; num];
-                let mut idx = 0;
-
-                if let Some(is_nulls) = is_nulls {
-                    for i in 0..num {
-                        if is_nulls[i] == 0 {
-                            let val = &slice[idx..idx + lens[i] as usize];
-                            vals[i] = Some(val);
-                            idx += lens[i] as usize;
-=======
                     let lens = unsafe { slice::from_raw_parts(bind.length, bind.num as _) };
                     let is_null = bind.is_null.is_null();
                     let mut buf_len = 0;
                     for (k, len) in lens.iter().enumerate() {
                         if is_null || unsafe { bind.is_null.add(k).read() } == 0 {
                             buf_len += lens[k] as u32;
->>>>>>> bca6d5e0
                         }
                     }
                     buf_len
@@ -852,16 +742,12 @@
         slice.iter().all(|&v| v == 1)
     }
 
-<<<<<<< HEAD
-        Ok(view)
-=======
     fn calc_tag_or_col_header_len(&self, num: u32, have_len: bool) -> u32 {
         let mut len = 17 + num;
         if have_len {
             len += num * 4;
         }
         len
->>>>>>> bca6d5e0
     }
 
     fn write_headers(&self, bytes: &mut [u8], req_id: u64, stmt_id: u64) {
@@ -941,16 +827,6 @@
                     offset += cnt;
                 }
 
-<<<<<<< HEAD
-        let mut cols = vec![None; cnt];
-        if !self.bind_cols.is_null() && col_cnt > 0 {
-            let slice = unsafe { slice::from_raw_parts(self.bind_cols, cnt) };
-            for i in 0..cnt {
-                let mut views = Vec::with_capacity(col_cnt);
-                let binds = unsafe { slice::from_raw_parts(slice[i], col_cnt) };
-                for bind in binds {
-                    views.push(bind.to_column_view()?);
-=======
                 let buf_len = tc_buf_lens[i * tc_cnt + j];
                 LittleEndian::write_u32(&mut bytes[offset..], buf_len);
                 offset += 4;
@@ -964,7 +840,6 @@
                         );
                     }
                     offset += buf_len as usize;
->>>>>>> bca6d5e0
                 }
             }
         }
