name: Coverage

on:
  push:
  workflow_dispatch:
    inputs:
      tdengine_branch:
        description: "TDengine branch"
        required: true
        type: string

env:
  TOOLS_BUILD_TYPE: Release
  TAOS_SUPPORT_VNODES: "256"

jobs:
  build-tdengine:
    runs-on: ubuntu-latest
    outputs:
      commit_id: ${{ steps.get_commit_id.outputs.commit_id }}
    steps:
      - name: Checkout TDengine by push
        if: github.event_name == 'push'
        uses: actions/checkout@v4
        with:
          repository: "taosdata/TDengine"
          path: "TDengine"
          ref: "main"

      - name: Checkout TDengine manually
        if: github.event_name == 'workflow_dispatch'
        uses: actions/checkout@v4
        with:
          repository: "taosdata/TDengine"
          path: "TDengine"
          ref: ${{ inputs.tdengine_branch }}

      - name: Get commit ID
        id: get_commit_id
        run: |
          cd TDengine
          echo "commit_id=$(git rev-parse HEAD)" >> $GITHUB_OUTPUT

      - name: Cache server by push
        if: github.event_name == 'push'
        id: cache-server-push
        uses: actions/cache@v4
        with:
          path: server.tar.gz
          key: ${{ runner.os }}-build-main-${{ steps.get_commit_id.outputs.commit_id }}

      - name: Cache server manually
        if: github.event_name == 'workflow_dispatch'
        id: cache-server-manually
        uses: actions/cache@v4
        with:
          path: server.tar.gz
          key: ${{ runner.os }}-build-${{ inputs.tdengine_branch }}-${{ steps.get_commit_id.outputs.commit_id }}

      - name: Prepare install
        if: >
          (github.event_name == 'workflow_dispatch' && steps.cache-server-manually.outputs.cache-hit != 'true') ||
          (github.event_name == 'push' && steps.cache-server-push.outputs.cache-hit != 'true')
        run: sudo apt install -y libgeos-dev

      - name: Install TDengine
        if: >
          (github.event_name == 'workflow_dispatch' && steps.cache-server-manually.outputs.cache-hit != 'true') ||
          (github.event_name == 'push' && steps.cache-server-push.outputs.cache-hit != 'true')
        run: |
          cd TDengine
          mkdir debug
          cd debug
          cmake .. -DBUILD_TEST=off -DBUILD_HTTP=false -DVERNUMBER=3.9.9.9  -DBUILD_DEPENDENCY_TESTS=false
          make -j 8

      - name: Package
        if: >
          (github.event_name == 'workflow_dispatch' && steps.cache-server-manually.outputs.cache-hit != 'true') ||
          (github.event_name == 'push' && steps.cache-server-push.outputs.cache-hit != 'true')
        run: |
          mkdir -p ./release
          cp ./TDengine/debug/build/bin/taos ./release/
          cp ./TDengine/debug/build/bin/taosd ./release/
          cp ./TDengine/debug/build/bin/taosadapter ./release/
          cp ./TDengine/debug/build/lib/libtaos.so.3.9.9.9 ./release/
          cp ./TDengine/debug/build/lib/librocksdb.so.8.1.1 ./release/ ||:
          cp ./TDengine/include/client/taos.h ./release/
          cat >./release/install.sh<<EOF 
          chmod +x ./taos
          chmod +x ./taosd
          chmod +x ./taosadapter
          cp ./taos /bin/
          cp ./taosd /bin/
          cp ./taosadapter /bin/
          cp ./libtaos.so.3.9.9.9 /usr/lib
          cp ./librocksdb.so.8.1.1 /usr/lib
          ln -sf /usr/lib/libtaos.so.3.9.9.9 /usr/lib/libtaos.so.1
          ln -sf /usr/lib/libtaos.so.1 /usr/lib/libtaos.so
          ln -sf /usr/lib/librocksdb.so.8.1.1 /usr/lib/librocksdb.so.8 ||:
          ln -sf /usr/lib/librocksdb.so.8 /usr/lib/librocksdb.so ||:
          cp ./taos.h /usr/include
          EOF
          tar -zcvf server.tar.gz ./release

  coverage:
    runs-on: ubuntu-latest
    needs: build-tdengine
    steps:
      - name: Get cache server by push
        if: github.event_name == 'push'
        id: get-cache-server-push
        uses: actions/cache@v4
        with:
          path: server.tar.gz
          key: ${{ runner.os }}-build-main-${{ needs.build-tdengine.outputs.commit_id }}
          restore-keys: ${{ runner.os }}-build-main-

      - name: Get cache server manually
        if: github.event_name == 'workflow_dispatch'
        id: get-cache-server-manually
        uses: actions/cache@v4
        with:
          path: server.tar.gz
          key: ${{ runner.os }}-build-${{ inputs.tdengine_branch }}-${{ needs.build-tdengine.outputs.commit_id }}
          restore-keys: ${{ runner.os }}-build-${{ inputs.tdengine_branch }}-

      - name: Install TDengine
        run: |
          tar -zxvf server.tar.gz
          cd release && sudo sh install.sh

      - uses: actions/checkout@v4

      - name: Set up Rust
        id: setup-rust
<<<<<<< HEAD
        uses: actions-rs/toolchain@v1
        with:
          components: rustfmt, clippy, llvm-tools-preview
          toolchain: nightly
          default: true
=======
        uses: dtolnay/rust-toolchain@stable
>>>>>>> 7f6c54b3

      - name: Install cargo-llvm-cov
        uses: taiki-e/install-action@cargo-llvm-cov

      - uses: actions/cache@v4
        with:
          path: |
            ~/.cargo/bin/
            ~/.cargo/registry/index/
            ~/.cargo/registry/cache/
            ~/.cargo/git/db/
          key: ${{ runner.os }}-cargo-${{ steps.setup-rust.outputs.rustc_hash }}

      - uses: actions/cache@v4
        with:
          path: target
          key: ${{ runner.os }}-taos-target-${{ steps.setup-rust.outputs.rustc_hash }}

      - name: Prepare development tools
        run: |
          sudo apt install libjansson-dev libsnappy-dev liblzma-dev libz-dev pkg-config libgflags2.2 libgflags-dev libgeos-dev -y
          sudo timedatectl set-timezone Asia/Shanghai
          sudo date

      - name: Copy taos.cfg
        run: |
          sudo mkdir -p /etc/taos
          sudo cp ./.github/workflows/taos.cfg /etc/taos/taos.cfg

      - name: Start TDengine
        run: |
          mkdir -p /tmp/taos/v3/log /tmp/taos/v3/data
          taosd &
          TAOS_ADAPTER_LOG_PATH=/tmp/taos/v3/log taosadapter &
          sleep 1

      - name: Generate code coverage
        run: RUST_BACKTRACE=1 cargo llvm-cov -j 2 --workspace --lcov --output-path lcov.info

      - name: Upload coverage to Codecov
        uses: codecov/codecov-action@v5
        with:
          token: ${{ secrets.CODECOV_TOKEN }}
          files: lcov.info
          fail_ci_if_error: true
          verbose: true<|MERGE_RESOLUTION|>--- conflicted
+++ resolved
@@ -134,15 +134,7 @@
 
       - name: Set up Rust
         id: setup-rust
-<<<<<<< HEAD
-        uses: actions-rs/toolchain@v1
-        with:
-          components: rustfmt, clippy, llvm-tools-preview
-          toolchain: nightly
-          default: true
-=======
         uses: dtolnay/rust-toolchain@stable
->>>>>>> 7f6c54b3
 
       - name: Install cargo-llvm-cov
         uses: taiki-e/install-action@cargo-llvm-cov
