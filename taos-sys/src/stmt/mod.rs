--- conflicted
+++ resolved
@@ -79,13 +79,10 @@
         })
     }
 
-<<<<<<< HEAD
-=======
     async fn init_with_req_id(taos: &super::Taos, req_id: u64) -> RawResult<Self> {
         unimplemented!()
     }
 
->>>>>>> 961b7caf
     async fn prepare(&mut self, sql: &str) -> RawResult<&mut Self> {
         self.raw.prepare(sql)?;
         Ok(self)
