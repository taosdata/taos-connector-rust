[package]
name = "taos-ws"
edition.workspace = true
version.workspace = true
authors.workspace = true
description.workspace = true
license.workspace = true
readme.workspace = true
rust-version.workspace = true
repository.workspace = true

[dependencies]
anyhow = "1"
async-trait = { version = "0.1.80" }
bytes = "1.1.0"
byteorder = "1.5.0"
cfg-if = "1"
crossbeam = "0.8.4"
dashmap = "6.1.0"
faststr = "0.2.31"
flume = "0.11"
futures = { version = "0.3" }
futures-util = "0.3.31"
itertools = "0.13.0"
once_cell = "1"
rand = "0.9.1"
scc = "2.1.1"
serde = { version = "1", features = ["derive"] }
serde_json = { version = "1" }
serde_repr = "0.1.8"
serde_with = "3.0.0"
taos-query = { version = "0.12.4", path = "../taos-query", default-features = false, features = [
    "async",
] }
thiserror = "1.0.47"
tokio = { version = "1", features = [
    "sync",
    "rt-multi-thread",
    "macros",
    "io-util",
    "time",
] }
tracing = { version = "0.1", features = ["log"] }

[dependencies.tokio-tungstenite]
git = "https://github.com/taosdata/tokio-tungstenite.git"
rev = "3420353"

[dev-dependencies]
criterion = { version = "0.5.1", features = ["stable"] }
pretty_env_logger = "0.5.0"
tracing-subscriber = { version = "0.3.18", default-features = false, features = [
    "fmt",
] }
warp = "0.3.7"

[package.metadata.docs.rs]
features = ["rustls"]

[features]
default = ["deflate"]
native-tls = ["tokio-tungstenite/native-tls"]
native-tls-vendored = ["tokio-tungstenite/native-tls-vendored", "native-tls"]
rustls = ["tokio-tungstenite/rustls-tls-native-roots"]
rustls-aws-lc-crypto-provider = [
    "rustls",
    "tokio-tungstenite/rustls-aws-lc-crypto-provider",
]
rustls-ring-crypto-provider = [
    "rustls",
    "tokio-tungstenite/rustls-ring-crypto-provider",
]
<<<<<<< HEAD

test-new-feat = []
=======
deflate = ["tokio-tungstenite/deflate", "tokio-tungstenite/rustls-dangerous"]
>>>>>>> a918866b
<|MERGE_RESOLUTION|>--- conflicted
+++ resolved
@@ -70,9 +70,5 @@
     "rustls",
     "tokio-tungstenite/rustls-ring-crypto-provider",
 ]
-<<<<<<< HEAD
-
-test-new-feat = []
-=======
 deflate = ["tokio-tungstenite/deflate", "tokio-tungstenite/rustls-dangerous"]
->>>>>>> a918866b
+test-new-feat = []