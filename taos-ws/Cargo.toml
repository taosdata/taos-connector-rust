--- conflicted
+++ resolved
@@ -49,11 +49,8 @@
 pretty_env_logger = "0.5.0"
 criterion = { version = "0.5.1", features = ["stable"] }
 tracing-subscriber = { version = "0.3.18", features = ["fmt"] }
-<<<<<<< HEAD
+warp = "0.3.7"
 ctor = "0.2.8"
-=======
-warp = "0.3.7"
->>>>>>> 532bae19
 
 [package.metadata.docs.rs]
 features = ["rustls"]
