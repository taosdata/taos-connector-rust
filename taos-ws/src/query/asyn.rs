use std::fmt::Debug;
use std::future::Future;
use std::io::Write;
use std::mem::transmute;
use std::ops::ControlFlow;
use std::pin::Pin;
<<<<<<< HEAD
=======
// use std::io::Write;
>>>>>>> 7f2e84eb
use std::sync::atomic::AtomicU64;
use std::sync::Arc;
use std::task::Poll;
use std::time::{Duration, Instant};

use anyhow::bail;
use byteorder::{ByteOrder, LittleEndian};
use flume::Sender;
use futures::channel::oneshot;
use futures::stream::SplitStream;
use futures::{FutureExt, SinkExt, StreamExt, TryStreamExt};
use itertools::Itertools;
<<<<<<< HEAD
use oneshot::channel as query_channel;
=======
>>>>>>> 7f2e84eb
use taos_query::common::{Field, Precision, RawBlock, RawMeta, SmlData};
use taos_query::prelude::{Code, RawError, RawResult};
use taos_query::util::{generate_req_id, InlinableWrite};
use taos_query::{AsyncFetchable, AsyncQueryable, DeError, DsnError, IntoDsn};
use thiserror::Error;
use tokio::net::TcpStream;
use tokio::select;
use tokio::sync::watch;
use tokio::time::{self, timeout};
use tokio_tungstenite::tungstenite::Message;
use tokio_tungstenite::{MaybeTlsStream, WebSocketStream};
use tracing::{instrument, trace, Instrument};

<<<<<<< HEAD
use super::{infra::*, TaosBuilder};

=======
use super::infra::*;
use super::TaosBuilder;

// type WsSender = flume::Sender<WsMessage<bytes::Bytes>>;
>>>>>>> 7f2e84eb
type WsSender = flume::Sender<Message>;

type QueryChannelSender = oneshot::Sender<RawResult<WsRecvData>>;
type QueryInner = scc::HashMap<ReqId, QueryChannelSender>;
type QueryAgent = Arc<QueryInner>;
type QueryResMapper = scc::HashMap<ResId, ReqId>;

type WebSocketStreamReader = SplitStream<WebSocketStream<MaybeTlsStream<TcpStream>>>;

#[derive(Debug, Clone)]
struct Version {
    version: String,
    is_support_binary_sql: bool,
}

// impl Version {
//     pub fn is_v3(&self) -> bool {
//         !self.0.starts_with("2")
//     }
// }

#[derive(Debug, Clone)]
pub(crate) struct WsQuerySender {
    version: Version,
    req_id: Arc<AtomicU64>,
    results: Arc<QueryResMapper>,
    sender: WsSender,
    queries: QueryAgent,
}

const SEND_TIMEOUT: Duration = Duration::from_millis(1000);

impl WsQuerySender {
    fn req_id(&self) -> ReqId {
        self.req_id
            .fetch_add(1, std::sync::atomic::Ordering::SeqCst)
    }

    fn req_id_ref(&self) -> &Arc<AtomicU64> {
        &self.req_id
    }

    #[instrument(skip_all)]
    async fn send_recv(&self, msg: WsSend) -> RawResult<WsRecvData> {
        let req_id = msg.req_id();
        let (tx, rx) = query_channel();

        let _ = self.queries.insert_async(req_id, tx).await;

        match msg {
            WsSend::FetchBlock(args) => {
                tracing::trace!("[req id: {req_id}] prepare message {msg:?}");
                if self.results.contains_async(&args.id).await {
                    Err(RawError::from_string(format!(
                        "there's a result with id {}",
                        args.id
                    )))?;
                }
                let _ = self.results.insert_async(args.id, args.req_id).await;

                timeout(SEND_TIMEOUT, self.sender.send_async(msg.to_msg()))
                    .await
                    .map_err(Error::from)?
                    .map_err(Error::from)?;
            }
            WsSend::Binary(bytes) => {
                timeout(SEND_TIMEOUT, self.sender.send_async(Message::Binary(bytes)))
                    .await
                    .map_err(Error::from)?
                    .map_err(Error::from)?;
            }
            _ => {
                tracing::trace!("[req id: {req_id}] prepare message: {msg:?}");
                timeout(SEND_TIMEOUT, self.sender.send_async(msg.to_msg()))
                    .await
                    .map_err(Error::from)?
                    .map_err(Error::from)?;
            }
        }
        // handle the error
        tracing::trace!("[req id: {req_id}] message sent, wait for receiving");
        let res = rx
            .await
            .map_err(|_| RawError::from_string(format!("{req_id} request cancelled")))?
            .map_err(Error::from)?;
        tracing::trace!("[req id: {req_id}] message received: {res:?}");
        Ok(res)
    }

    async fn send_only(&self, msg: WsSend) -> RawResult<()> {
        timeout(SEND_TIMEOUT, self.sender.send_async(msg.to_msg()))
            .await
            .map_err(Error::from)?
            .map_err(Error::from)?;
        Ok(())
    }

    fn send_blocking(&self, msg: WsSend) -> RawResult<()> {
        let _ = self.sender.send(msg.to_msg());
        Ok(())
    }
}

#[derive(Debug)]
pub struct WsTaos {
    close_signal: watch::Sender<bool>,
    sender: WsQuerySender,
}

impl Drop for WsTaos {
    fn drop(&mut self) {
        trace!("dropping connection");
        // Send close signal to reader/writer spawned tasks.
        let _ = self.close_signal.send(true);
    }
}

#[derive(Debug, Clone, Default)]
pub(crate) struct QueryMetrics {
    pub(crate) num_of_fetches: usize,
    pub(crate) time_cost_in_fetch: Duration,
    pub(crate) time_cost_in_block_parse: Duration,
    pub(crate) time_cost_in_flume: Duration,
}

<<<<<<< HEAD
pub struct ResultSet {
    pub(crate) sender: WsQuerySender,
    pub(crate) args: WsResArgs,
    pub(crate) fields: Option<Vec<Field>>,
    pub(crate) fields_count: usize,
    pub(crate) affected_rows: usize,
    pub(crate) precision: Precision,
    pub(crate) summary: (usize, usize),
    pub(crate) timing: Duration,
    pub(crate) block_future:
        Option<Pin<Box<dyn Future<Output = RawResult<Option<RawBlock>>> + Send>>>,
    pub(crate) closer: Option<oneshot::Sender<()>>,
    pub(crate) completed: bool,
    pub(crate) metrics: QueryMetrics,
    pub(crate) blocks_buffer: Option<flume::Receiver<RawResult<(RawBlock, Duration)>>>,
=======
type BlockFuture = Pin<Box<dyn Future<Output = RawResult<Option<RawBlock>>> + Send>>;

pub struct ResultSet {
    sender: WsQuerySender,
    args: WsResArgs,
    fields: Option<Vec<Field>>,
    fields_count: usize,
    affected_rows: usize,
    precision: Precision,
    summary: (usize, usize),
    timing: Duration,
    block_future: Option<BlockFuture>,
    closer: Option<oneshot::Sender<()>>,
    completed: bool,
    metrics: QueryMetrics,
    blocks_buffer: Option<flume::Receiver<RawResult<(RawBlock, Duration)>>>,
>>>>>>> 7f2e84eb
}

unsafe impl Sync for ResultSet {}
unsafe impl Send for ResultSet {}

impl Debug for ResultSet {
    fn fmt(&self, f: &mut std::fmt::Formatter<'_>) -> std::fmt::Result {
        f.debug_struct("ResultSet")
            .field("args", &self.args)
            .field("fields", &self.fields)
            .field("fields_count", &self.fields_count)
            .field("affected_rows", &self.affected_rows)
            .field("precision", &self.precision)
            .finish_non_exhaustive()
    }
}

impl Drop for ResultSet {
    fn drop(&mut self) {
        trace!("dropping, metrics: {:?}", self.metrics);
        let (sender, closer, args, completed) = (
            self.sender.clone(),
            self.closer.take(),
            self.args,
            self.completed,
        );
        let clean = move || {
            if let Some((_, req_id)) = sender.results.remove(&args.id) {
                sender.queries.remove(&req_id);
            }

            if !completed {
                let _ = sender.send_blocking(WsSend::FreeResult(args));
            }

            if let Some(closer) = closer {
                let _ = closer.send(());
            }
        };
        if tokio::runtime::Handle::try_current().is_ok() {
            tokio::task::spawn_blocking(clean);
        } else {
            std::thread::spawn(clean);
        }
    }
}

#[derive(Debug, Error)]
pub enum Error {
    #[error("{0}")]
    Dsn(#[from] DsnError),
    #[error("Authentication failure: \"{0}\"")]
    Unauthorized(String),
    #[error("{0}")]
    FetchError(#[from] tokio::sync::oneshot::error::RecvError),
    #[error(transparent)]
    FlumeSendError(#[from] flume::SendError<Message>),
    #[error("Send data via websocket timeout")]
    SendTimeoutError(#[from] tokio::time::error::Elapsed),
    #[error("Query timed out with sql: {0}")]
    QueryTimeout(String),
    #[error("{0}")]
    TaosError(#[from] RawError),
    #[error("{0}")]
    DeError(#[from] DeError),
    #[error("WebSocket internal error: {0}")]
    TungsteniteError(#[from] tokio_tungstenite::tungstenite::Error),
    #[error(transparent)]
    TungsteniteSendTimeoutError(
        #[from] tokio::sync::mpsc::error::SendTimeoutError<tokio_tungstenite::tungstenite::Message>,
    ),
    #[error(transparent)]
    TungsteniteSendError(
        #[from] tokio::sync::mpsc::error::SendError<tokio_tungstenite::tungstenite::Message>,
    ),
    #[error(transparent)]
    IoError(#[from] std::io::Error),
    #[error("Websocket has been closed: {0}")]
    WsClosed(String),
    #[error("Common error: {0}")]
    CommonError(String),
}

#[derive(Debug, Clone, Copy)]
#[repr(C)]
#[allow(non_camel_case_types)]
pub enum WS_ERROR_NO {
    DSN_ERROR = 0xE000,
    WEBSOCKET_ERROR = 0xE001,
    CONN_CLOSED = 0xE002,
    SEND_MESSAGE_TIMEOUT = 0xE003,
    RECV_MESSAGE_TIMEOUT = 0xE004,
    IO_ERROR = 0xE005,
    UNAUTHORIZED = 0xE006,
}

impl WS_ERROR_NO {
    pub fn as_code(&self) -> Code {
        Code::new(*self as _)
    }
}

impl Error {
    pub const fn errno(&self) -> Code {
        match self {
            Error::TaosError(error) => error.code(),
            Error::Unauthorized(_) => Code::new(WS_ERROR_NO::UNAUTHORIZED as _),
            Error::Dsn(_) => Code::new(WS_ERROR_NO::DSN_ERROR as _),
            Error::IoError(_) => Code::new(WS_ERROR_NO::IO_ERROR as _),
            Error::TungsteniteError(_) => Code::new(WS_ERROR_NO::WEBSOCKET_ERROR as _),
            Error::SendTimeoutError(_) => Code::new(WS_ERROR_NO::SEND_MESSAGE_TIMEOUT as _),
            Error::FlumeSendError(_) => Code::new(WS_ERROR_NO::CONN_CLOSED as _),
            _ => Code::FAILED,
        }
    }

    pub fn errstr(&self) -> String {
        match self {
            Error::TaosError(error) => error.message(),
            _ => format!("{self}"),
        }
    }
}

impl From<Error> for RawError {
    fn from(value: Error) -> Self {
        match value {
            Error::TaosError(error) => error,
            error => {
                let code = error.errno();
                if code == Code::FAILED {
                    RawError::from_any(error)
                } else {
                    RawError::new(code, error.to_string())
                }
            }
        }
    }
}

#[instrument(skip_all)]
async fn read_queries(
    mut reader: WebSocketStreamReader,
    queries_sender: QueryAgent,
    fetches_sender: Arc<QueryResMapper>,
    ws2: WsSender,
    is_v3: bool,
    mut close_listener: watch::Receiver<bool>,
) {
    let parse_frame = |frame: Message| {
        match frame {
            Message::Text(text) => {
                tracing::trace!("received json response: {text}",);
                let v: WsRecv = serde_json::from_str(&text).unwrap();
                let queries_sender = queries_sender.clone();
                let ws2 = ws2.clone();
                let (req_id, data, ok) = v.ok();
                match &data {
                    WsRecvData::Insert(_) => {
                        if let Some((_, sender)) = queries_sender.remove(&req_id) {
                            sender.send(ok.map(|_| data)).unwrap();
                        } else {
                            debug_assert!(!queries_sender.contains(&req_id));
                            tracing::warn!("req_id {req_id} not detected, message might be lost");
                        }
                    }
                    WsRecvData::Query(_) => {
                        if let Some((_, sender)) = queries_sender.remove(&req_id) {
                            if let Err(err) = sender.send(ok.map(|_| data)) {
                                tracing::error!("send data with error: {err:?}");
                            }
                        } else {
                            debug_assert!(!queries_sender.contains(&req_id));
                            tracing::warn!("req_id {req_id} not detected, message might be lost");
                        }
                    }
                    WsRecvData::Fetch(fetch) => {
                        let id = fetch.id;
                        if fetch.completed {
                            tokio::spawn(async move {
                                let _ = ws2
                                    .send_async(
                                        WsSend::FreeResult(WsResArgs { req_id, id }).to_msg(),
                                    )
                                    .await;
                            });
                        }
                        if let Some((_, sender)) = queries_sender.remove(&req_id) {
                            let _ = sender.send(ok.map(|_| data));
                        } else {
                            tracing::warn!("req_id {req_id} not detected, message might be lost");
                        }
                    }
                    WsRecvData::FetchBlock => {
                        assert!(ok.is_err());
                        if let Some((_, sender)) = queries_sender.remove(&req_id) {
                            let _ = sender.send(ok.map(|_| data));
                        } else {
                            tracing::warn!("req_id {req_id} not detected, message might be lost");
                        }
                    }
                    WsRecvData::WriteMeta => {
                        if let Some((_, sender)) = queries_sender.remove(&req_id) {
                            let _ = sender.send(ok.map(|_| data));
                        } else {
                            tracing::warn!("req_id {req_id} not detected, message might be lost");
                        }
                    }
                    WsRecvData::WriteRaw => {
                        if let Some((_, sender)) = queries_sender.remove(&req_id) {
                            let _ = sender.send(ok.map(|_| data));
                        } else {
                            tracing::warn!("req_id {req_id} not detected, message might be lost");
                        }
                    }
                    WsRecvData::WriteRawBlock | WsRecvData::WriteRawBlockWithFields => {
                        if let Some((_, sender)) = queries_sender.remove(&req_id) {
                            let _ = sender.send(ok.map(|_| data));
                        } else {
                            tracing::warn!("req_id {req_id} not detected, message might be lost");
                        }
                    }
                    WsRecvData::Stmt2Init { .. }
                    | WsRecvData::Stmt2Prepare { .. }
                    | WsRecvData::Stmt2Bind { .. }
                    | WsRecvData::Stmt2Exec { .. }
                    | WsRecvData::Stmt2Result { .. }
                    | WsRecvData::Stmt2Close { .. } => match queries_sender.remove(&req_id) {
                        Some((_, sender)) => {
                            let _ = sender.send(ok.map(|_| data));
                        }
                        None => {
                            tracing::warn!("req_id {req_id} not detected, message might be lost")
                        }
                    },
                    // Block type is for binary.
                    _ => unreachable!(),
                }
            }
            Message::Binary(payload) => {
                let queries_sender = queries_sender.clone();
                let fetches_sender = fetches_sender.clone();
                let block = payload;
                tokio::spawn(async move {
                    use taos_query::util::InlinableRead;
                    let offset = if is_v3 { 16 } else { 8 };

                    let mut slice = block.as_slice();
                    let mut is_block_new = false;

                    let timing = if is_v3 {
                        let timing = slice.read_u64().unwrap();
                        if timing == u64::MAX {
                            is_block_new = true;
                            Duration::ZERO
                        } else {
                            Duration::from_nanos(timing as _)
                        }
                    } else {
                        Duration::ZERO
                    };

                    if is_block_new {
                        let _action = slice.read_u64().unwrap();
                        let block_version = slice.read_u16().unwrap();
                        let timing = Duration::from_nanos(slice.read_u64().unwrap());
                        let block_req_id = slice.read_u64().unwrap();
                        let block_code = slice.read_u32().unwrap();
                        let block_message = slice.read_inlined_str::<4>().unwrap();
                        let _result_id = slice.read_u64().unwrap();
                        let finished = slice.read_u8().unwrap() == 1;
                        let result_block = if finished {
                            Vec::new()
                        } else {
                            slice.read_inlined_bytes::<4>().unwrap()
                        };
                        if let Some((_, sender)) = queries_sender.remove(&block_req_id) {
                            sender
                                .send(Ok(WsRecvData::BlockNew {
                                    block_version,
                                    timing,
                                    block_req_id,
                                    block_code,
                                    block_message,
                                    finished,
                                    raw: result_block,
                                }))
                                .unwrap();
                        } else {
                            tracing::warn!(
                                "req_id {block_req_id} not detected, message might be lost"
                            );
                        }
                    } else {
                        let res_id = slice.read_u64().unwrap();
                        if let Some((_, req_id)) = fetches_sender.remove(&res_id) {
                            if is_v3 {
                                // v3
                                if let Some((_, sender)) = queries_sender.remove(&req_id) {
                                    tracing::trace!("send data to fetches with id {}", res_id);
                                    sender
                                        .send(Ok(WsRecvData::Block {
                                            timing,
                                            raw: block[offset..].to_vec(),
                                        }))
                                        .unwrap();
                                } else {
                                    tracing::warn!(
                                        "req_id {res_id} not detected, message might be lost"
                                    );
                                }
                            } else {
                                // v2
                                if let Some((_, sender)) = queries_sender.remove(&req_id) {
                                    tracing::trace!("send data to fetches with id {}", res_id);
                                    sender
                                        .send(Ok(WsRecvData::BlockV2 {
                                            timing,
                                            raw: block[offset..].to_vec(),
                                        }))
                                        .unwrap();
                                } else {
                                    tracing::warn!(
                                        "req_id {res_id} not detected, message might be lost"
                                    );
                                }
                            }
                        } else {
                            tracing::warn!("result id {res_id} not found");
                        }
                    }
                });
            }
            Message::Close(_) => {
                // taosAdapter should never send close frame to client.
                // So all close frames should be treated as error.

                tracing::warn!("websocket connection is closed normally");
                let mut keys = Vec::new();
                queries_sender.scan(|k, _| {
                    keys.push(*k);
                });
                for k in keys {
                    if let Some((_, sender)) = queries_sender.remove(&k) {
                        let _ = sender.send(Err(RawError::new(
                            WS_ERROR_NO::CONN_CLOSED.as_code(),
                            "received close message",
                        )));
                    }
                }

                return ControlFlow::Break(());
            }
            Message::Ping(data) => {
                let ws2 = ws2.clone();
                tokio::spawn(async move {
                    let _ = ws2.send_async(Message::Pong(data)).await;
                });
            }
            Message::Pong(_) => tracing::trace!("received pong message, do nothing"),
            Message::Frame(_) => {
                tracing::warn!("received (unexpected) frame message, do nothing");
                tracing::trace!("* frame data: {frame:?}");
            }
        }

        ControlFlow::Continue(())
    };
    loop {
        tokio::select! {
            res = reader.try_next() => {
                match res {
                    Ok(frame) => {
                        if let Some(frame) = frame {
                            if let ControlFlow::Break(()) = parse_frame(frame) {
                                break;
                            }
                        }
                    }
                    Err(e) => {
                        tracing::error!("reader err: {e:?}");
                        break;
                    }
                }
            }
            _ = close_listener.changed() => {
                tracing::trace!("close reader task");
                let mut keys = Vec::with_capacity(queries_sender.len());
                queries_sender.scan(|k, _| {
                    keys.push(*k);
                });
                // queries_sender.for_each_async(|k, _| {
                //     keys.push(*k);
                // }).await;
                for k in keys {
                    if let Some((_, sender)) = queries_sender.remove(&k) {
                        let _ = sender.send(Err(RawError::new(WS_ERROR_NO::CONN_CLOSED.as_code(), "close signal received")));
                    }
                }
                break;
            }
        }
    }
    if queries_sender.is_empty() {
        return;
    }

    let mut keys = Vec::with_capacity(queries_sender.len());
    queries_sender.scan(|k, _| {
        keys.push(*k);
    });
    // queries_sender
    //     .for_each_async(|k, _| {
    //         keys.push(*k);
    //     })
    //     .await;
    for k in keys {
        if let Some((_, sender)) = queries_sender.remove(&k) {
            let _ = sender.send(Err(RawError::from_string("websocket connection is closed")));
        }
    }
}

pub fn compare_versions(v1: &str, v2: &str) -> std::cmp::Ordering {
    let nums1: Vec<u32> = v1
        .split('.')
        .take(4)
        .map(|s| s.parse().expect(v1))
        .collect();
    let nums2: Vec<u32> = v2
        .split('.')
        .take(4)
        .map(|s| s.parse().expect(v2))
        .collect();

    nums1.cmp(&nums2)
}

pub fn is_greater_than_or_equal_to(v1: &str, v2: &str) -> bool {
    !matches!(compare_versions(v1, v2), std::cmp::Ordering::Less)
}

pub fn is_support_binary_sql(v1: &str) -> bool {
    is_greater_than_or_equal_to(v1, "3.3.2.0")
}

impl WsTaos {
    /// Build TDengine websocket client from dsn.
    ///
    /// ```text
    /// ws://localhost:6041/
    /// ```
    pub async fn from_dsn<T: IntoDsn>(dsn: T) -> RawResult<Self> {
        let dsn = dsn.into_dsn()?;
        let info = TaosBuilder::from_dsn(dsn)?;
        Self::from_wsinfo(&info).await
    }

    pub(crate) async fn from_wsinfo(info: &TaosBuilder) -> RawResult<Self> {
        let ws = info.build_stream(info.to_query_url()).await?;

        let req_id = 0;
        let (mut sender, mut reader) = ws.split();

        let version = WsSend::Version;
        sender.send(version.to_msg()).await.map_err(|err| {
            RawError::any(err)
                .with_code(WS_ERROR_NO::WEBSOCKET_ERROR.as_code())
                .context("Send version request message error")
        })?;
        let duration = Duration::from_secs(8);
        let version_future = async {
            let max_non_version = 5;
            let mut count = 0;
            loop {
                count += 1;
                if let Some(message) = reader.next().await {
                    match message {
                        Ok(Message::Text(text)) => {
                            let v: WsRecv = serde_json::from_str(&text).map_err(|err| {
                                RawError::any(err)
                                    .with_code(WS_ERROR_NO::WEBSOCKET_ERROR.as_code())
                                    .context("Parser text as json error")
                            })?;
                            let (_req_id, data, ok) = v.ok();
                            match data {
                                WsRecvData::Version { version } => {
                                    ok?;
                                    return Ok(version);
                                }
                                _ => return Ok("2.x".to_string()),
                            }
                        }
                        Ok(Message::Ping(bytes)) => {
                            sender.send(Message::Pong(bytes)).await.map_err(|err| {
                                RawError::any(err)
                                    .with_code(WS_ERROR_NO::WEBSOCKET_ERROR.as_code())
                                    .context("Send pong message error")
                            })?;
                            if count >= max_non_version {
                                return Ok("2.x".to_string());
                            }
                            count += 1;
                        }
                        _ => return Ok("2.x".to_string()),
                    }
                } else {
                    bail!("Expect version message, but got nothing");
                }
            }
        }
        .in_current_span();
        let version = match tokio::time::timeout(duration, version_future).await {
            Ok(Ok(version)) => version,
            Ok(Err(err)) => {
                return Err(RawError::any(err).context("Version fetching error"));
            }
            Err(_) => "2.x".to_string(),
        };
        let is_v3 = !version.starts_with('2');
        let is_support_binary_sql = is_v3 && is_support_binary_sql(&version);

        let login = WsSend::Conn {
            req_id,
            req: info.to_conn_request(),
        };
        sender.send(login.to_msg()).await.map_err(Error::from)?;
        while let Some(Ok(message)) = reader.next().await {
            match message {
                Message::Text(text) => {
                    let v: WsRecv = serde_json::from_str(&text).unwrap();
                    let (_req_id, data, ok) = v.ok();
                    match data {
                        WsRecvData::Conn => {
                            ok?;
                            break;
                        }
                        WsRecvData::Version { .. } => {
                            continue;
                        }
                        data => {
                            return Err(RawError::from_string(format!(
                                "Unexpected login result: {data:?}"
                            )))
                        }
                    }
                }
                Message::Ping(bytes) => {
                    sender
                        .send(Message::Pong(bytes))
                        .await
                        .map_err(RawError::from_any)?;
                }
                _ => {
                    return Err(RawError::from_string(format!(
                        "unexpected message on login: {message:?}"
                    )));
                }
            }
        }

        let queries2 = Arc::new(QueryInner::new());

        let fetches_sender = Arc::new(QueryResMapper::new());
        let results = fetches_sender.clone();

        let queries2_cloned = queries2.clone();
        let queries3 = queries2.clone();

        let (ws, msg_recv) = flume::bounded(64);
        let ws2 = ws.clone();

        // Connection watcher
        let (tx, mut rx) = watch::channel(false);
        let close_listener = rx.clone();

        tokio::spawn(async move {
            let mut interval = time::interval(Duration::from_secs(53));

            loop {
                tokio::select! {
                    _ = interval.tick() => {
                        if let Err(err) = sender.send(Message::Ping(b"TAOS".to_vec())).await {
                            tracing::error!("Write websocket ping error: {}", err);
                            break;
                        }
                        let _ = sender.flush().await;
                    }
                    _ = rx.changed() => {
                        let _ = sender.close().await;
                        tracing::trace!("close sender task");
                        break;
                    }
                    msg = msg_recv.recv_async() => {
                        match msg {
                            Ok(msg) => {
                                if let Err(err) = sender.send(msg).await {
                                    tracing::error!("Write websocket error: {}", err);
                                    let mut keys = Vec::new();
                                    queries3.scan(|k, _| keys.push(*k));
                                    for k in keys {
                                        if let Some((_, sender)) = queries3.remove_async(&k).await {
                                            let _ = sender.send(Err(RawError::new(WS_ERROR_NO::CONN_CLOSED.as_code(), err.to_string())));
                                        }
                                    }
                                    break;
                                }
                            }
                            Err(_) => {
                                break;
                            }
                        }
                        // dbg!(&msg);
                    }
                }
            }
        }.in_current_span());

        tokio::spawn(read_queries(
            reader,
            queries2,
            fetches_sender,
            ws2,
            is_v3,
            close_listener,
        ));

        Ok(Self {
            close_signal: tx,
            sender: WsQuerySender {
                version: Version {
                    version,
                    is_support_binary_sql,
                },
                req_id: Arc::default(),
                sender: ws,
                queries: queries2_cloned,
                results,
            },
        })
    }

    pub async fn write_meta(&self, raw: &RawMeta) -> RawResult<()> {
        let req_id = self.sender.req_id();
        let message_id = req_id;
        let raw_meta_message = 3; // magic number from taosAdapter.

        let mut meta = Vec::new();
        meta.write_u64_le(req_id).map_err(Error::from)?;
        meta.write_u64_le(message_id).map_err(Error::from)?;
        meta.write_u64_le(raw_meta_message as u64)
            .map_err(Error::from)?;
        meta.write_all(&raw.as_bytes()).map_err(Error::from)?;
        let len = meta.len();

        tracing::trace!("write meta with req_id: {req_id}, raw data length: {len}",);

        let h = self
            .sender
            .send_recv(WsSend::Binary(meta))
            .in_current_span();
        tokio::pin!(h);
        let mut interval = time::interval(Duration::from_secs(60));
        const MAX_WAIT_TICKS: usize = 5; // means 5 minutes
        const TIMEOUT_ERROR: &str = "Write raw meta timeout, maybe the connection has been lost";
        let mut ticks = 0;
        loop {
            select! {
                _ = interval.tick() => {
                    ticks += 1;
                    if ticks >= MAX_WAIT_TICKS {
                        tracing::warn!("{}", TIMEOUT_ERROR);
                        return Err(RawError::new(
                            0xE002, // Connection closed
                            TIMEOUT_ERROR,
                        ));
                    }
                    if let Err(err) = time::timeout(Duration::from_secs(30), self.exec("select server_version()").in_current_span()).await {
                        tracing::warn!(error = format!("{err:#}"), TIMEOUT_ERROR);
                        return Err(RawError::new(
                            0xE002, // Connection closed
                            TIMEOUT_ERROR,
                        ));
                    }
                }
                res = &mut h => {
                    res?;
                    return Ok(())
                }
            }
        }
    }

    async fn s_write_raw_block(&self, raw: &RawBlock) -> RawResult<()> {
        let req_id = self.sender.req_id();
        self.s_write_raw_block_with_req_id(raw, req_id)
            .in_current_span()
            .await
    }

    async fn s_write_raw_block_with_req_id(&self, raw: &RawBlock, req_id: u64) -> RawResult<()> {
        let message_id = req_id;

        if self.version().starts_with("3.0.1.") {
            let raw_block_message = 4; // action number from `taosAdapter/controller/rest/const.go:L56`.

            let mut meta = Vec::new();
            meta.write_u64_le(req_id).map_err(Error::from)?;
            meta.write_u64_le(message_id).map_err(Error::from)?;
            meta.write_u64_le(raw_block_message as u64)
                .map_err(Error::from)?;
            meta.write_u32_le(raw.nrows() as u32).map_err(Error::from)?;
            meta.write_inlined_str::<2>(raw.table_name().unwrap())
                .map_err(Error::from)?;
            meta.write_all(raw.as_raw_bytes()).map_err(Error::from)?;

            let len = meta.len();
            tracing::trace!("write block with req_id: {req_id}, raw data len: {len}",);

            match self.sender.send_recv(WsSend::Binary(meta)).await? {
                WsRecvData::WriteRawBlock | WsRecvData::WriteRawBlockWithFields => Ok(()),
                _ => Err(RawError::from_string("write raw block error"))?,
            }
        } else {
            let raw_block_message = 5; // action number from `taosAdapter/controller/rest/const.go:L56`.

            let mut meta = Vec::new();
            meta.write_u64_le(req_id).map_err(Error::from)?;
            meta.write_u64_le(message_id).map_err(Error::from)?;
            meta.write_u64_le(raw_block_message as u64)
                .map_err(Error::from)?;
            meta.write_u32_le(raw.nrows() as u32).map_err(Error::from)?;
            meta.write_inlined_str::<2>(raw.table_name().unwrap())
                .map_err(Error::from)?;
            meta.write_all(raw.as_raw_bytes()).map_err(Error::from)?;
            let fields = raw
                .fields()
                .into_iter()
                .map(|f| f.to_c_field())
                .collect_vec();

            let fields =
                unsafe { std::slice::from_raw_parts(fields.as_ptr() as _, fields.len() * 72) };
            meta.write_all(fields).map_err(Error::from)?;
            let len = meta.len();
            tracing::trace!("write block with req_id: {req_id}, raw data len: {len}",);

            match time::timeout(
                Duration::from_secs(60),
                self.sender.send_recv(WsSend::Binary(meta)),
            )
            .in_current_span()
            .await
            .map_err(|_| {
                tracing::warn!("Write raw data timeout, maybe the connection has been lost");
                RawError::new(
                    0xE002, // Connection closed
                    "Write raw data timeout, maybe the connection has been lost",
                )
            })?? {
                WsRecvData::WriteRawBlock | WsRecvData::WriteRawBlockWithFields => Ok(()),
                _ => Err(RawError::from_string("write raw block error"))?,
            }
        }
    }

    pub async fn s_query(&self, sql: &str) -> RawResult<ResultSet> {
        let req_id = self.sender.req_id();
        self.s_query_with_req_id(sql, req_id)
            .in_current_span()
            .await
    }

    #[instrument(skip(self))]
    pub async fn s_query_with_req_id(&self, sql: &str, req_id: u64) -> RawResult<ResultSet> {
        let req = if self.is_support_binary_sql() {
            let mut req_vec = Vec::with_capacity(sql.len() + 30);
            req_vec.write_u64_le(req_id).map_err(Error::from)?;
            req_vec.write_u64_le(0).map_err(Error::from)?; //ResultID, uesless here
            req_vec.write_u64_le(6).map_err(Error::from)?; //ActionID, 6 for query
            req_vec.write_u16_le(1).map_err(Error::from)?; //Version
            req_vec
                .write_u32_le(sql.len().try_into().unwrap())
                .map_err(Error::from)?; //SQL length
            req_vec.write_all(sql.as_bytes()).map_err(Error::from)?;

            self.sender.send_recv(WsSend::Binary(req_vec)).await?
        } else {
            let action = WsSend::Query {
                req_id,
                sql: sql.to_string(),
            };
            self.sender.send_recv(action).await?
        };

        let resp = match req {
            WsRecvData::Query(resp) => resp,
            _ => unreachable!(),
        };

        let result_id = resp.id;
        //  for drop task.
        let (closer, rx) = oneshot::channel();
        tokio::task::spawn(
            async move {
                let t = Instant::now();
                let _ = rx.await;
                tracing::trace!("result {result_id} lives {:?}", t.elapsed());
            }
            .in_current_span(),
        );

        if resp.fields_count > 0 {
            let names = resp.fields_names.unwrap();
            let types = resp.fields_types.unwrap();
            let lens = resp.fields_lengths.unwrap();
            let fields: Vec<Field> = names
                .iter()
                .zip(types)
                .zip(lens)
                .map(|((name, ty), len)| Field::new(name, ty, len))
                .collect();

            // Start query.
            let req_id_ref = self.sender.req_id_ref().clone();
            let sender = self.sender.clone();
            let res_id = resp.id;
            let precision = resp.precision;
            let (tx, rx) = flume::bounded(64);
            if sender.version.is_support_binary_sql {
<<<<<<< HEAD
                tokio::spawn(fetch(sender, res_id, tx, precision, names).in_current_span());
=======
                tokio::spawn(
                    async move {
                        let mut metrics = QueryMetrics::default();
                        let field_names = fields_ref.iter().map(Field::name).collect_vec();
                        let mut req_vec = Vec::with_capacity(8 * 3 + 2);

                        loop {
                            let id = req_id_ref.fetch_add(1, std::sync::atomic::Ordering::SeqCst);
                            req_vec.clear();
                            req_vec.write_u64_le(id).map_err(Error::from).unwrap();
                            req_vec.write_u64_le(query_id).map_err(Error::from).unwrap(); //ResultID
                            req_vec.write_u64_le(7).map_err(Error::from).unwrap(); //ActionID, 7 for fetch
                            req_vec.write_u16_le(1).map_err(Error::from).unwrap(); //Version
                            let now = Instant::now();
                            match sender.send_recv(WsSend::Binary(req_vec.clone())).await {
                                Ok(WsRecvData::BlockNew {
                                    block_code,
                                    block_message,
                                    timing,
                                    finished,
                                    raw,
                                    ..
                                }) => {
                                    metrics.num_of_fetches += 1;
                                    metrics.time_cost_in_fetch += now.elapsed();
                                    if block_code != 0 {
                                        return Err(RawError::new(block_code, block_message));
                                    }

                                    if finished {
                                        drop(tx);
                                        break;
                                    }
                                    let now = Instant::now();
                                    let mut raw = RawBlock::parse_from_raw_block(raw, precision);
                                    metrics.time_cost_in_block_parse += now.elapsed();
                                    raw.with_field_names(&field_names);
                                    if tx.send_async(Ok((raw, timing))).await.is_err() {
                                        break;
                                    }
                                }
                                Ok(_) => {}
                                Err(err) => {
                                    if tx.send_async(Err(err)).await.is_err() {
                                        break;
                                    }
                                }
                            }
                        }
                        trace!("Spawn metrics: {:?}", metrics);
                        Ok(())
                    }
                    .in_current_span(),
                );
>>>>>>> 7f2e84eb
            } else {
                // Start query.
                let fields = fields.clone();
                tokio::spawn(
                    async move {
                        let mut metrics = QueryMetrics::default();
                        loop {
                            let now = Instant::now();
                            let args = WsResArgs {
                                req_id: req_id_ref
                                    .fetch_add(1, std::sync::atomic::Ordering::SeqCst),
                                id: res_id,
                            };
                            let fetch = WsSend::Fetch(args);
                            let fetch_resp = match sender.send_recv(fetch).await {
                                Ok(WsRecvData::Fetch(fetch)) => fetch,
                                Err(err) => {
                                    let _ = tx.send_async(Err(err)).await;
                                    break;
                                }
                                _ => unreachable!("fetch action result error"),
                            };
                            if fetch_resp.completed {
                                drop(tx);
                                break;
                            }
                            let args = WsResArgs {
                                req_id: req_id_ref
                                    .fetch_add(1, std::sync::atomic::Ordering::SeqCst),
                                id: res_id,
                            };

                            let fetch_block = WsSend::FetchBlock(args);
                            match sender.send_recv(fetch_block).await {
                                Ok(WsRecvData::Block { timing, raw }) => {
                                    metrics.time_cost_in_fetch += now.elapsed();
                                    let mut raw = RawBlock::parse_from_raw_block(raw, precision);
<<<<<<< HEAD
                                    raw.with_field_names(&names);
                                    if let Err(_) = tx.send_async(Ok((raw, timing))).await {
=======
                                    raw.with_field_names(&field_names);
                                    if tx.send_async(Ok((raw, timing))).await.is_err() {
>>>>>>> 7f2e84eb
                                        break;
                                    }
                                }
                                Ok(WsRecvData::BlockV2 { timing, raw }) => {
                                    metrics.time_cost_in_fetch += now.elapsed();
                                    let mut raw = RawBlock::parse_from_raw_block_v2(
                                        raw,
                                        &fields,
                                        fetch_resp.lengths.as_ref().unwrap(),
                                        fetch_resp.rows,
                                        precision,
                                    );

<<<<<<< HEAD
                                    raw.with_field_names(&names);
                                    if let Err(_) = tx.send_async(Ok((raw, timing))).await {
=======
                                    raw.with_field_names(&field_names);
                                    if tx.send_async(Ok((raw, timing))).await.is_err() {
>>>>>>> 7f2e84eb
                                        break;
                                    }
                                }
                                Ok(_) => {}
                                Err(err) => {
                                    metrics.time_cost_in_fetch += now.elapsed();
                                    if tx.send_async(Err(err)).await.is_err() {
                                        break;
                                    }
                                }
                            }
                        }
                        trace!("Spawn metrics: {:?}", metrics);
                    }
                    .in_current_span(),
                );
            }
            let blocks_buffer = Some(rx);
            Ok(ResultSet {
                fields: Some(fields),
                fields_count: resp.fields_count,
                precision: resp.precision,
                affected_rows: resp.affected_rows,
                args: WsResArgs {
                    req_id,
                    id: resp.id,
                },
                summary: (0, 0),
                sender: self.sender.clone(),
                timing: resp.timing,
                block_future: None,
                closer: Some(closer),
                completed: false,
                metrics: QueryMetrics::default(),
                blocks_buffer,
            })
        } else {
            Ok(ResultSet {
                affected_rows: resp.affected_rows,
                args: WsResArgs {
                    req_id,
                    id: resp.id,
                },
                fields: None,
                fields_count: 0,
                precision: resp.precision,
                summary: (0, 0),
                sender: self.sender.clone(),
                timing: resp.timing,
                block_future: None,
                closer: Some(closer),
<<<<<<< HEAD
                completed: true,
                metrics: Default::default(),
=======
                completed: false,
                metrics: QueryMetrics::default(),
>>>>>>> 7f2e84eb
                blocks_buffer: None,
            })
        }
    }

    pub async fn s_exec(&self, sql: &str) -> RawResult<usize> {
        let req_id = self.sender.req_id();
        let action = WsSend::Query {
            req_id,
            sql: sql.to_string(),
        };
        match self.sender.send_recv(action).await? {
            WsRecvData::Query(query) => Ok(query.affected_rows),
            _ => unreachable!(),
        }
    }

    pub async fn s_put(&self, sml: &SmlData) -> RawResult<()> {
        let action = WsSend::Insert {
            protocol: sml.protocol() as u8,
            precision: sml.precision().into(),
            data: sml.data().join("\n"),
            ttl: sml.ttl(),
            req_id: sml.req_id(),
        };
        tracing::trace!("put send: {:?}", action);
        let req = self.sender.send_recv(action).await?;

        match req {
            WsRecvData::Insert(res) => {
                tracing::trace!("put resp : {:?}", res);
                Ok(())
            }
            _ => {
                unreachable!()
            }
        }
    }

    pub fn version(&self) -> &str {
        &self.sender.version.version
    }

    pub fn is_support_binary_sql(&self) -> bool {
        self.sender.version.is_support_binary_sql
    }

    pub fn get_req_id(&self) -> ReqId {
        self.sender.req_id()
    }

    pub(crate) async fn send_request(&self, req: WsSend) -> RawResult<WsRecvData> {
        self.sender.send_recv(req).await
    }

    pub(crate) fn sender(&self) -> WsQuerySender {
        self.sender.clone()
    }
}

pub(crate) async fn fetch(
    sender: WsQuerySender,
    res_id: ResId,
    raw_block_tx: Sender<Result<(RawBlock, Duration), RawError>>,
    precision: Precision,
    field_names: Vec<String>,
) -> RawResult<()> {
    const ACTION: u64 = 7;
    const VERSION: u16 = 1;

    let mut bytes = vec![0u8; 26];
    LittleEndian::write_u64(&mut bytes[8..], res_id);
    LittleEndian::write_u64(&mut bytes[16..], ACTION);
    LittleEndian::write_u16(&mut bytes[24..], VERSION);

    let mut metrics = QueryMetrics::default();

    loop {
        LittleEndian::write_u64(&mut bytes, generate_req_id());

        let fetch_start = Instant::now();
        match sender.send_recv(WsSend::Binary(bytes.clone())).await {
            Ok(WsRecvData::BlockNew {
                block_code,
                block_message,
                timing,
                finished,
                raw,
                ..
            }) => {
                metrics.num_of_fetches += 1;
                metrics.time_cost_in_fetch += fetch_start.elapsed();

                if block_code != 0 {
                    return Err(RawError::new(block_code, block_message));
                }

                if finished {
                    tracing::trace!("Finished processing result:{res_id}");
                    drop(raw_block_tx);
                    break;
                }

                let parse_start = Instant::now();
                let mut raw_block = RawBlock::parse_from_raw_block(raw, precision);
                metrics.time_cost_in_block_parse += parse_start.elapsed();

                raw_block.with_field_names(&field_names);
                if raw_block_tx
                    .send_async(Ok((raw_block, timing)))
                    .await
                    .is_err()
                {
                    tracing::error!("Failed to send raw block; receiver may be closed");
                    break;
                }
            }
            Ok(_) => tracing::warn!("Unexpected response for result:{res_id}"),
            Err(err) => {
                if raw_block_tx.send_async(Err(err)).await.is_err() {
                    tracing::error!("Failed to send err; receiver may be closed");
                    break;
                }
            }
        }
    }

    tracing::trace!("Metrics for result:{res_id}: {metrics:?}");
    Ok(())
}

impl ResultSet {
    async fn fetch(&mut self) -> RawResult<Option<RawBlock>> {
        if self.blocks_buffer.is_none() {
            return Ok(None);
        }
        let now = Instant::now();
        match self.blocks_buffer.as_mut().unwrap().recv_async().await {
            Ok(Ok((raw, timing))) => {
                self.timing = timing;
                self.metrics.time_cost_in_flume += now.elapsed();
<<<<<<< HEAD
                return Ok(Some(raw));
            }
            Ok(Err(err)) => return Err(err),
            Err(_) => return Ok(None),
=======
                Ok(Some(raw))
            }
            Ok(Err(err)) => Err(err),
            Err(_) => Ok(None),
>>>>>>> 7f2e84eb
        }
    }

    pub fn take_timing(&self) -> Duration {
        self.timing
    }

    pub async fn stop(&self) {
        if let Some((_, req_id)) = self.sender.results.remove_async(&self.args.id).await {
            self.sender.queries.remove_async(&req_id).await;
        }

        let _ = self.sender.send_only(WsSend::FreeResult(self.args)).await;
    }

    pub fn affected_rows64(&self) -> i64 {
        self.affected_rows as _
    }
}

impl AsyncFetchable for ResultSet {
    fn affected_rows(&self) -> i32 {
        self.affected_rows as i32
    }

    fn precision(&self) -> taos_query::common::Precision {
        self.precision
    }

    fn fields(&self) -> &[Field] {
        static EMPTY_FIELDS: Vec<Field> = Vec::new();
        self.fields.as_ref().unwrap_or(&EMPTY_FIELDS)
    }

    fn summary(&self) -> (usize, usize) {
        self.summary
    }

    fn update_summary(&mut self, nrows: usize) {
        self.summary.0 += 1;
        self.summary.1 += nrows;
    }

    fn fetch_raw_block(
        &mut self,
        cx: &mut std::task::Context<'_>,
    ) -> std::task::Poll<RawResult<Option<RawBlock>>> {
        if let Some(mut f) = self.block_future.take() {
            // let mut f = self.block_future.take().unwrap();
            let res = f.poll_unpin(cx);
            match res {
                std::task::Poll::Ready(v) => Poll::Ready(v),
                std::task::Poll::Pending => {
                    self.block_future = Some(f);
                    Poll::Pending
                }
            }
        } else {
            let mut f = self.fetch().boxed();
            let res = f.poll_unpin(cx);
            match res {
                std::task::Poll::Ready(v) => Poll::Ready(v),
                std::task::Poll::Pending => {
                    self.block_future = Some(unsafe { transmute(f) });
                    Poll::Pending
                }
            }
        }
        // let future = self.fetch().boxed();
        // // .poll_unpin(cx)
        // todo!()
    }
}

impl taos_query::Fetchable for ResultSet {
    fn affected_rows(&self) -> i32 {
        self.affected_rows as i32
    }

    fn precision(&self) -> taos_query::common::Precision {
        self.precision
    }

    fn fields(&self) -> &[Field] {
        static EMPTY: Vec<Field> = Vec::new();
        self.fields.as_deref().unwrap_or(EMPTY.as_slice())
    }

    fn summary(&self) -> (usize, usize) {
        self.summary
    }

    fn update_summary(&mut self, nrows: usize) {
        self.summary.0 += 1;
        self.summary.1 += nrows;
    }

    fn fetch_raw_block(&mut self) -> RawResult<Option<RawBlock>> {
        taos_query::block_in_place_or_global(self.fetch())
    }
}

#[async_trait::async_trait]
impl AsyncQueryable for WsTaos {
    type AsyncResultSet = ResultSet;

    #[instrument(skip_all)]
    async fn query<T: AsRef<str> + Send + Sync>(&self, sql: T) -> RawResult<Self::AsyncResultSet> {
        self.s_query(sql.as_ref()).in_current_span().await
    }

    #[instrument(skip_all)]
    async fn query_with_req_id<T: AsRef<str> + Send + Sync>(
        &self,
        sql: T,
        req_id: u64,
    ) -> RawResult<Self::AsyncResultSet> {
        self.s_query_with_req_id(sql.as_ref(), req_id).await
    }

    #[instrument(skip_all)]
    async fn write_raw_meta(&self, raw: &RawMeta) -> RawResult<()> {
        self.write_meta(raw).in_current_span().await
    }

    #[instrument(skip_all)]
    async fn write_raw_block(&self, block: &RawBlock) -> RawResult<()> {
        self.s_write_raw_block(block).await
    }

    #[instrument(skip_all)]
    async fn write_raw_block_with_req_id(&self, block: &RawBlock, req_id: u64) -> RawResult<()> {
        self.s_write_raw_block_with_req_id(block, req_id)
            .in_current_span()
            .await
    }

    async fn put(&self, data: &SmlData) -> RawResult<()> {
        self.s_put(data).in_current_span().await
    }
}

#[cfg(test)]
mod tests {
    use flume::unbounded;
    use futures::TryStreamExt;

    use super::*;

    #[test]
    fn test_errno() {
        let (tx, rx) = unbounded();
        drop(rx);

        let send_err = tx.send(Message::Text("oh, no!".to_string())).unwrap_err();
        let err = Error::FlumeSendError(send_err);
        let errno: i32 = err.errno().into();
        assert_eq!(WS_ERROR_NO::CONN_CLOSED as i32, errno);
    }

    #[test]
    fn test_is_support_binary_sql() -> anyhow::Result<()> {
        std::env::set_var("RUST_LOG", "debug");

        let version_a: &str = "3.3.0.0";
        let version_b: &str = "3.3.3.0";
        let version_c: &str = "2.6.0";

        assert!(!is_support_binary_sql(version_a));
        assert!(is_support_binary_sql(version_b));
        assert!(!is_support_binary_sql(version_c));

        Ok(())
    }

    #[tokio::test]
    async fn test_client() -> anyhow::Result<()> {
        use futures::TryStreamExt;
        std::env::set_var("RUST_LOG", "debug");
        let dsn =
            std::env::var("TDENGINE_ClOUD_DSN").unwrap_or("http://localhost:6041".to_string());
        // pretty_env_logger::init();

        let client = WsTaos::from_dsn(dsn).await?;

        let _version = client.version();
        assert_eq!(client.exec("drop database if exists abc_a").await?, 0);
        assert_eq!(client.exec("create database abc_a").await?, 0);
        assert_eq!(
            client
                .exec("create table abc_a.tb1(ts timestamp, v int)")
                .await?,
            0
        );
        assert_eq!(
            client
                .exec("insert into abc_a.tb1 values(1655793421375, 1)")
                .await?,
            1
        );

        let mut rs = client.query("select * from abc_a.tb1").await?;

        #[derive(Debug, serde::Deserialize)]
        #[allow(dead_code)]
        struct A {
            ts: String,
            v: i32,
        }

        let values: Vec<A> = rs.deserialize().try_collect().await?;

        dbg!(values);

        assert_eq!(client.exec("drop database abc_a").await?, 0);
        Ok(())
    }

    #[tokio::test]
    async fn test_client_cloud() -> anyhow::Result<()> {
        std::env::set_var("RUST_LOG", "debug");
        // pretty_env_logger::init();
        let dsn = std::env::var("TDENGINE_ClOUD_DSN");
        if dsn.is_err() {
            println!("Skip test when not in cloud");
            return Ok(());
        }
        let dsn = dsn.unwrap();
        let client = WsTaos::from_dsn(dsn).await?;
        let mut rs = client.query("select * from test.meters limit 10").await?;

        let values = rs.to_records().await?;
        for row in values {
            use itertools::Itertools;
            println!(
                "{}",
                row.into_iter()
                    .map(|value| format!("{value:?}"))
                    .join(" | ")
            );
        }
        Ok(())
    }

    #[tokio::test]
    async fn ws_show_databases() -> anyhow::Result<()> {
        std::env::set_var("RUST_LOG", "debug");
        use futures::TryStreamExt;
        // let _ = pretty_env_logger::try_init_timed();
        let dsn =
            std::env::var("TDENGINE_ClOUD_DSN").unwrap_or("http://localhost:6041".to_string());
        let client = WsTaos::from_dsn(dsn).await?;
        let mut rs = client.query("show databases").await?;

        let mut blocks = rs.blocks();
        while let Some(block) = blocks.try_next().await? {
            let values = block.to_values();
            dbg!(values);
        }
        Ok(())
    }

    #[tokio::test]
    async fn ws_write_raw_block() -> anyhow::Result<()> {
        let mut raw = RawBlock::parse_from_raw_block_v2(
            &[0, 0, 0, 0, 0, 0, 0, 0, 2][..],
            &[
                Field::new("ts", taos_query::common::Ty::Timestamp, 8),
                Field::new("v", taos_query::common::Ty::Bool, 1),
            ],
            &[8, 1],
            1,
            Precision::Millisecond,
        );
        raw.with_table_name("tb1");
        dbg!(&raw);

        use futures::TryStreamExt;
        std::env::set_var("RUST_LOG", "debug");
        let dsn =
            std::env::var("TDENGINE_ClOUD_DSN").unwrap_or("http://localhost:6041".to_string());
        // pretty_env_logger::init();

        let client = WsTaos::from_dsn(dsn).await?;

        let _version = client.version();

        client
            .exec_many([
                "drop database if exists write_raw_block_test",
                "create database write_raw_block_test keep 36500",
                "use write_raw_block_test",
                "create table if not exists tb1(ts timestamp, v bool)",
            ])
            .await?;

        client.write_raw_block(&raw).await?;

        let mut rs = client.query("select * from tb1").await?;

        #[derive(Debug, serde::Deserialize)]
        #[allow(dead_code)]
        struct A {
            ts: String,
            v: Option<bool>,
        }

        let values: Vec<A> = rs.deserialize().try_collect().await?;

        dbg!(values);

        assert_eq!(client.exec("drop database write_raw_block_test").await?, 0);
        Ok(())
    }

    #[tokio::test]
    async fn ws_write_raw_block_with_req_id() -> anyhow::Result<()> {
        let mut raw = RawBlock::parse_from_raw_block_v2(
            &[0, 0, 0, 0, 0, 0, 0, 0, 2][..],
            &[
                Field::new("ts", taos_query::common::Ty::Timestamp, 8),
                Field::new("v", taos_query::common::Ty::Bool, 1),
            ],
            &[8, 1],
            1,
            Precision::Millisecond,
        );
        raw.with_table_name("tb1");
        dbg!(&raw);

        use futures::TryStreamExt;
        std::env::set_var("RUST_LOG", "debug");
        let dsn = std::env::var("TDENGINE_TEST_DSN").unwrap_or("http://localhost:6041".to_string());
        // pretty_env_logger::init();

        let client = WsTaos::from_dsn(dsn).await?;

        let _version = client.version();

        client
            .exec_many([
                "drop database if exists test_ws_write_raw_block_with_req_id",
                "create database test_ws_write_raw_block_with_req_id keep 36500",
                "use test_ws_write_raw_block_with_req_id",
                "create table if not exists tb1(ts timestamp, v bool)",
            ])
            .await?;

        let req_id = 10003;
        client.write_raw_block_with_req_id(&raw, req_id).await?;

        let mut rs = client.query("select * from tb1").await?;

        #[derive(Debug, serde::Deserialize)]
        #[allow(dead_code)]
        struct A {
            ts: String,
            v: Option<bool>,
        }

        let values: Vec<A> = rs.deserialize().try_collect().await?;

        dbg!(values);

        assert_eq!(
            client
                .exec("drop database test_ws_write_raw_block_with_req_id")
                .await?,
            0
        );
        Ok(())
    }

    #[tokio::test]
    #[ignore]
    async fn ws_persistent_connection() -> anyhow::Result<()> {
        std::env::set_var("RUST_LOG", "trace");
        pretty_env_logger::init();
        let client = WsTaos::from_dsn("taosws://localhost:6041/").await?;
        let db = "ws_persistent_connection";
        assert_eq!(
            client.exec(format!("drop database if exists {db}")).await?,
            0
        );
        assert_eq!(
            client
                .exec(format!("create database {db} keep 36500"))
                .await?,
            0
        );
        assert_eq!(
            client.exec(
                format!("create table {db}.stb1(ts timestamp,\
                    b1 bool, c8i1 tinyint, c16i1 smallint, c32i1 int, c64i1 bigint,\
                    c8u1 tinyint unsigned, c16u1 smallint unsigned, c32u1 int unsigned, c64u1 bigint unsigned,\
                    cb1 binary(100), cn1 nchar(10),

                    b2 bool, c8i2 tinyint, c16i2 smallint, c32i2 int, c64i2 bigint,\
                    c8u2 tinyint unsigned, c16u2 smallint unsigned, c32u2 int unsigned, c64u2 bigint unsigned,\
                    cb2 binary(10), cn2 nchar(16)) tags (jt json)")
            ).await?,
            0
        );

        // loop n times to test persistent connection
        // do not run in ci env
        let n = 100;
        let interval = Duration::from_secs(3);
        for _ in 0..n {
            assert_eq!(
                client
                    .exec(format!(
                        r#"insert into {db}.tb1 using {db}.stb1 tags('{{"key":"数据"}}')
                   values(0,    true, -1,  -2,  -3,  -4,   1,   2,   3,   4,   'abc', '涛思',
                                false,-5,  -6,  -7,  -8,   5,   6,   7,   8,   'def', '数据')
                         (65535,NULL, NULL,NULL,NULL,NULL, NULL,NULL,NULL,NULL, NULL,  NULL,
                                NULL, NULL,NULL,NULL,NULL, NULL,NULL,NULL,NULL, NULL,  NULL)"#
                    ))
                    .await?,
                2
            );
            assert_eq!(
                client
                    .exec(format!(
                        r#"insert into {db}.tb2 using {db}.stb1 tags(NULL)
                   values(1,    true, -1,  -2,  -3,  -4,   1,   2,   3,   4,   'abc', '涛思',
                                false,-5,  -6,  -7,  -8,   5,   6,   7,   8,   'def', '数据')
                         (65536,NULL, NULL,NULL,NULL,NULL, NULL,NULL,NULL,NULL, NULL,  NULL,
                                NULL, NULL,NULL,NULL,NULL, NULL,NULL,NULL,NULL, NULL,  NULL)"#
                    ))
                    .await?,
                2
            );
            // wait to test persistent connection
            tokio::time::sleep(interval).await;
        }

        client.exec(format!("drop database {db}")).await?;
        Ok(())
    }

    #[tokio::test]
    async fn ws_async_data_flow() -> anyhow::Result<()> {
        std::env::set_var("RUST_LOG", "debug");
        // pretty_env_logger::init();
        let client = WsTaos::from_dsn("taosws://localhost:6041/").await?;
        let db = "ws_async_data_flow";
        assert_eq!(
            client.exec(format!("drop database if exists {db}")).await?,
            0
        );
        assert_eq!(
            client
                .exec(format!("create database {db} keep 36500"))
                .await?,
            0
        );
        assert_eq!(
            client.exec(
                format!("create table {db}.stb1(ts timestamp,\
                    b1 bool, c8i1 tinyint, c16i1 smallint, c32i1 int, c64i1 bigint,\
                    c8u1 tinyint unsigned, c16u1 smallint unsigned, c32u1 int unsigned, c64u1 bigint unsigned,\
                    cb1 binary(100), cn1 nchar(10),

                    b2 bool, c8i2 tinyint, c16i2 smallint, c32i2 int, c64i2 bigint,\
                    c8u2 tinyint unsigned, c16u2 smallint unsigned, c32u2 int unsigned, c64u2 bigint unsigned,\
                    cb2 binary(10), cn2 nchar(16)) tags (jt json)")
            ).await?,
            0
        );
        assert_eq!(
            client
                .exec(format!(
                    r#"insert into {db}.tb1 using {db}.stb1 tags('{{"key":"数据"}}')
                   values(0,    true, -1,  -2,  -3,  -4,   1,   2,   3,   4,   'abc', '涛思',
                                false,-5,  -6,  -7,  -8,   5,   6,   7,   8,   'def', '数据')
                         (65535,NULL, NULL,NULL,NULL,NULL, NULL,NULL,NULL,NULL, NULL,  NULL,
                                NULL, NULL,NULL,NULL,NULL, NULL,NULL,NULL,NULL, NULL,  NULL)"#
                ))
                .await?,
            2
        );
        assert_eq!(
            client
                .exec(format!(
                    r#"insert into {db}.tb2 using {db}.stb1 tags(NULL)
                   values(1,    true, -1,  -2,  -3,  -4,   1,   2,   3,   4,   'abc', '涛思',
                                false,-5,  -6,  -7,  -8,   5,   6,   7,   8,   'def', '数据')
                         (65536,NULL, NULL,NULL,NULL,NULL, NULL,NULL,NULL,NULL, NULL,  NULL,
                                NULL, NULL,NULL,NULL,NULL, NULL,NULL,NULL,NULL, NULL,  NULL)"#
                ))
                .await?,
            2
        );

        let mut rs = client
            .query(format!("select * from {db}.tb1 order by ts limit 1"))
            .await?;

        #[derive(Debug, serde::Deserialize, PartialEq, Eq)]
        #[allow(dead_code)]
        struct A {
            ts: String,
            b1: bool,
            c8i1: i8,
            c16i1: i16,
            c32i1: i32,
            c64i1: i64,
            c8u1: u8,
            c16u1: u16,
            c32u1: u32,
            c64u1: u64,

            c8i2: i8,
            c16i2: i16,
            c32i2: i32,
            c64i2: i64,
            c8u2: u8,
            c16u2: u16,
            c32u2: u32,
            c64u2: u64,

            cb1: String,
            cb2: String,
            cn1: String,
            cn2: String,
        }

        let values: Vec<A> = rs.deserialize().try_collect().await?;

        assert_eq!(
            values[0],
            A {
                ts: "1970-01-01T08:00:00+08:00".to_string(),
                b1: true,
                c8i1: -1,
                c16i1: -2,
                c32i1: -3,
                c64i1: -4,
                c8u1: 1,
                c16u1: 2,
                c32u1: 3,
                c64u1: 4,
                c8i2: -5,
                c16i2: -6,
                c32i2: -7,
                c64i2: -8,
                c8u2: 5,
                c16u2: 6,
                c32u2: 7,
                c64u2: 8,
                cb1: "abc".to_string(),
                cb2: "def".to_string(),
                cn1: "涛思".to_string(),
                cn2: "数据".to_string(),
            }
        );

        client.exec(format!("drop database {db}")).await?;
        Ok(())
    }
}<|MERGE_RESOLUTION|>--- conflicted
+++ resolved
@@ -4,10 +4,7 @@
 use std::mem::transmute;
 use std::ops::ControlFlow;
 use std::pin::Pin;
-<<<<<<< HEAD
-=======
 // use std::io::Write;
->>>>>>> 7f2e84eb
 use std::sync::atomic::AtomicU64;
 use std::sync::Arc;
 use std::task::Poll;
@@ -20,10 +17,7 @@
 use futures::stream::SplitStream;
 use futures::{FutureExt, SinkExt, StreamExt, TryStreamExt};
 use itertools::Itertools;
-<<<<<<< HEAD
 use oneshot::channel as query_channel;
-=======
->>>>>>> 7f2e84eb
 use taos_query::common::{Field, Precision, RawBlock, RawMeta, SmlData};
 use taos_query::prelude::{Code, RawError, RawResult};
 use taos_query::util::{generate_req_id, InlinableWrite};
@@ -37,15 +31,10 @@
 use tokio_tungstenite::{MaybeTlsStream, WebSocketStream};
 use tracing::{instrument, trace, Instrument};
 
-<<<<<<< HEAD
-use super::{infra::*, TaosBuilder};
-
-=======
 use super::infra::*;
 use super::TaosBuilder;
 
 // type WsSender = flume::Sender<WsMessage<bytes::Bytes>>;
->>>>>>> 7f2e84eb
 type WsSender = flume::Sender<Message>;
 
 type QueryChannelSender = oneshot::Sender<RawResult<WsRecvData>>;
@@ -171,7 +160,8 @@
     pub(crate) time_cost_in_flume: Duration,
 }
 
-<<<<<<< HEAD
+type BlockFuture = Pin<Box<dyn Future<Output = RawResult<Option<RawBlock>>> + Send>>;
+
 pub struct ResultSet {
     pub(crate) sender: WsQuerySender,
     pub(crate) args: WsResArgs,
@@ -181,30 +171,11 @@
     pub(crate) precision: Precision,
     pub(crate) summary: (usize, usize),
     pub(crate) timing: Duration,
-    pub(crate) block_future:
-        Option<Pin<Box<dyn Future<Output = RawResult<Option<RawBlock>>> + Send>>>,
+    pub(crate) block_future: Option<BlockFuture>,
     pub(crate) closer: Option<oneshot::Sender<()>>,
     pub(crate) completed: bool,
     pub(crate) metrics: QueryMetrics,
     pub(crate) blocks_buffer: Option<flume::Receiver<RawResult<(RawBlock, Duration)>>>,
-=======
-type BlockFuture = Pin<Box<dyn Future<Output = RawResult<Option<RawBlock>>> + Send>>;
-
-pub struct ResultSet {
-    sender: WsQuerySender,
-    args: WsResArgs,
-    fields: Option<Vec<Field>>,
-    fields_count: usize,
-    affected_rows: usize,
-    precision: Precision,
-    summary: (usize, usize),
-    timing: Duration,
-    block_future: Option<BlockFuture>,
-    closer: Option<oneshot::Sender<()>>,
-    completed: bool,
-    metrics: QueryMetrics,
-    blocks_buffer: Option<flume::Receiver<RawResult<(RawBlock, Duration)>>>,
->>>>>>> 7f2e84eb
 }
 
 unsafe impl Sync for ResultSet {}
@@ -1035,64 +1006,7 @@
             let precision = resp.precision;
             let (tx, rx) = flume::bounded(64);
             if sender.version.is_support_binary_sql {
-<<<<<<< HEAD
                 tokio::spawn(fetch(sender, res_id, tx, precision, names).in_current_span());
-=======
-                tokio::spawn(
-                    async move {
-                        let mut metrics = QueryMetrics::default();
-                        let field_names = fields_ref.iter().map(Field::name).collect_vec();
-                        let mut req_vec = Vec::with_capacity(8 * 3 + 2);
-
-                        loop {
-                            let id = req_id_ref.fetch_add(1, std::sync::atomic::Ordering::SeqCst);
-                            req_vec.clear();
-                            req_vec.write_u64_le(id).map_err(Error::from).unwrap();
-                            req_vec.write_u64_le(query_id).map_err(Error::from).unwrap(); //ResultID
-                            req_vec.write_u64_le(7).map_err(Error::from).unwrap(); //ActionID, 7 for fetch
-                            req_vec.write_u16_le(1).map_err(Error::from).unwrap(); //Version
-                            let now = Instant::now();
-                            match sender.send_recv(WsSend::Binary(req_vec.clone())).await {
-                                Ok(WsRecvData::BlockNew {
-                                    block_code,
-                                    block_message,
-                                    timing,
-                                    finished,
-                                    raw,
-                                    ..
-                                }) => {
-                                    metrics.num_of_fetches += 1;
-                                    metrics.time_cost_in_fetch += now.elapsed();
-                                    if block_code != 0 {
-                                        return Err(RawError::new(block_code, block_message));
-                                    }
-
-                                    if finished {
-                                        drop(tx);
-                                        break;
-                                    }
-                                    let now = Instant::now();
-                                    let mut raw = RawBlock::parse_from_raw_block(raw, precision);
-                                    metrics.time_cost_in_block_parse += now.elapsed();
-                                    raw.with_field_names(&field_names);
-                                    if tx.send_async(Ok((raw, timing))).await.is_err() {
-                                        break;
-                                    }
-                                }
-                                Ok(_) => {}
-                                Err(err) => {
-                                    if tx.send_async(Err(err)).await.is_err() {
-                                        break;
-                                    }
-                                }
-                            }
-                        }
-                        trace!("Spawn metrics: {:?}", metrics);
-                        Ok(())
-                    }
-                    .in_current_span(),
-                );
->>>>>>> 7f2e84eb
             } else {
                 // Start query.
                 let fields = fields.clone();
@@ -1130,13 +1044,8 @@
                                 Ok(WsRecvData::Block { timing, raw }) => {
                                     metrics.time_cost_in_fetch += now.elapsed();
                                     let mut raw = RawBlock::parse_from_raw_block(raw, precision);
-<<<<<<< HEAD
                                     raw.with_field_names(&names);
-                                    if let Err(_) = tx.send_async(Ok((raw, timing))).await {
-=======
-                                    raw.with_field_names(&field_names);
                                     if tx.send_async(Ok((raw, timing))).await.is_err() {
->>>>>>> 7f2e84eb
                                         break;
                                     }
                                 }
@@ -1150,13 +1059,8 @@
                                         precision,
                                     );
 
-<<<<<<< HEAD
                                     raw.with_field_names(&names);
-                                    if let Err(_) = tx.send_async(Ok((raw, timing))).await {
-=======
-                                    raw.with_field_names(&field_names);
                                     if tx.send_async(Ok((raw, timing))).await.is_err() {
->>>>>>> 7f2e84eb
                                         break;
                                     }
                                 }
@@ -1208,13 +1112,8 @@
                 timing: resp.timing,
                 block_future: None,
                 closer: Some(closer),
-<<<<<<< HEAD
                 completed: true,
-                metrics: Default::default(),
-=======
-                completed: false,
                 metrics: QueryMetrics::default(),
->>>>>>> 7f2e84eb
                 blocks_buffer: None,
             })
         }
@@ -1356,17 +1255,10 @@
             Ok(Ok((raw, timing))) => {
                 self.timing = timing;
                 self.metrics.time_cost_in_flume += now.elapsed();
-<<<<<<< HEAD
-                return Ok(Some(raw));
-            }
-            Ok(Err(err)) => return Err(err),
-            Err(_) => return Ok(None),
-=======
                 Ok(Some(raw))
             }
             Ok(Err(err)) => Err(err),
             Err(_) => Ok(None),
->>>>>>> 7f2e84eb
         }
     }
 
