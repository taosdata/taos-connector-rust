--- conflicted
+++ resolved
@@ -1,7 +1,4 @@
-<<<<<<< HEAD
-=======
 use anyhow::bail;
->>>>>>> 65547752
 use futures::{FutureExt, SinkExt, StreamExt};
 // use scc::HashMap;
 use dashmap::DashMap as HashMap;
@@ -49,11 +46,7 @@
 type QueryResMapper = HashMap<ResId, ReqId>;
 
 #[derive(Debug, Clone)]
-<<<<<<< HEAD
-struct Version{
-=======
 struct Version {
->>>>>>> 65547752
     version: String,
     is_support_binary_sql: bool,
 }
@@ -345,11 +338,6 @@
                         log::trace!("received json response: {payload}", payload = String::from_utf8_lossy(&payload));
                         
                         let v: WsRecv = serde_json::from_slice(&payload).unwrap();
-<<<<<<< HEAD
-                        
-=======
-
->>>>>>> 65547752
                         let (req_id, data, ok) = v.ok();
                         match &data {
                             WsRecvData::Query(_) => {
@@ -457,11 +445,6 @@
                             } else {
                                 result_block = slice.read_inlined_bytes::<4>().unwrap();
                             }
-<<<<<<< HEAD
-              
-=======
-
->>>>>>> 65547752
                             if let Some((_, sender)) = queries_sender.remove(&block_req_id) {
                                 sender.send(Ok(WsRecvData::BlockNew {
                                     block_version,
@@ -577,13 +560,8 @@
 }
 
 pub fn compare_versions(v1: &str, v2: &str) -> std::cmp::Ordering {
-<<<<<<< HEAD
-    let nums1: Vec<u32> = v1.split('.').map(|s| s.parse().unwrap_or(0)).collect();
-    let nums2: Vec<u32> = v2.split('.').map(|s| s.parse().unwrap_or(0)).collect();
-=======
-    let nums1: Vec<u32> = v1.split('.').take(4).map(|s| s.parse().unwrap()).collect();
-    let nums2: Vec<u32> = v2.split('.').take(4).map(|s| s.parse().unwrap()).collect();
->>>>>>> 65547752
+    let nums1: Vec<u32> = v1.split('.').take(4).map(|s| s.parse().unwrap_or(0)).collect();
+    let nums2: Vec<u32> = v2.split('.').take(4).map(|s| s.parse().unwrap_or(0)).collect();
 
     nums1.cmp(&nums2)
 }
@@ -781,15 +759,10 @@
         Ok(Self {
             close_signal: tx,
             sender: WsQuerySender {
-<<<<<<< HEAD
-                version: Version{version : version,
-                        is_support_binary_sql : is_support_binary_sql},
-=======
                 version: Version {
                     version: version,
                     is_support_binary_sql: is_support_binary_sql,
                 },
->>>>>>> 65547752
                 req_id: Default::default(),
                 sender: ws_cloned,
                 queries: queries2_cloned,
@@ -923,15 +896,10 @@
         Ok(Self {
             close_signal: tx,
             sender: WsQuerySender {
-<<<<<<< HEAD
-                version: Version{version : version,
-                    is_support_binary_sql : is_support_binary_sql},
-=======
                 version: Version {
                     version: version,
                     is_support_binary_sql: is_support_binary_sql,
                 },
->>>>>>> 65547752
                 req_id: Default::default(),
                 sender: ws_cloned,
                 queries: queries2_cloned,
@@ -1074,11 +1042,7 @@
 
     pub async fn s_query(&self, sql: &str) -> RawResult<ResultSet> {
         let req_id = self.sender.req_id();
-<<<<<<< HEAD
-        return self.s_query_with_req_id(sql, req_id).await
-=======
         return self.s_query_with_req_id(sql, req_id).await;
->>>>>>> 65547752
     }
 
     pub async fn s_query_with_req_id(&self, sql: &str, req_id: u64) -> RawResult<ResultSet> {
@@ -1089,13 +1053,6 @@
             req_vec.write_u64_le(0).map_err(Error::from)?; //ResultID, uesless here
             req_vec.write_u64_le(6).map_err(Error::from)?; //ActionID, 6 for query
             req_vec.write_u16_le(1).map_err(Error::from)?; //Version
-<<<<<<< HEAD
-            req_vec.write_u32_le(sql.len().try_into().unwrap()).map_err(Error::from)?; //SQL length
-            req_vec.write_all(sql.as_bytes()).map_err(Error::from)?;
-
-            req = self.sender.send_recv(WsSend::Binary(req_vec)).await?;            
-        } else{
-=======
             req_vec
                 .write_u32_le(sql.len().try_into().unwrap())
                 .map_err(Error::from)?; //SQL length
@@ -1103,16 +1060,11 @@
 
             req = self.sender.send_recv(WsSend::Binary(req_vec)).await?;
         } else {
->>>>>>> 65547752
             let action = WsSend::Query {
                 req_id,
                 sql: sql.to_string(),
             };
-<<<<<<< HEAD
-            req = self.sender.send_recv(action).await?;            
-=======
             req = self.sender.send_recv(action).await?;
->>>>>>> 65547752
         }
 
         let resp = match req {
@@ -1202,24 +1154,6 @@
             self.fetch_new().await
         } else {
             self.fetch_old().await
-<<<<<<< HEAD
-        }        
-    }
-    async fn fetch_new(&mut self) -> RawResult<Option<RawBlock>> {
-
-        let mut req_vec = Vec::with_capacity(26);
-        req_vec.write_u64_le(self.sender.req_id()).map_err(Error::from)?;
-        req_vec.write_u64_le(self.args.id).map_err(Error::from)?; //ResultID
-        req_vec.write_u64_le(7).map_err(Error::from)?; //ActionID, 7 for fetch
-        req_vec.write_u16_le(1).map_err(Error::from)?; //Version
-      
-        match self.sender.send_recv(WsSend::Binary(req_vec)).await? {
-            WsRecvData::BlockNew { block_code, block_message, timing, finished, raw, .. } => {
-                if block_code != 0 {
-                    return Err(RawError::new(block_code, block_message))
-                }
-        
-=======
         }
     }
     async fn fetch_new(&mut self) -> RawResult<Option<RawBlock>> {
@@ -1244,24 +1178,15 @@
                     return Err(RawError::new(block_code, block_message));
                 }
 
->>>>>>> 65547752
                 if finished {
                     self.timing = timing;
                     self.completed = true;
                     return Ok(None);
-<<<<<<< HEAD
-                }        
-                let mut raw = RawBlock::parse_from_raw_block(raw, self.precision);        
-                raw.with_field_names(self.fields.as_ref().unwrap().iter().map(Field::name));
-                Ok(Some(raw))
-            }           
-=======
                 }
                 let mut raw = RawBlock::parse_from_raw_block(raw, self.precision);
                 raw.with_field_names(self.fields.as_ref().unwrap().iter().map(Field::name));
                 Ok(Some(raw))
             }
->>>>>>> 65547752
             _ => unreachable!(),
         }
     }
@@ -1459,32 +1384,17 @@
     fn test_is_support_binary_sql() -> anyhow::Result<()> {
         std::env::set_var("RUST_LOG", "debug");
 
-<<<<<<< HEAD
-        let version_a: &str    = "3.3.0.0";
-        let version_b: &str    = "3.3.1.0";
-        let version_c: &str    = "2.6.0";
-        
+        let version_a: &str = "3.3.0.0";
+        let version_b: &str = "3.3.1.0";
+        let version_c: &str = "2.6.0";
+
         assert_eq!(is_support_binary_sql(version_a), false);
         assert_eq!(is_support_binary_sql(version_b), true);
         assert_eq!(is_support_binary_sql(version_c), false);
-        
+
         Ok(())
     }
 
-
-=======
-        let version_a: &str = "3.3.0.0";
-        let version_b: &str = "3.3.1.0";
-        let version_c: &str = "2.6.0";
-
-        assert_eq!(is_support_binary_sql(version_a), false);
-        assert_eq!(is_support_binary_sql(version_b), true);
-        assert_eq!(is_support_binary_sql(version_c), false);
-
-        Ok(())
-    }
-
->>>>>>> 65547752
     #[tokio::test]
     async fn test_client() -> anyhow::Result<()> {
         use futures::TryStreamExt;
