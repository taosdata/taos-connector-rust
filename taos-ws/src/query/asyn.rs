use std::fmt::Debug;
use std::future::Future;
use std::io::Write;
use std::mem::transmute;
use std::ops::ControlFlow;
use std::pin::Pin;
use std::sync::atomic::AtomicU64;
use std::sync::Arc;
use std::task::Poll;
use std::time::{Duration, Instant};

use anyhow::bail;
use byteorder::{ByteOrder, LittleEndian};
use flume::Sender;
use futures::channel::oneshot;
use futures::stream::SplitStream;
use futures::{FutureExt, SinkExt, StreamExt, TryStreamExt};
use itertools::Itertools;
use oneshot::channel as query_channel;
use taos_query::common::{Field, Precision, RawBlock, RawMeta, SmlData};
use taos_query::prelude::{Code, RawError, RawResult};
use taos_query::util::{generate_req_id, InlinableWrite};
use taos_query::{AsyncFetchable, AsyncQueryable, DeError, DsnError, IntoDsn};
use thiserror::Error;
use tokio::net::TcpStream;
use tokio::select;
use tokio::sync::watch;
use tokio::time::{self, timeout};
use tokio_tungstenite::tungstenite::Message;
use tokio_tungstenite::{MaybeTlsStream, WebSocketStream};
use tracing::{instrument, trace, Instrument};

use super::infra::*;
use super::TaosBuilder;

type WsSender = flume::Sender<Message>;

type QueryChannelSender = oneshot::Sender<RawResult<WsRecvData>>;
type QueryInner = scc::HashMap<ReqId, QueryChannelSender>;
type QueryAgent = Arc<QueryInner>;
type QueryResMapper = scc::HashMap<ResId, ReqId>;

type WebSocketStreamReader = SplitStream<WebSocketStream<MaybeTlsStream<TcpStream>>>;

#[derive(Debug, Clone)]
struct Version {
    version: String,
    is_support_binary_sql: bool,
}

#[derive(Debug, Clone)]
pub(crate) struct WsQuerySender {
    version: Version,
    req_id: Arc<AtomicU64>,
    results: Arc<QueryResMapper>,
    sender: WsSender,
    queries: QueryAgent,
}

const SEND_TIMEOUT: Duration = Duration::from_millis(1000);

impl WsQuerySender {
    fn req_id(&self) -> ReqId {
        self.req_id
            .fetch_add(1, std::sync::atomic::Ordering::SeqCst)
    }

    fn req_id_ref(&self) -> &Arc<AtomicU64> {
        &self.req_id
    }

    #[instrument(skip_all)]
    async fn send_recv(&self, msg: WsSend) -> RawResult<WsRecvData> {
        let req_id = msg.req_id();
        let (tx, rx) = query_channel();

        let _ = self.queries.insert_async(req_id, tx).await;

        match msg {
            WsSend::FetchBlock(args) => {
                tracing::trace!("[req id: {req_id}] prepare message {msg:?}");
                if self.results.contains_async(&args.id).await {
                    Err(RawError::from_string(format!(
                        "there's a result with id {}",
                        args.id
                    )))?;
                }
                let _ = self.results.insert_async(args.id, args.req_id).await;

                timeout(SEND_TIMEOUT, self.sender.send_async(msg.to_msg()))
                    .await
                    .map_err(Error::from)?
                    .map_err(Error::from)?;
            }
            WsSend::Binary(bytes) => {
                timeout(SEND_TIMEOUT, self.sender.send_async(Message::Binary(bytes)))
                    .await
                    .map_err(Error::from)?
                    .map_err(Error::from)?;
            }
            _ => {
                tracing::trace!("[req id: {req_id}] prepare message: {msg:?}");
                timeout(SEND_TIMEOUT, self.sender.send_async(msg.to_msg()))
                    .await
                    .map_err(Error::from)?
                    .map_err(Error::from)?;
            }
        }
        // handle the error
        tracing::trace!("[req id: {req_id}] message sent, wait for receiving");
        let res = rx
            .await
            .map_err(|_| RawError::from_string(format!("{req_id} request cancelled")))?
            .map_err(Error::from)?;
        tracing::trace!("[req id: {req_id}] message received: {res:?}");
        Ok(res)
    }

    async fn send_only(&self, msg: WsSend) -> RawResult<()> {
        timeout(SEND_TIMEOUT, self.sender.send_async(msg.to_msg()))
            .await
            .map_err(Error::from)?
            .map_err(Error::from)?;
        Ok(())
    }

    fn send_blocking(&self, msg: WsSend) -> RawResult<()> {
        let _ = self.sender.send(msg.to_msg());
        Ok(())
    }
}

#[derive(Debug)]
pub struct WsTaos {
    close_signal: watch::Sender<bool>,
    sender: WsQuerySender,
}

impl Drop for WsTaos {
    fn drop(&mut self) {
        trace!("dropping connection");
        // Send close signal to reader/writer spawned tasks.
        let _ = self.close_signal.send(true);
    }
}

#[derive(Debug, Clone, Default)]
pub(crate) struct QueryMetrics {
    pub(crate) num_of_fetches: usize,
    pub(crate) time_cost_in_fetch: Duration,
    pub(crate) time_cost_in_block_parse: Duration,
    pub(crate) time_cost_in_flume: Duration,
}

type BlockFuture = Pin<Box<dyn Future<Output = RawResult<Option<RawBlock>>> + Send>>;

pub struct ResultSet {
    pub(crate) sender: WsQuerySender,
    pub(crate) args: WsResArgs,
    pub(crate) fields: Option<Vec<Field>>,
    pub(crate) fields_count: usize,
    pub(crate) affected_rows: usize,
    pub(crate) precision: Precision,
    pub(crate) summary: (usize, usize),
    pub(crate) timing: Duration,
    pub(crate) block_future: Option<BlockFuture>,
    pub(crate) closer: Option<oneshot::Sender<()>>,
    pub(crate) completed: bool,
    pub(crate) metrics: QueryMetrics,
    pub(crate) blocks_buffer: Option<flume::Receiver<RawResult<(RawBlock, Duration)>>>,
}

unsafe impl Sync for ResultSet {}
unsafe impl Send for ResultSet {}

impl Debug for ResultSet {
    fn fmt(&self, f: &mut std::fmt::Formatter<'_>) -> std::fmt::Result {
        f.debug_struct("ResultSet")
            .field("args", &self.args)
            .field("fields", &self.fields)
            .field("fields_count", &self.fields_count)
            .field("affected_rows", &self.affected_rows)
            .field("precision", &self.precision)
            .finish_non_exhaustive()
    }
}

impl Drop for ResultSet {
    fn drop(&mut self) {
        trace!("dropping, metrics: {:?}", self.metrics);
        let (sender, closer, args, completed) = (
            self.sender.clone(),
            self.closer.take(),
            self.args,
            self.completed,
        );
        let clean = move || {
            if let Some((_, req_id)) = sender.results.remove(&args.id) {
                sender.queries.remove(&req_id);
            }

            if !completed {
                let _ = sender.send_blocking(WsSend::FreeResult(args));
            }

            if let Some(closer) = closer {
                let _ = closer.send(());
            }
        };
        if tokio::runtime::Handle::try_current().is_ok() {
            tokio::task::spawn_blocking(clean);
        } else {
            std::thread::spawn(clean);
        }
    }
}

#[derive(Debug, Error)]
pub enum Error {
    #[error("{0}")]
    Dsn(#[from] DsnError),
    #[error("Authentication failure: \"{0}\"")]
    Unauthorized(String),
    #[error("{0}")]
    FetchError(#[from] tokio::sync::oneshot::error::RecvError),
    #[error(transparent)]
    FlumeSendError(#[from] flume::SendError<Message>),
    #[error("Send data via websocket timeout")]
    SendTimeoutError(#[from] tokio::time::error::Elapsed),
    #[error("Query timed out with sql: {0}")]
    QueryTimeout(String),
    #[error("{0}")]
    TaosError(#[from] RawError),
    #[error("{0}")]
    DeError(#[from] DeError),
    #[error("WebSocket internal error: {0}")]
    TungsteniteError(#[from] tokio_tungstenite::tungstenite::Error),
    #[error(transparent)]
    TungsteniteSendTimeoutError(
        #[from] tokio::sync::mpsc::error::SendTimeoutError<tokio_tungstenite::tungstenite::Message>,
    ),
    #[error(transparent)]
    TungsteniteSendError(
        #[from] tokio::sync::mpsc::error::SendError<tokio_tungstenite::tungstenite::Message>,
    ),
    #[error(transparent)]
    IoError(#[from] std::io::Error),
    #[error("Websocket has been closed: {0}")]
    WsClosed(String),
    #[error("Common error: {0}")]
    CommonError(String),
}

#[derive(Debug, Clone, Copy)]
#[repr(C)]
#[allow(non_camel_case_types)]
pub enum WS_ERROR_NO {
    DSN_ERROR = 0xE000,
    WEBSOCKET_ERROR = 0xE001,
    CONN_CLOSED = 0xE002,
    SEND_MESSAGE_TIMEOUT = 0xE003,
    RECV_MESSAGE_TIMEOUT = 0xE004,
    IO_ERROR = 0xE005,
    UNAUTHORIZED = 0xE006,
}

impl WS_ERROR_NO {
    pub fn as_code(&self) -> Code {
        Code::new(*self as _)
    }
}

impl Error {
    pub const fn errno(&self) -> Code {
        match self {
            Error::TaosError(error) => error.code(),
            Error::Unauthorized(_) => Code::new(WS_ERROR_NO::UNAUTHORIZED as _),
            Error::Dsn(_) => Code::new(WS_ERROR_NO::DSN_ERROR as _),
            Error::IoError(_) => Code::new(WS_ERROR_NO::IO_ERROR as _),
            Error::TungsteniteError(_) => Code::new(WS_ERROR_NO::WEBSOCKET_ERROR as _),
            Error::SendTimeoutError(_) => Code::new(WS_ERROR_NO::SEND_MESSAGE_TIMEOUT as _),
            Error::FlumeSendError(_) => Code::new(WS_ERROR_NO::CONN_CLOSED as _),
            _ => Code::FAILED,
        }
    }

    pub fn errstr(&self) -> String {
        match self {
            Error::TaosError(error) => error.message(),
            _ => format!("{self}"),
        }
    }
}

impl From<Error> for RawError {
    fn from(value: Error) -> Self {
        match value {
            Error::TaosError(error) => error,
            error => {
                let code = error.errno();
                if code == Code::FAILED {
                    RawError::from_any(error)
                } else {
                    RawError::new(code, error.to_string())
                }
            }
        }
    }
}

#[instrument(skip_all)]
async fn read_queries(
    mut reader: WebSocketStreamReader,
    queries_sender: QueryAgent,
    fetches_sender: Arc<QueryResMapper>,
    ws2: WsSender,
    is_v3: bool,
    mut close_listener: watch::Receiver<bool>,
) {
    let parse_frame = |frame: Message| {
        match frame {
            Message::Text(text) => {
                tracing::trace!("received json response: {text}",);
                // 如果text 序列化失败，打印日志，继续处理下一个消息
                let v = serde_json::from_str::<WsRecv>(&text);
                if let Err(err) = v {
                    tracing::error!("failed to deserialize json text: {text}, error: {err:?}");
                    return ControlFlow::Continue(());
                }
                let v = v.unwrap();
                let queries_sender = queries_sender.clone();
                let ws2 = ws2.clone();
                let (req_id, data, ok) = v.ok();
                match &data {
                    WsRecvData::Insert(_) => {
                        if let Some((_, sender)) = queries_sender.remove(&req_id) {
                            sender.send(ok.map(|_| data)).unwrap();
                        } else {
                            debug_assert!(!queries_sender.contains(&req_id));
                            tracing::warn!("req_id {req_id} not detected, message might be lost");
                        }
                    }
                    WsRecvData::Query(_) => {
                        if let Some((_, sender)) = queries_sender.remove(&req_id) {
                            if let Err(err) = sender.send(ok.map(|_| data)) {
                                tracing::error!("send data with error: {err:?}");
                            }
                        } else {
                            debug_assert!(!queries_sender.contains(&req_id));
                            tracing::warn!("req_id {req_id} not detected, message might be lost");
                        }
                    }
                    WsRecvData::Fetch(fetch) => {
                        let id = fetch.id;
                        if fetch.completed {
                            tokio::spawn(async move {
                                let _ = ws2
                                    .send_async(
                                        WsSend::FreeResult(WsResArgs { req_id, id }).to_msg(),
                                    )
                                    .await;
                            });
                        }
                        if let Some((_, sender)) = queries_sender.remove(&req_id) {
                            let _ = sender.send(ok.map(|_| data));
                        } else {
                            tracing::warn!("req_id {req_id} not detected, message might be lost");
                        }
                    }
                    WsRecvData::FetchBlock => {
                        assert!(ok.is_err());
                        if let Some((_, sender)) = queries_sender.remove(&req_id) {
                            let _ = sender.send(ok.map(|_| data));
                        } else {
                            tracing::warn!("req_id {req_id} not detected, message might be lost");
                        }
                    }
                    WsRecvData::WriteMeta => {
                        if let Some((_, sender)) = queries_sender.remove(&req_id) {
                            let _ = sender.send(ok.map(|_| data));
                        } else {
                            tracing::warn!("req_id {req_id} not detected, message might be lost");
                        }
                    }
                    WsRecvData::WriteRaw => {
                        if let Some((_, sender)) = queries_sender.remove(&req_id) {
                            let _ = sender.send(ok.map(|_| data));
                        } else {
                            tracing::warn!("req_id {req_id} not detected, message might be lost");
                        }
                    }
                    WsRecvData::WriteRawBlock | WsRecvData::WriteRawBlockWithFields => {
                        if let Some((_, sender)) = queries_sender.remove(&req_id) {
                            let _ = sender.send(ok.map(|_| data));
                        } else {
                            tracing::warn!("req_id {req_id} not detected, message might be lost");
                        }
                    }
                    WsRecvData::Stmt2Init { .. }
                    | WsRecvData::Stmt2Prepare { .. }
                    | WsRecvData::Stmt2Bind { .. }
                    | WsRecvData::Stmt2Exec { .. }
                    | WsRecvData::Stmt2Result { .. }
                    | WsRecvData::Stmt2Close { .. } => match queries_sender.remove(&req_id) {
                        Some((_, sender)) => {
                            let _ = sender.send(ok.map(|_| data));
                        }
                        None => {
                            tracing::warn!("req_id {req_id} not detected, message might be lost");
                        }
                    },
                    WsRecvData::ValidateSql { .. } | WsRecvData::CheckServerStatus { .. } => {
                        if let Some((_, sender)) = queries_sender.remove(&req_id) {
                            let _ = sender.send(ok.map(|_| data));
                        } else {
                            tracing::warn!("req_id {req_id} not detected, message might be lost");
                        }
                    }
                    _ => unreachable!(),
                }
            }
            Message::Binary(payload) => {
                let queries_sender = queries_sender.clone();
                let fetches_sender = fetches_sender.clone();
                let block = payload;
                tokio::spawn(async move {
                    use taos_query::util::InlinableRead;
                    let offset = if is_v3 { 16 } else { 8 };

                    let mut slice = block.as_slice();
                    let mut is_block_new = false;

                    let timing = if is_v3 {
                        let timing = slice.read_u64().unwrap();
                        if timing == u64::MAX {
                            is_block_new = true;
                            Duration::ZERO
                        } else {
                            Duration::from_nanos(timing as _)
                        }
                    } else {
                        Duration::ZERO
                    };

                    if is_block_new {
                        let _action = slice.read_u64().unwrap();
                        let block_version = slice.read_u16().unwrap();
                        let timing = Duration::from_nanos(slice.read_u64().unwrap());
                        let block_req_id = slice.read_u64().unwrap();
                        let block_code = slice.read_u32().unwrap();
                        let block_message = slice.read_inlined_str::<4>().unwrap();
                        let _result_id = slice.read_u64().unwrap();
                        let finished = slice.read_u8().unwrap() == 1;
                        let result_block = if finished {
                            Vec::new()
                        } else {
                            slice.read_inlined_bytes::<4>().unwrap()
                        };
                        if let Some((_, sender)) = queries_sender.remove(&block_req_id) {
                            sender
                                .send(Ok(WsRecvData::BlockNew {
                                    block_version,
                                    timing,
                                    block_req_id,
                                    block_code,
                                    block_message,
                                    finished,
                                    raw: result_block,
                                }))
                                .unwrap();
                        } else {
                            tracing::warn!(
                                "req_id {block_req_id} not detected, message might be lost"
                            );
                        }
                    } else {
                        let res_id = slice.read_u64().unwrap();
                        if let Some((_, req_id)) = fetches_sender.remove(&res_id) {
                            if is_v3 {
                                // v3
                                if let Some((_, sender)) = queries_sender.remove(&req_id) {
                                    tracing::trace!("send data to fetches with id {}", res_id);
                                    sender
                                        .send(Ok(WsRecvData::Block {
                                            timing,
                                            raw: block[offset..].to_vec(),
                                        }))
                                        .unwrap();
                                } else {
                                    tracing::warn!(
                                        "req_id {res_id} not detected, message might be lost"
                                    );
                                }
                            } else {
                                // v2
                                if let Some((_, sender)) = queries_sender.remove(&req_id) {
                                    tracing::trace!("send data to fetches with id {}", res_id);
                                    sender
                                        .send(Ok(WsRecvData::BlockV2 {
                                            timing,
                                            raw: block[offset..].to_vec(),
                                        }))
                                        .unwrap();
                                } else {
                                    tracing::warn!(
                                        "req_id {res_id} not detected, message might be lost"
                                    );
                                }
                            }
                        } else {
                            tracing::warn!("result id {res_id} not found");
                        }
                    }
                });
            }
            Message::Close(_) => {
                // taosAdapter should never send close frame to client.
                // So all close frames should be treated as error.

                tracing::warn!("websocket connection is closed normally");
                let mut keys = Vec::new();
                queries_sender.scan(|k, _| {
                    keys.push(*k);
                });
                for k in keys {
                    if let Some((_, sender)) = queries_sender.remove(&k) {
                        let _ = sender.send(Err(RawError::new(
                            WS_ERROR_NO::CONN_CLOSED.as_code(),
                            "received close message",
                        )));
                    }
                }

                return ControlFlow::Break(());
            }
            Message::Ping(data) => {
                let ws2 = ws2.clone();
                tokio::spawn(async move {
                    let _ = ws2.send_async(Message::Pong(data)).await;
                });
            }
            Message::Pong(_) => tracing::trace!("received pong message, do nothing"),
            Message::Frame(_) => {
                tracing::warn!("received (unexpected) frame message, do nothing");
                tracing::trace!("* frame data: {frame:?}");
            }
        }

        ControlFlow::Continue(())
    };
    loop {
        tokio::select! {
            res = reader.try_next() => {
                match res {
                    Ok(frame) => {
                        if let Some(frame) = frame {
                            if let ControlFlow::Break(()) = parse_frame(frame) {
                                break;
                            }
                        }
                    }
                    Err(e) => {
                        tracing::error!("reader err: {e:?}");
                        break;
                    }
                }
            }
            _ = close_listener.changed() => {
                tracing::trace!("close reader task");
                let mut keys = Vec::with_capacity(queries_sender.len());
                queries_sender.scan(|k, _| {
                    keys.push(*k);
                });
                for k in keys {
                    if let Some((_, sender)) = queries_sender.remove(&k) {
                        let _ = sender.send(Err(RawError::new(WS_ERROR_NO::CONN_CLOSED.as_code(), "close signal received")));
                    }
                }
                break;
            }
        }
    }
    if queries_sender.is_empty() {
        return;
    }

    let mut keys = Vec::with_capacity(queries_sender.len());
    queries_sender.scan(|k, _| {
        keys.push(*k);
    });
    for k in keys {
        if let Some((_, sender)) = queries_sender.remove(&k) {
            let _ = sender.send(Err(RawError::from_string("websocket connection is closed")));
        }
    }
}

pub fn compare_versions(v1: &str, v2: &str) -> std::cmp::Ordering {
    let nums1: Vec<u32> = v1
        .split('.')
        .take(4)
        .map(|s| s.parse().expect(v1))
        .collect();
    let nums2: Vec<u32> = v2
        .split('.')
        .take(4)
        .map(|s| s.parse().expect(v2))
        .collect();

    nums1.cmp(&nums2)
}

pub fn is_greater_than_or_equal_to(v1: &str, v2: &str) -> bool {
    !matches!(compare_versions(v1, v2), std::cmp::Ordering::Less)
}

pub fn is_support_binary_sql(v1: &str) -> bool {
    is_greater_than_or_equal_to(v1, "3.3.2.0")
}

impl WsTaos {
    /// Build TDengine WebSocket client from dsn.
    ///
    /// ```text
    /// ws://localhost:6041/
    /// ```
    pub async fn from_dsn<T: IntoDsn>(dsn: T) -> RawResult<Self> {
        let dsn = dsn.into_dsn()?;
        let info = TaosBuilder::from_dsn(dsn)?;
        Self::from_wsinfo(&info).await
    }

    pub(crate) async fn from_wsinfo(info: &TaosBuilder) -> RawResult<Self> {
        let ws = info.build_stream(info.to_query_url()).await?;

        let req_id = 0;
        let (mut sender, mut reader) = ws.split();

        let version = WsSend::Version;
        sender.send(version.to_msg()).await.map_err(|err| {
            RawError::any(err)
                .with_code(WS_ERROR_NO::WEBSOCKET_ERROR.as_code())
                .context("Send version request message error")
        })?;
        let duration = Duration::from_secs(8);
        let version_future = async {
            let max_non_version = 5;
            let mut count = 0;
            loop {
                count += 1;
                if let Some(message) = reader.next().await {
                    match message {
                        Ok(Message::Text(text)) => {
                            let v: WsRecv = serde_json::from_str(&text).map_err(|err| {
                                RawError::any(err)
                                    .with_code(WS_ERROR_NO::WEBSOCKET_ERROR.as_code())
                                    .context("Parser text as json error")
                            })?;
                            let (_req_id, data, ok) = v.ok();
                            match data {
                                WsRecvData::Version { version } => {
                                    ok?;
                                    return Ok(version);
                                }
                                _ => return Ok("2.x".to_string()),
                            }
                        }
                        Ok(Message::Ping(bytes)) => {
                            sender.send(Message::Pong(bytes)).await.map_err(|err| {
                                RawError::any(err)
                                    .with_code(WS_ERROR_NO::WEBSOCKET_ERROR.as_code())
                                    .context("Send pong message error")
                            })?;
                            if count >= max_non_version {
                                return Ok("2.x".to_string());
                            }
                            count += 1;
                        }
                        _ => return Ok("2.x".to_string()),
                    }
                } else {
                    bail!("Expect version message, but got nothing");
                }
            }
        }
        .in_current_span();
        let version = match tokio::time::timeout(duration, version_future).await {
            Ok(Ok(version)) => version,
            Ok(Err(err)) => {
                return Err(RawError::any(err).context("Version fetching error"));
            }
            Err(_) => "2.x".to_string(),
        };
        let is_v3 = !version.starts_with('2');
        let is_support_binary_sql = is_v3 && is_support_binary_sql(&version);

        let login = WsSend::Conn {
            req_id,
            req: info.to_conn_request(),
        };
        sender.send(login.to_msg()).await.map_err(Error::from)?;
        while let Some(Ok(message)) = reader.next().await {
            match message {
                Message::Text(text) => {
                    let v: WsRecv = serde_json::from_str(&text).unwrap();
                    let (_req_id, data, ok) = v.ok();
                    match data {
                        WsRecvData::Conn => {
                            ok?;
                            break;
                        }
                        WsRecvData::Version { .. } => {}
                        data => {
                            return Err(RawError::from_string(format!(
                                "Unexpected login result: {data:?}"
                            )))
                        }
                    }
                }
                Message::Ping(bytes) => {
                    sender
                        .send(Message::Pong(bytes))
                        .await
                        .map_err(RawError::from_any)?;
                }
                _ => {
                    return Err(RawError::from_string(format!(
                        "unexpected message on login: {message:?}"
                    )));
                }
            }
        }

        let queries2 = Arc::new(QueryInner::new());

        let fetches_sender = Arc::new(QueryResMapper::new());
        let results = fetches_sender.clone();

        let queries2_cloned = queries2.clone();
        let queries3 = queries2.clone();

        let (ws, msg_recv) = flume::bounded(64);
        let ws2 = ws.clone();

        // Connection watcher
        let (tx, mut rx) = watch::channel(false);
        let close_listener = rx.clone();

        tokio::spawn(async move {
            let mut interval = time::interval(Duration::from_secs(53));

            loop {
                tokio::select! {
                    _ = interval.tick() => {
                        if let Err(err) = sender.send(Message::Ping(b"TAOS".to_vec())).await {
                            tracing::error!("Write websocket ping error: {}", err);
                            break;
                        }
                        let _ = sender.flush().await;
                    }
                    _ = rx.changed() => {
                        let _= sender.send(Message::Close(None)).await;
                        let _ = sender.close().await;
                        tracing::trace!("close sender task");
                        break;
                    }
                    msg = msg_recv.recv_async() => {
                        match msg {
                            Ok(msg) => {
                                if let Err(err) = sender.send(msg).await {
                                    tracing::error!("Write websocket error: {}", err);
                                    let mut keys = Vec::new();
                                    queries3.scan(|k, _| keys.push(*k));
                                    for k in keys {
                                        if let Some((_, sender)) = queries3.remove_async(&k).await {
                                            let _ = sender.send(Err(RawError::new(WS_ERROR_NO::CONN_CLOSED.as_code(), err.to_string())));
                                        }
                                    }
                                    break;
                                }
                            }
                            Err(_) => {
                                break;
                            }
                        }
                    }
                }
            }
        }.in_current_span());

        tokio::spawn(read_queries(
            reader,
            queries2,
            fetches_sender,
            ws2,
            is_v3,
            close_listener,
        ));

        Ok(Self {
            close_signal: tx,
            sender: WsQuerySender {
                version: Version {
                    version,
                    is_support_binary_sql,
                },
                req_id: Arc::default(),
                sender: ws,
                queries: queries2_cloned,
                results,
            },
        })
    }

    pub async fn write_meta(&self, raw: &RawMeta) -> RawResult<()> {
        let req_id = self.sender.req_id();
        let message_id = req_id;
        let raw_meta_message = 3; // magic number from taosAdapter.

        let mut meta = Vec::new();
        meta.write_u64_le(req_id).map_err(Error::from)?;
        meta.write_u64_le(message_id).map_err(Error::from)?;
        meta.write_u64_le(raw_meta_message as u64)
            .map_err(Error::from)?;

        meta.write_u32_le(raw.raw_len()).map_err(Error::from)?;
        meta.write_u16_le(raw.raw_type()).map_err(Error::from)?;
        meta.write_all(raw.raw_slice()).map_err(Error::from)?;
        let len = meta.len();

        tracing::trace!("write meta with req_id: {req_id}, raw data length: {len}",);

        let h = self
            .sender
            .send_recv(WsSend::Binary(meta))
            .in_current_span();
        tokio::pin!(h);
        let mut interval = time::interval(Duration::from_secs(60));
        const MAX_WAIT_TICKS: usize = 5; // means 5 minutes
        const TIMEOUT_ERROR: &str = "Write raw meta timeout, maybe the connection has been lost";
        let mut ticks = 0;
        loop {
            select! {
                _ = interval.tick() => {
                    ticks += 1;
                    if ticks >= MAX_WAIT_TICKS {
                        tracing::warn!("{}", TIMEOUT_ERROR);
                        return Err(RawError::new(
                            0xE002, // Connection closed
                            TIMEOUT_ERROR,
                        ));
                    }
                    if let Err(err) = time::timeout(Duration::from_secs(30), self.exec("select server_version()").in_current_span()).await {
                        tracing::warn!(error = format!("{err:#}"), TIMEOUT_ERROR);
                        return Err(RawError::new(
                            0xE002, // Connection closed
                            TIMEOUT_ERROR,
                        ));
                    }
                }
                res = &mut h => {
                    res?;
                    return Ok(())
                }
            }
        }
    }

    async fn s_write_raw_block(&self, raw: &RawBlock) -> RawResult<()> {
        let req_id = self.sender.req_id();
        self.s_write_raw_block_with_req_id(raw, req_id)
            .in_current_span()
            .await
    }

    async fn s_write_raw_block_with_req_id(&self, raw: &RawBlock, req_id: u64) -> RawResult<()> {
        let message_id = req_id;

        if self.version().starts_with("3.0.1.") {
            let raw_block_message = 4; // action number from `taosAdapter/controller/rest/const.go:L56`.

            let mut meta = Vec::new();
            meta.write_u64_le(req_id).map_err(Error::from)?;
            meta.write_u64_le(message_id).map_err(Error::from)?;
            meta.write_u64_le(raw_block_message as u64)
                .map_err(Error::from)?;
            meta.write_u32_le(raw.nrows() as u32).map_err(Error::from)?;
            meta.write_inlined_str::<2>(raw.table_name().unwrap())
                .map_err(Error::from)?;
            meta.write_all(raw.as_raw_bytes()).map_err(Error::from)?;

            let len = meta.len();
            tracing::trace!("write block with req_id: {req_id}, raw data len: {len}",);

            match self.sender.send_recv(WsSend::Binary(meta)).await? {
                WsRecvData::WriteRawBlock | WsRecvData::WriteRawBlockWithFields => Ok(()),
                _ => Err(RawError::from_string("write raw block error"))?,
            }
        } else {
            let raw_block_message = 5; // action number from `taosAdapter/controller/rest/const.go:L56`.

            let mut meta = Vec::new();
            meta.write_u64_le(req_id).map_err(Error::from)?;
            meta.write_u64_le(message_id).map_err(Error::from)?;
            meta.write_u64_le(raw_block_message as u64)
                .map_err(Error::from)?;
            meta.write_u32_le(raw.nrows() as u32).map_err(Error::from)?;
            meta.write_inlined_str::<2>(raw.table_name().unwrap())
                .map_err(Error::from)?;
            meta.write_all(raw.as_raw_bytes()).map_err(Error::from)?;
            let fields = raw
                .fields()
                .into_iter()
                .map(|f| f.to_c_field())
                .collect_vec();

            let fields =
                unsafe { std::slice::from_raw_parts(fields.as_ptr() as _, fields.len() * 72) };
            meta.write_all(fields).map_err(Error::from)?;
            let len = meta.len();
            tracing::trace!("write block with req_id: {req_id}, raw data len: {len}",);

            let recv = time::timeout(
                Duration::from_secs(60),
                self.sender.send_recv(WsSend::Binary(meta)),
            )
            .in_current_span()
            .await
            .map_err(|_| {
                tracing::warn!("Write raw data timeout, maybe the connection has been lost");
                RawError::new(
                    0xE002, // Connection closed
                    "Write raw data timeout, maybe the connection has been lost",
                )
            })??;

            match recv {
                WsRecvData::WriteRawBlock | WsRecvData::WriteRawBlockWithFields => Ok(()),
                _ => Err(RawError::from_string("write raw block error"))?,
            }
        }
    }

    pub async fn s_query(&self, sql: &str) -> RawResult<ResultSet> {
        let req_id = self.sender.req_id();
        self.s_query_with_req_id(sql, req_id)
            .in_current_span()
            .await
    }

    #[instrument(skip(self))]
    pub async fn s_query_with_req_id(&self, sql: &str, req_id: u64) -> RawResult<ResultSet> {
        let req = if self.is_support_binary_sql() {
            let mut req_vec = Vec::with_capacity(sql.len() + 30);
            req_vec.write_u64_le(req_id).map_err(Error::from)?;
            req_vec.write_u64_le(0).map_err(Error::from)?; //ResultID, uesless here
            req_vec.write_u64_le(6).map_err(Error::from)?; //ActionID, 6 for query
            req_vec.write_u16_le(1).map_err(Error::from)?; //Version
            req_vec
                .write_u32_le(sql.len().try_into().unwrap())
                .map_err(Error::from)?; //SQL length
            req_vec.write_all(sql.as_bytes()).map_err(Error::from)?;

            self.sender.send_recv(WsSend::Binary(req_vec)).await?
        } else {
            let action = WsSend::Query {
                req_id,
                sql: sql.to_string(),
            };
            self.sender.send_recv(action).await?
        };

        let resp = match req {
            WsRecvData::Query(resp) => resp,
            _ => unreachable!(),
        };

        let result_id = resp.id;
        //  for drop task.
        let (closer, rx) = oneshot::channel();
        tokio::task::spawn(
            async move {
                let t = Instant::now();
                let _ = rx.await;
                tracing::trace!("result {result_id} lives {:?}", t.elapsed());
            }
            .in_current_span(),
        );

        if resp.fields_count > 0 {
            let names = resp.fields_names.unwrap();
            let types = resp.fields_types.unwrap();
            let lens = resp.fields_lengths.unwrap();
            let fields: Vec<Field> = names
                .iter()
                .zip(types)
                .zip(lens)
                .map(|((name, ty), len)| Field::new(name, ty, len))
                .collect();

            // Start query.
            let req_id_ref = self.sender.req_id_ref().clone();
            let sender = self.sender.clone();
            let res_id = resp.id;
            let precision = resp.precision;
            let (tx, rx) = flume::bounded(64);
            if sender.version.is_support_binary_sql {
                tokio::spawn(fetch(sender, res_id, tx, precision, names).in_current_span());
            } else {
                // Start query.
                let fields = fields.clone();
                tokio::spawn(
                    async move {
                        let mut metrics = QueryMetrics::default();
                        loop {
                            let now = Instant::now();
                            let args = WsResArgs {
                                req_id: req_id_ref
                                    .fetch_add(1, std::sync::atomic::Ordering::SeqCst),
                                id: res_id,
                            };
                            let fetch = WsSend::Fetch(args);
                            let fetch_resp = match sender.send_recv(fetch).await {
                                Ok(WsRecvData::Fetch(fetch)) => fetch,
                                Err(err) => {
                                    let _ = tx.send_async(Err(err)).await;
                                    break;
                                }
                                _ => unreachable!("fetch action result error"),
                            };
                            if fetch_resp.completed {
                                drop(tx);
                                break;
                            }
                            let args = WsResArgs {
                                req_id: req_id_ref
                                    .fetch_add(1, std::sync::atomic::Ordering::SeqCst),
                                id: res_id,
                            };

                            let fetch_block = WsSend::FetchBlock(args);
                            match sender.send_recv(fetch_block).await {
                                Ok(WsRecvData::Block { timing, raw }) => {
                                    metrics.time_cost_in_fetch += now.elapsed();
                                    let mut raw = RawBlock::parse_from_raw_block(raw, precision);
                                    raw.with_field_names(&names);
                                    if tx.send_async(Ok((raw, timing))).await.is_err() {
                                        break;
                                    }
                                }
                                Ok(WsRecvData::BlockV2 { timing, raw }) => {
                                    metrics.time_cost_in_fetch += now.elapsed();
                                    let mut raw = RawBlock::parse_from_raw_block_v2(
                                        raw,
                                        &fields,
                                        fetch_resp.lengths.as_ref().unwrap(),
                                        fetch_resp.rows,
                                        precision,
                                    );

                                    raw.with_field_names(&names);
                                    if tx.send_async(Ok((raw, timing))).await.is_err() {
                                        break;
                                    }
                                }
                                Ok(_) => {}
                                Err(err) => {
                                    metrics.time_cost_in_fetch += now.elapsed();
                                    if tx.send_async(Err(err)).await.is_err() {
                                        break;
                                    }
                                }
                            }
                        }
                        trace!("Spawn metrics: {:?}", metrics);
                    }
                    .in_current_span(),
                );
            }
            let blocks_buffer = Some(rx);
            Ok(ResultSet {
                fields: Some(fields),
                fields_count: resp.fields_count,
                precision: resp.precision,
                affected_rows: resp.affected_rows,
                args: WsResArgs {
                    req_id,
                    id: resp.id,
                },
                summary: (0, 0),
                sender: self.sender.clone(),
                timing: resp.timing,
                block_future: None,
                closer: Some(closer),
                completed: false,
                metrics: QueryMetrics::default(),
                blocks_buffer,
            })
        } else {
            Ok(ResultSet {
                affected_rows: resp.affected_rows,
                args: WsResArgs {
                    req_id,
                    id: resp.id,
                },
                fields: None,
                fields_count: 0,
                precision: resp.precision,
                summary: (0, 0),
                sender: self.sender.clone(),
                timing: resp.timing,
                block_future: None,
                closer: Some(closer),
                completed: true,
                metrics: QueryMetrics::default(),
                blocks_buffer: None,
            })
        }
    }

    pub async fn s_exec(&self, sql: &str) -> RawResult<usize> {
        let req_id = self.sender.req_id();
        let action = WsSend::Query {
            req_id,
            sql: sql.to_string(),
        };
        match self.sender.send_recv(action).await? {
            WsRecvData::Query(query) => Ok(query.affected_rows),
            _ => unreachable!(),
        }
    }

    pub async fn s_put(&self, sml: &SmlData) -> RawResult<()> {
        let req = WsSend::Insert {
            protocol: sml.protocol() as u8,
            precision: sml.precision().into(),
            data: sml.data().join("\n"),
            ttl: sml.ttl(),
            req_id: sml.req_id(),
            table_name_key: sml.table_name_key().cloned(),
        };
        tracing::trace!("sml req: {req:?}");
        match self.sender.send_recv(req).await? {
            WsRecvData::Insert(resp) => {
                tracing::trace!("sml resp: {resp:?}");
                Ok(())
            }
            _ => unreachable!(),
        }
    }

    pub async fn validate_sql(&self, sql: &str) -> RawResult<()> {
        let mut req = Vec::with_capacity(30 + sql.len());
        let req_id = generate_req_id();
        req.write_u64_le(req_id).map_err(Error::from)?;
        req.write_u64_le(0).map_err(Error::from)?;
        req.write_u64_le(10).map_err(Error::from)?;
        req.write_u16_le(1).map_err(Error::from)?;
        req.write_u32_le(sql.len() as _).map_err(Error::from)?;
        req.write_all(sql.as_bytes()).map_err(Error::from)?;

        match self.sender.send_recv(WsSend::Binary(req)).await? {
            WsRecvData::ValidateSql { result_code, .. } => {
                if result_code != 0 {
                    Err(RawError::new(result_code, "validate sql error"))
                } else {
                    Ok(())
                }
            }
            _ => unreachable!(),
        }
    }

    pub async fn check_server_status(&self, fqdn: &str, port: i32) -> RawResult<(i32, String)> {
        let req = WsSend::CheckServerStatus {
            req_id: generate_req_id(),
            fqdn: fqdn.to_string(),
            port,
        };

        match self.sender.send_recv(req).await? {
            WsRecvData::CheckServerStatus {
                status, details, ..
            } => Ok((status, details)),
            _ => unreachable!(),
        }
    }

    pub fn version(&self) -> &str {
        &self.sender.version.version
    }

    pub fn is_support_binary_sql(&self) -> bool {
        self.sender.version.is_support_binary_sql
    }

    pub fn get_req_id(&self) -> ReqId {
        self.sender.req_id()
    }

    pub(crate) async fn send_request(&self, req: WsSend) -> RawResult<WsRecvData> {
        self.sender.send_recv(req).await
    }

    pub(crate) fn sender(&self) -> WsQuerySender {
        self.sender.clone()
    }
}

pub(crate) async fn fetch(
    sender: WsQuerySender,
    res_id: ResId,
    raw_block_tx: Sender<Result<(RawBlock, Duration), RawError>>,
    precision: Precision,
    field_names: Vec<String>,
) -> RawResult<()> {
    const ACTION: u64 = 7;
    const VERSION: u16 = 1;

    let mut bytes = vec![0u8; 26];
    LittleEndian::write_u64(&mut bytes[8..], res_id);
    LittleEndian::write_u64(&mut bytes[16..], ACTION);
    LittleEndian::write_u16(&mut bytes[24..], VERSION);

    let mut metrics = QueryMetrics::default();

    loop {
        LittleEndian::write_u64(&mut bytes, generate_req_id());

        let fetch_start = Instant::now();
        match sender.send_recv(WsSend::Binary(bytes.clone())).await {
            Ok(WsRecvData::BlockNew {
                block_code,
                block_message,
                timing,
                finished,
                raw,
                ..
            }) => {
                metrics.num_of_fetches += 1;
                metrics.time_cost_in_fetch += fetch_start.elapsed();

                if block_code != 0 {
                    return Err(RawError::new(block_code, block_message));
                }

                if finished {
                    tracing::trace!("Finished processing result:{res_id}");
                    drop(raw_block_tx);
                    break;
                }

                let parse_start = Instant::now();
                let mut raw_block = RawBlock::parse_from_raw_block(raw, precision);
                metrics.time_cost_in_block_parse += parse_start.elapsed();

                raw_block.with_field_names(&field_names);
                if raw_block_tx
                    .send_async(Ok((raw_block, timing)))
                    .await
                    .is_err()
                {
<<<<<<< HEAD
                    tracing::warn!("Failed to send raw block; receiver may be closed");
=======
                    tracing::debug!("Failed to send raw block; receiver may be closed");
>>>>>>> 8fd22bfc
                    break;
                }
            }
            Ok(_) => tracing::warn!("Unexpected response for result:{res_id}"),
            Err(err) => {
                if raw_block_tx.send_async(Err(err)).await.is_err() {
                    tracing::error!("Failed to send err; receiver may be closed");
                    break;
                }
            }
        }
    }

    tracing::trace!("Metrics for result:{res_id}: {metrics:?}");
    Ok(())
}

impl ResultSet {
    async fn fetch(&mut self) -> RawResult<Option<RawBlock>> {
        if self.blocks_buffer.is_none() {
            return Ok(None);
        }
        let now = Instant::now();
        match self.blocks_buffer.as_mut().unwrap().recv_async().await {
            Ok(Ok((raw, timing))) => {
                self.timing = timing;
                self.metrics.time_cost_in_flume += now.elapsed();
                Ok(Some(raw))
            }
            Ok(Err(err)) => Err(err),
            Err(_) => Ok(None),
        }
    }

    pub fn take_timing(&self) -> Duration {
        self.timing
    }

    pub async fn stop(&self) {
        if let Some((_, req_id)) = self.sender.results.remove_async(&self.args.id).await {
            self.sender.queries.remove_async(&req_id).await;
        }

        let _ = self.sender.send_only(WsSend::FreeResult(self.args)).await;
    }

    pub fn affected_rows64(&self) -> i64 {
        self.affected_rows as _
    }
}

impl AsyncFetchable for ResultSet {
    fn affected_rows(&self) -> i32 {
        self.affected_rows as i32
    }

    fn precision(&self) -> taos_query::common::Precision {
        self.precision
    }

    fn fields(&self) -> &[Field] {
        static EMPTY_FIELDS: Vec<Field> = Vec::new();
        self.fields.as_ref().unwrap_or(&EMPTY_FIELDS)
    }

    fn summary(&self) -> (usize, usize) {
        self.summary
    }

    fn update_summary(&mut self, nrows: usize) {
        self.summary.0 += 1;
        self.summary.1 += nrows;
    }

    fn fetch_raw_block(
        &mut self,
        cx: &mut std::task::Context<'_>,
    ) -> std::task::Poll<RawResult<Option<RawBlock>>> {
        if let Some(mut f) = self.block_future.take() {
            // let mut f = self.block_future.take().unwrap();
            let res = f.poll_unpin(cx);
            match res {
                std::task::Poll::Ready(v) => Poll::Ready(v),
                std::task::Poll::Pending => {
                    self.block_future = Some(f);
                    Poll::Pending
                }
            }
        } else {
            let mut f = self.fetch().boxed();
            let res = f.poll_unpin(cx);
            match res {
                std::task::Poll::Ready(v) => Poll::Ready(v),
                std::task::Poll::Pending => {
                    self.block_future = Some(unsafe { transmute(f) });
                    Poll::Pending
                }
            }
        }
    }
}

impl taos_query::Fetchable for ResultSet {
    fn affected_rows(&self) -> i32 {
        self.affected_rows as i32
    }

    fn precision(&self) -> taos_query::common::Precision {
        self.precision
    }

    fn fields(&self) -> &[Field] {
        static EMPTY: Vec<Field> = Vec::new();
        self.fields.as_deref().unwrap_or(EMPTY.as_slice())
    }

    fn summary(&self) -> (usize, usize) {
        self.summary
    }

    fn update_summary(&mut self, nrows: usize) {
        self.summary.0 += 1;
        self.summary.1 += nrows;
    }

    fn fetch_raw_block(&mut self) -> RawResult<Option<RawBlock>> {
        taos_query::block_in_place_or_global(self.fetch())
    }
}

#[async_trait::async_trait]
impl AsyncQueryable for WsTaos {
    type AsyncResultSet = ResultSet;

    #[instrument(skip_all)]
    async fn query<T: AsRef<str> + Send + Sync>(&self, sql: T) -> RawResult<Self::AsyncResultSet> {
        self.s_query(sql.as_ref()).in_current_span().await
    }

    #[instrument(skip_all)]
    async fn query_with_req_id<T: AsRef<str> + Send + Sync>(
        &self,
        sql: T,
        req_id: u64,
    ) -> RawResult<Self::AsyncResultSet> {
        self.s_query_with_req_id(sql.as_ref(), req_id).await
    }

    #[instrument(skip_all)]
    async fn write_raw_meta(&self, raw: &RawMeta) -> RawResult<()> {
        self.write_meta(raw).in_current_span().await
    }

    #[instrument(skip_all)]
    async fn write_raw_block(&self, block: &RawBlock) -> RawResult<()> {
        self.s_write_raw_block(block).await
    }

    #[instrument(skip_all)]
    async fn write_raw_block_with_req_id(&self, block: &RawBlock, req_id: u64) -> RawResult<()> {
        self.s_write_raw_block_with_req_id(block, req_id)
            .in_current_span()
            .await
    }

    async fn put(&self, data: &SmlData) -> RawResult<()> {
        self.s_put(data).in_current_span().await
    }
}

#[cfg(test)]
mod tests {
    use flume::unbounded;
    use futures::TryStreamExt;

    use super::*;

    #[test]
    fn test_errno() {
        let (tx, rx) = unbounded();
        drop(rx);

        let send_err = tx.send(Message::Text("oh, no!".to_string())).unwrap_err();
        let err = Error::FlumeSendError(send_err);
        let errno: i32 = err.errno().into();
        assert_eq!(WS_ERROR_NO::CONN_CLOSED as i32, errno);
    }

    #[test]
    fn test_is_support_binary_sql() -> anyhow::Result<()> {
        std::env::set_var("RUST_LOG", "debug");

        let version_a: &str = "3.3.0.0";
        let version_b: &str = "3.3.3.0";
        let version_c: &str = "2.6.0";

        assert!(!is_support_binary_sql(version_a));
        assert!(is_support_binary_sql(version_b));
        assert!(!is_support_binary_sql(version_c));

        Ok(())
    }

    #[tokio::test]
    async fn test_client() -> anyhow::Result<()> {
        use futures::TryStreamExt;
        std::env::set_var("RUST_LOG", "debug");
        let dsn =
            std::env::var("TDENGINE_ClOUD_DSN").unwrap_or("http://localhost:6041".to_string());
        // pretty_env_logger::init();

        let client = WsTaos::from_dsn(dsn).await?;

        let _version = client.version();
        assert_eq!(client.exec("drop database if exists abc_a").await?, 0);
        assert_eq!(client.exec("create database abc_a").await?, 0);
        assert_eq!(
            client
                .exec("create table abc_a.tb1(ts timestamp, v int)")
                .await?,
            0
        );
        assert_eq!(
            client
                .exec("insert into abc_a.tb1 values(1655793421375, 1)")
                .await?,
            1
        );

        let mut rs = client.query("select * from abc_a.tb1").await?;

        #[derive(Debug, serde::Deserialize)]
        #[allow(dead_code)]
        struct A {
            ts: String,
            v: i32,
        }

        let values: Vec<A> = rs.deserialize().try_collect().await?;

        dbg!(values);

        assert_eq!(client.exec("drop database abc_a").await?, 0);
        Ok(())
    }

    #[tokio::test]
    async fn test_client_cloud() -> anyhow::Result<()> {
        std::env::set_var("RUST_LOG", "debug");
        // pretty_env_logger::init();
        let dsn = std::env::var("TDENGINE_ClOUD_DSN");
        if dsn.is_err() {
            println!("Skip test when not in cloud");
            return Ok(());
        }
        let dsn = dsn.unwrap();
        let client = WsTaos::from_dsn(dsn).await?;
        let mut rs = client.query("select * from test.meters limit 10").await?;

        let values = rs.to_records().await?;
        for row in values {
            use itertools::Itertools;
            println!(
                "{}",
                row.into_iter()
                    .map(|value| format!("{value:?}"))
                    .join(" | ")
            );
        }
        Ok(())
    }

    #[tokio::test]
    async fn ws_show_databases() -> anyhow::Result<()> {
        std::env::set_var("RUST_LOG", "debug");
        use futures::TryStreamExt;
        // let _ = pretty_env_logger::try_init_timed();
        let dsn =
            std::env::var("TDENGINE_ClOUD_DSN").unwrap_or("http://localhost:6041".to_string());
        let client = WsTaos::from_dsn(dsn).await?;
        let mut rs = client.query("show databases").await?;

        let mut blocks = rs.blocks();
        while let Some(block) = blocks.try_next().await? {
            let values = block.to_values();
            dbg!(values);
        }
        Ok(())
    }

    #[tokio::test]
    async fn ws_write_raw_block() -> anyhow::Result<()> {
        let mut raw = RawBlock::parse_from_raw_block_v2(
            &[0, 0, 0, 0, 0, 0, 0, 0, 2][..],
            &[
                Field::new("ts", taos_query::common::Ty::Timestamp, 8),
                Field::new("v", taos_query::common::Ty::Bool, 1),
            ],
            &[8, 1],
            1,
            Precision::Millisecond,
        );
        raw.with_table_name("tb1");
        dbg!(&raw);

        use futures::TryStreamExt;
        std::env::set_var("RUST_LOG", "debug");
        let dsn =
            std::env::var("TDENGINE_ClOUD_DSN").unwrap_or("http://localhost:6041".to_string());
        // pretty_env_logger::init();

        let client = WsTaos::from_dsn(dsn).await?;

        let _version = client.version();

        client
            .exec_many([
                "drop database if exists write_raw_block_test",
                "create database write_raw_block_test keep 36500",
                "use write_raw_block_test",
                "create table if not exists tb1(ts timestamp, v bool)",
            ])
            .await?;

        client.write_raw_block(&raw).await?;

        let mut rs = client.query("select * from tb1").await?;

        #[derive(Debug, serde::Deserialize)]
        #[allow(dead_code)]
        struct A {
            ts: String,
            v: Option<bool>,
        }

        let values: Vec<A> = rs.deserialize().try_collect().await?;

        dbg!(values);

        assert_eq!(client.exec("drop database write_raw_block_test").await?, 0);
        Ok(())
    }

    #[tokio::test]
    async fn ws_write_raw_block_with_req_id() -> anyhow::Result<()> {
        let mut raw = RawBlock::parse_from_raw_block_v2(
            &[0, 0, 0, 0, 0, 0, 0, 0, 2][..],
            &[
                Field::new("ts", taos_query::common::Ty::Timestamp, 8),
                Field::new("v", taos_query::common::Ty::Bool, 1),
            ],
            &[8, 1],
            1,
            Precision::Millisecond,
        );
        raw.with_table_name("tb1");
        dbg!(&raw);

        use futures::TryStreamExt;
        std::env::set_var("RUST_LOG", "debug");
        let dsn = std::env::var("TDENGINE_TEST_DSN").unwrap_or("http://localhost:6041".to_string());
        // pretty_env_logger::init();

        let client = WsTaos::from_dsn(dsn).await?;

        let _version = client.version();

        client
            .exec_many([
                "drop database if exists test_ws_write_raw_block_with_req_id",
                "create database test_ws_write_raw_block_with_req_id keep 36500",
                "use test_ws_write_raw_block_with_req_id",
                "create table if not exists tb1(ts timestamp, v bool)",
            ])
            .await?;

        let req_id = 10003;
        client.write_raw_block_with_req_id(&raw, req_id).await?;

        let mut rs = client.query("select * from tb1").await?;

        #[derive(Debug, serde::Deserialize)]
        #[allow(dead_code)]
        struct A {
            ts: String,
            v: Option<bool>,
        }

        let values: Vec<A> = rs.deserialize().try_collect().await?;

        dbg!(values);

        assert_eq!(
            client
                .exec("drop database test_ws_write_raw_block_with_req_id")
                .await?,
            0
        );
        Ok(())
    }

    #[tokio::test]
    #[ignore]
    async fn ws_persistent_connection() -> anyhow::Result<()> {
        std::env::set_var("RUST_LOG", "trace");
        pretty_env_logger::init();
        let client = WsTaos::from_dsn("taosws://localhost:6041/").await?;
        let db = "ws_persistent_connection";
        assert_eq!(
            client.exec(format!("drop database if exists {db}")).await?,
            0
        );
        assert_eq!(
            client
                .exec(format!("create database {db} keep 36500"))
                .await?,
            0
        );
        assert_eq!(
            client.exec(
                format!("create table {db}.stb1(ts timestamp,\
                    b1 bool, c8i1 tinyint, c16i1 smallint, c32i1 int, c64i1 bigint,\
                    c8u1 tinyint unsigned, c16u1 smallint unsigned, c32u1 int unsigned, c64u1 bigint unsigned,\
                    cb1 binary(100), cn1 nchar(10),

                    b2 bool, c8i2 tinyint, c16i2 smallint, c32i2 int, c64i2 bigint,\
                    c8u2 tinyint unsigned, c16u2 smallint unsigned, c32u2 int unsigned, c64u2 bigint unsigned,\
                    cb2 binary(10), cn2 nchar(16)) tags (jt json)")
            ).await?,
            0
        );

        // loop n times to test persistent connection
        // do not run in ci env
        let n = 100;
        let interval = Duration::from_secs(3);
        for _ in 0..n {
            assert_eq!(
                client
                    .exec(format!(
                        r#"insert into {db}.tb1 using {db}.stb1 tags('{{"key":"数据"}}')
                   values(0,    true, -1,  -2,  -3,  -4,   1,   2,   3,   4,   'abc', '涛思',
                                false,-5,  -6,  -7,  -8,   5,   6,   7,   8,   'def', '数据')
                         (65535,NULL, NULL,NULL,NULL,NULL, NULL,NULL,NULL,NULL, NULL,  NULL,
                                NULL, NULL,NULL,NULL,NULL, NULL,NULL,NULL,NULL, NULL,  NULL)"#
                    ))
                    .await?,
                2
            );
            assert_eq!(
                client
                    .exec(format!(
                        r#"insert into {db}.tb2 using {db}.stb1 tags(NULL)
                   values(1,    true, -1,  -2,  -3,  -4,   1,   2,   3,   4,   'abc', '涛思',
                                false,-5,  -6,  -7,  -8,   5,   6,   7,   8,   'def', '数据')
                         (65536,NULL, NULL,NULL,NULL,NULL, NULL,NULL,NULL,NULL, NULL,  NULL,
                                NULL, NULL,NULL,NULL,NULL, NULL,NULL,NULL,NULL, NULL,  NULL)"#
                    ))
                    .await?,
                2
            );
            // wait to test persistent connection
            tokio::time::sleep(interval).await;
        }

        client.exec(format!("drop database {db}")).await?;
        Ok(())
    }

    #[tokio::test]
    async fn ws_async_data_flow() -> anyhow::Result<()> {
        std::env::set_var("RUST_LOG", "debug");
        // pretty_env_logger::init();
        let client = WsTaos::from_dsn("taosws://localhost:6041/").await?;
        let db = "ws_async_data_flow";
        assert_eq!(
            client.exec(format!("drop database if exists {db}")).await?,
            0
        );
        assert_eq!(
            client
                .exec(format!("create database {db} keep 36500"))
                .await?,
            0
        );
        assert_eq!(
            client.exec(
                format!("create table {db}.stb1(ts timestamp,\
                    b1 bool, c8i1 tinyint, c16i1 smallint, c32i1 int, c64i1 bigint,\
                    c8u1 tinyint unsigned, c16u1 smallint unsigned, c32u1 int unsigned, c64u1 bigint unsigned,\
                    cb1 binary(100), cn1 nchar(10),

                    b2 bool, c8i2 tinyint, c16i2 smallint, c32i2 int, c64i2 bigint,\
                    c8u2 tinyint unsigned, c16u2 smallint unsigned, c32u2 int unsigned, c64u2 bigint unsigned,\
                    cb2 binary(10), cn2 nchar(16)) tags (jt json)")
            ).await?,
            0
        );
        assert_eq!(
            client
                .exec(format!(
                    r#"insert into {db}.tb1 using {db}.stb1 tags('{{"key":"数据"}}')
                   values(0,    true, -1,  -2,  -3,  -4,   1,   2,   3,   4,   'abc', '涛思',
                                false,-5,  -6,  -7,  -8,   5,   6,   7,   8,   'def', '数据')
                         (65535,NULL, NULL,NULL,NULL,NULL, NULL,NULL,NULL,NULL, NULL,  NULL,
                                NULL, NULL,NULL,NULL,NULL, NULL,NULL,NULL,NULL, NULL,  NULL)"#
                ))
                .await?,
            2
        );
        assert_eq!(
            client
                .exec(format!(
                    r#"insert into {db}.tb2 using {db}.stb1 tags(NULL)
                   values(1,    true, -1,  -2,  -3,  -4,   1,   2,   3,   4,   'abc', '涛思',
                                false,-5,  -6,  -7,  -8,   5,   6,   7,   8,   'def', '数据')
                         (65536,NULL, NULL,NULL,NULL,NULL, NULL,NULL,NULL,NULL, NULL,  NULL,
                                NULL, NULL,NULL,NULL,NULL, NULL,NULL,NULL,NULL, NULL,  NULL)"#
                ))
                .await?,
            2
        );

        let mut rs = client
            .query(format!("select * from {db}.tb1 order by ts limit 1"))
            .await?;

        #[derive(Debug, serde::Deserialize, PartialEq, Eq)]
        #[allow(dead_code)]
        struct A {
            ts: String,
            b1: bool,
            c8i1: i8,
            c16i1: i16,
            c32i1: i32,
            c64i1: i64,
            c8u1: u8,
            c16u1: u16,
            c32u1: u32,
            c64u1: u64,

            c8i2: i8,
            c16i2: i16,
            c32i2: i32,
            c64i2: i64,
            c8u2: u8,
            c16u2: u16,
            c32u2: u32,
            c64u2: u64,

            cb1: String,
            cb2: String,
            cn1: String,
            cn2: String,
        }

        let values: Vec<A> = rs.deserialize().try_collect().await?;

        assert_eq!(
            values[0],
            A {
                ts: "1970-01-01T08:00:00+08:00".to_string(),
                b1: true,
                c8i1: -1,
                c16i1: -2,
                c32i1: -3,
                c64i1: -4,
                c8u1: 1,
                c16u1: 2,
                c32u1: 3,
                c64u1: 4,
                c8i2: -5,
                c16i2: -6,
                c32i2: -7,
                c64i2: -8,
                c8u2: 5,
                c16u2: 6,
                c32u2: 7,
                c64u2: 8,
                cb1: "abc".to_string(),
                cb2: "def".to_string(),
                cn1: "涛思".to_string(),
                cn2: "数据".to_string(),
            }
        );

        client.exec(format!("drop database {db}")).await?;
        Ok(())
    }

    // #[tokio::test]
    // async fn test_validate_sql() -> anyhow::Result<()> {
    //     let taos = WsTaos::from_dsn("ws://localhost:6041").await?;
    //     taos.validate_sql("create database if not exists test_1741338182")
    //         .await?;
    //     let _ = taos.validate_sql("select * from t0").await.unwrap_err();
    //     Ok(())
    // }

    // #[tokio::test]
    // async fn test_check_server_status() -> anyhow::Result<()> {
    //     let taos = WsTaos::from_dsn("ws://localhost:6041").await?;
    //     let (stauts, details) = taos.check_server_status("127.0.0.1", 6030).await?;
    //     println!("status: {}, details: {}", stauts, details);
    //     Ok(())
    // }
}<|MERGE_RESOLUTION|>--- conflicted
+++ resolved
@@ -1260,11 +1260,7 @@
                     .await
                     .is_err()
                 {
-<<<<<<< HEAD
-                    tracing::warn!("Failed to send raw block; receiver may be closed");
-=======
                     tracing::debug!("Failed to send raw block; receiver may be closed");
->>>>>>> 8fd22bfc
                     break;
                 }
             }
