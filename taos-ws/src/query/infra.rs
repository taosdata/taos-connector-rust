--- conflicted
+++ resolved
@@ -99,7 +99,6 @@
 impl WsSend {
     pub(crate) fn req_id(&self) -> ReqId {
         match self {
-<<<<<<< HEAD
             WsSend::Conn { req_id, .. }
             | WsSend::Query { req_id, .. }
             | WsSend::Stmt2Init { req_id, .. }
@@ -108,20 +107,11 @@
             | WsSend::Stmt2Result { req_id, .. }
             | WsSend::Stmt2Close { req_id, .. } => *req_id,
             WsSend::Insert { req_id, .. } => req_id.unwrap_or(0),
-            WsSend::Binary(bytes) => unsafe { *(bytes.as_ptr() as *const u64) as _ },
             WsSend::Fetch(args) | WsSend::FetchBlock(args) | WsSend::FreeResult(args) => {
                 args.req_id
             }
-            _ => unreachable!(),
-=======
-            WsSend::Conn { req_id, .. } | WsSend::Query { req_id, .. } => *req_id,
-            WsSend::Insert { req_id, .. } => req_id.unwrap_or(0),
-            WsSend::Fetch(args) | WsSend::FetchBlock(args) | WsSend::FreeResult(args) => {
-                args.req_id
-            }
             WsSend::Binary(bytes) => unsafe { *(bytes.as_ptr() as *const u64) as _ },
             WsSend::Version => unreachable!(),
->>>>>>> 7f2e84eb
         }
     }
 }
@@ -316,28 +306,11 @@
     pub bind_type: BindType,
 }
 
-<<<<<<< HEAD
 #[derive(Clone, Debug, PartialEq)]
 pub(crate) enum BindType {
     Column,
     Tag,
     TableName,
-=======
-impl WsRecv {
-    pub(crate) fn ok(self) -> (ReqId, WsRecvData, Result<(), RawError>) {
-        (
-            self.req_id,
-            self.data,
-            if self.code == 0 {
-                Ok(())
-            } else if self.message.as_deref() == Some("success") {
-                Err(RawError::from_code(self.code))
-            } else {
-                Err(RawError::new(self.code, self.message.unwrap_or_default()))
-            },
-        )
-    }
->>>>>>> 7f2e84eb
 }
 
 impl<'de> Deserialize<'de> for BindType {
