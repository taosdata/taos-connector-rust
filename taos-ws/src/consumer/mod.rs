//! TMQ consumer.
//!
mod messages;

use std::collections::VecDeque;
use std::fmt::Debug;
use std::str::FromStr;
use std::sync::atomic::{AtomicBool, AtomicU64, Ordering};
use std::sync::Arc;
use std::time::{Duration, Instant};

use anyhow::bail;
use dashmap::DashMap as HashMap;
use futures::{SinkExt, StreamExt};
use itertools::Itertools;
use messages::*;
use taos_query::common::{Field, JsonMeta, RawMeta};
use taos_query::prelude::{Code, RawError};
use taos_query::tmq::{
    AsAsyncConsumer, AsConsumer, Assignment, IsAsyncData, IsAsyncMeta, IsData, IsOffset,
    MessageSet, SyncOnAsync, Timeout, VGroupId,
};
use taos_query::util::{AsyncInlinable, Edition, InlinableRead};
use taos_query::{DeError, DsnError, IntoDsn, RawBlock, RawResult, TBuilder};
use thiserror::Error;
use tokio::sync::{oneshot, watch, Mutex};
use tokio::time;
use tokio_tungstenite::tungstenite::protocol::Message;
use tokio_tungstenite::tungstenite::Error as WsError;
use tracing::warn;

use crate::query::asyn::{is_support_binary_sql, WS_ERROR_NO};
use crate::query::infra::{ToMessage, WsConnReq, WsRecv, WsRecvData, WsSend};
use crate::TaosBuilder;

type WsSender = tokio::sync::mpsc::Sender<Message>;
type WsTmqAgent = Arc<HashMap<ReqId, oneshot::Sender<RawResult<TmqRecvData>>>>;

#[derive(Debug, Clone)]
struct WsTmqSender {
    req_id: Arc<AtomicU64>,
    sender: WsSender,
    queries: WsTmqAgent,
    #[allow(dead_code)]
    timeout: Timeout,
}

impl WsTmqSender {
    fn req_id(&self) -> ReqId {
        self.req_id
            .fetch_add(1, std::sync::atomic::Ordering::SeqCst)
    }

    async fn send_recv(&self, msg: TmqSend) -> RawResult<TmqRecvData> {
        self.send_recv_timeout(msg, Duration::MAX).await
    }

    async fn send_recv_timeout(&self, msg: TmqSend, timeout: Duration) -> RawResult<TmqRecvData> {
        let send_timeout = Duration::from_millis(5000);
        let req_id = msg.req_id();
        let (tx, rx) = oneshot::channel();

        self.queries.insert(req_id, tx);

        self.sender
            .send_timeout(msg.to_msg(), send_timeout)
            .await
            .map_err(WsTmqError::from)?;

        let sleep = tokio::time::sleep(timeout);
        tokio::pin!(sleep);
        let data = tokio::select! {
            _ = &mut sleep, if !sleep.is_elapsed() => {
               tracing::trace!("poll timed out");
               Err(WsTmqError::QueryTimeout("poll".to_string()))?
            }
            message = rx => {
                message.map_err(WsTmqError::from)??
            }
        };
        Ok(data)
    }
}

#[derive(Debug)]
pub struct TmqBuilder {
    info: TaosBuilder,
    conf: TmqInit,
    timeout: Timeout,
    server_version: std::sync::OnceLock<String>,
}

impl TBuilder for TmqBuilder {
    type Target = Consumer;

    fn available_params() -> &'static [&'static str] {
        &[
            "token",
            "timeout",
            "group.id",
            "client.id",
            "auto.offset.reset",
            "enable.auto.commit",
            "auto.commit.interval.ms",
            "experimental.snapshot.enable",
            "with.table.name",
            "msg.enable.batchmeta",
            "msg.consume.excluded",
            "msg.consume.rawdata",
        ]
    }

    fn from_dsn<D: IntoDsn>(dsn: D) -> RawResult<Self> {
        Self::new(dsn)
    }

    fn client_version() -> &'static str {
        "0"
    }

    fn ping(&self, _: &mut Self::Target) -> RawResult<()> {
        Ok(())
    }

    fn ready(&self) -> bool {
        true
    }

    fn build(&self) -> RawResult<Self::Target> {
        taos_query::block_in_place_or_global(self.build_consumer())
    }

    fn server_version(&self) -> RawResult<&str> {
        Ok("3.0.0.0")
    }

    fn is_enterprise_edition(&self) -> RawResult<bool> {
        todo!()
    }

    fn get_edition(&self) -> RawResult<taos_query::util::Edition> {
        if self
            .info
            .addr
            .matches(".cloud.tdengine.com")
            .next()
            .is_some()
            || self
                .info
                .addr
                .matches(".cloud.taosdata.com")
                .next()
                .is_some()
        {
            let edition = Edition::new("cloud", false);
            return Ok(edition);
        }

        let taos = TBuilder::build(&self.info)?;

        use taos_query::prelude::sync::Queryable;
        let grant: RawResult<Option<(String, bool)>> = Queryable::query_one(
            &taos,
            "select version, (expire_time < now) from information_schema.ins_cluster",
        );

        let edition = if let Ok(Some((edition, expired))) = grant {
            Edition::new(edition, expired)
        } else {
            let grant: RawResult<Option<(String, (), String)>> =
                Queryable::query_one(&taos, "show grants");

            if let Ok(Some((edition, _, expired))) = grant {
                Edition::new(
                    edition.trim(),
                    expired.trim() == "false" || expired.trim() == "unlimited",
                )
            } else {
                warn!("Can't check enterprise edition with either \"show cluster\" or \"show grants\"");
                Edition::new("unknown", true)
            }
        };
        Ok(edition)
    }
}

#[async_trait::async_trait]
impl taos_query::AsyncTBuilder for TmqBuilder {
    type Target = Consumer;

    fn from_dsn<D: IntoDsn>(dsn: D) -> RawResult<Self> {
        Self::new(dsn)
    }

    fn client_version() -> &'static str {
        env!("CARGO_PKG_VERSION")
    }

    async fn ping(&self, _: &mut Self::Target) -> RawResult<()> {
        Ok(())
    }

    async fn ready(&self) -> bool {
        true
    }

    async fn build(&self) -> RawResult<Self::Target> {
        self.build_consumer().await
    }

    async fn server_version(&self) -> RawResult<&str> {
        match self.server_version.get().map(String::as_str) {
            Some(v) => Ok(v),
            None => {
                use taos_query::prelude::AsyncQueryable;

                let taos = taos_query::AsyncTBuilder::build(&self.info).await?;
                // Ensure server is ready.
                let version: Option<String> = taos.query_one("select server_version()").await?;
                if let Some(version) = version {
                    let _ = self.server_version.set(version);
                }
                self.server_version
                    .get()
                    .map(String::as_str)
                    .ok_or_else(|| RawError::from_string("Server version is unknown"))
            }
        }
    }

    async fn is_enterprise_edition(&self) -> RawResult<bool> {
        taos_query::AsyncTBuilder::get_edition(self)
            .await
            .map(|edition| edition.is_enterprise_edition())
    }

    async fn get_edition(&self) -> RawResult<taos_query::util::Edition> {
        use taos_query::prelude::AsyncQueryable;

        let taos = taos_query::AsyncTBuilder::build(&self.info).await?;
        // Ensure server is ready.
        taos.exec("select server_version()").await?;

        if self
            .info
            .addr
            .matches(".cloud.tdengine.com")
            .next()
            .is_some()
            || self
                .info
                .addr
                .matches(".cloud.taosdata.com")
                .next()
                .is_some()
        {
            let edition = Edition::new("cloud", false);
            return Ok(edition);
        }

        let grant: RawResult<Option<(String, bool)>> = AsyncQueryable::query_one(
            &taos,
            "select version, (expire_time < now) from information_schema.ins_cluster",
        )
        .await;

        let edition = if let Ok(Some((edition, expired))) = grant {
            Edition::new(edition, expired)
        } else {
            let grant: RawResult<Option<(String, (), String)>> =
                AsyncQueryable::query_one(&taos, "show grants").await;

            if let Ok(Some((edition, _, expired))) = grant {
                Edition::new(
                    edition.trim(),
                    expired.trim() == "false" || expired.trim() == "unlimited",
                )
            } else {
                warn!("Can't check enterprise edition with either \"show cluster\" or \"show grants\"");
                Edition::new("unknown", true)
            }
        };
        Ok(edition)
    }
}

#[derive(Debug)]
struct WsMessageBase {
    is_support_fetch_raw: bool,
    sender: WsTmqSender,
    message_id: MessageId,
    raw_blocks: Arc<Mutex<Option<VecDeque<RawBlock>>>>,
}

impl WsMessageBase {
    async fn fetch_raw_block(&self) -> RawResult<Option<RawBlock>> {
        if self.is_support_fetch_raw {
            self.fetch_raw_block_new().await
        } else {
            self.fetch_raw_block_old().await
        }
    }

    async fn fetch_raw_block_new(&self) -> RawResult<Option<RawBlock>> {
        let raw_blocks_option = &mut *self.raw_blocks.lock().await;
        if let Some(raw_blocks) = raw_blocks_option {
            if !raw_blocks.is_empty() {
                return Ok(raw_blocks.pop_front());
            }
            return Ok(None);
        }

        let req_id = self.sender.req_id();
        let msg = TmqSend::FetchRawData(MessageArgs {
            req_id,
            message_id: self.message_id,
        });
        let data = self.sender.send_recv(msg).await?;

        if let TmqRecvData::Bytes(bytes) = data {
            let raw = RawBlock::parse_from_multi_raw_block(bytes)
                .map_err(|_| RawError::from_string("parse multi raw blocks error!"))?;
            if !raw.is_empty() {
                raw_blocks_option.replace(raw);
                return Ok(raw_blocks_option.as_mut().unwrap().pop_front());
            }
        }
        Ok(None)
    }

    async fn fetch_raw_block_old(&self) -> RawResult<Option<RawBlock>> {
        let req_id = self.sender.req_id();
        let msg = TmqSend::Fetch(MessageArgs {
            req_id,
            message_id: self.message_id,
        });
        let data = self.sender.send_recv(msg).await?;
        let fetch = if let TmqRecvData::Fetch(fetch) = data {
            fetch
        } else {
            unreachable!()
        };

        if fetch.completed {
            return Ok(None);
        }

        let msg = TmqSend::FetchBlock(MessageArgs {
            req_id,
            message_id: self.message_id,
        });
        let data = self.sender.send_recv(msg).await?;
        if let TmqRecvData::Bytes(bytes) = data {
            let mut raw = RawBlock::parse_from_raw_block(bytes, fetch.precision);
            raw.with_field_names(fetch.fields().iter().map(Field::name));
            if let Some(name) = fetch.table_name {
                raw.with_table_name(name);
            }
            return Ok(Some(raw));
        }
        todo!()
    }
    async fn fetch_json_meta(&self) -> RawResult<JsonMeta> {
        let req_id = self.sender.req_id();
        let msg = TmqSend::FetchJsonMeta(MessageArgs {
            req_id,
            message_id: self.message_id,
        });
        let data = self.sender.send_recv(msg).await?;
        if let TmqRecvData::FetchJsonMeta { data } = data {
            let json: JsonMeta = serde_json::from_value(data).map_err(WsTmqError::from)?;
            return Ok(json);
        }
        unreachable!()
    }
    async fn fetch_raw_meta(&self) -> RawResult<RawMeta> {
        let req_id = self.sender.req_id();
        let msg = TmqSend::FetchRaw(MessageArgs {
            req_id,
            message_id: self.message_id,
        });
        let data = self.sender.send_recv(msg).await?;
        if let TmqRecvData::Bytes(bytes) = data {
            let message_type = bytes.as_ref().read_u64().unwrap();
            debug_assert_eq!(message_type, 3, "should be meta message type");
            let mut slice = &bytes.iter().as_slice()[8..];
            // let len = bytes.as_re
            let raw = RawMeta::read_inlined(&mut slice)
                .await
                .map_err(|err| RawError::from_string(format!("read raw meta error: {err:?}")))?;
            // let raw = RawMeta::new(bytes.slice(8..)); // first u64 is message type.
            return Ok(raw);
        }
        unreachable!()
    }
}

#[derive(Debug)]
pub struct Meta(WsMessageBase);

// impl WsMetaMessage {
//     pub async fn as_raw_meta(&self) -> Result<RawMeta> {
//         self.0.fetch_raw_meta().await
//     }
//     pub async fn as_json_meta(&self) -> Result<JsonMeta> {
//         self.0.fetch_json_meta().await
//     }
// }

#[async_trait::async_trait]
impl IsAsyncMeta for Meta {
    async fn as_raw_meta(&self) -> RawResult<RawMeta> {
        self.0.fetch_raw_meta().await
    }

    async fn as_json_meta(&self) -> RawResult<JsonMeta> {
        self.0.fetch_json_meta().await
    }
}

impl SyncOnAsync for Meta {}

#[derive(Debug)]
pub struct Data(WsMessageBase);

impl Data {
    pub async fn fetch_block(&self) -> RawResult<Option<RawBlock>> {
        self.0.fetch_raw_block().await
    }
}

impl Iterator for Data {
    type Item = RawResult<RawBlock>;

    fn next(&mut self) -> Option<Self::Item> {
        taos_query::block_in_place_or_global(self.fetch_block()).transpose()
    }
}

#[async_trait::async_trait]
impl IsAsyncData for Data {
    async fn as_raw_data(&self) -> RawResult<taos_query::common::RawData> {
        self.0.fetch_raw_meta().await
    }

    async fn fetch_raw_block(&self) -> RawResult<Option<RawBlock>> {
        self.fetch_block().await
    }
}

impl IsData for Data {
    fn as_raw_data(&self) -> RawResult<taos_query::common::RawData> {
        taos_query::block_in_place_or_global(self.0.fetch_raw_meta())
    }

    fn fetch_raw_block(&self) -> RawResult<Option<RawBlock>> {
        taos_query::block_in_place_or_global(self.fetch_block())
    }
}
pub enum WsMessageSet {
    Meta(Meta),
    Data(Data),
}

impl WsMessageSet {
    pub const fn message_type(&self) -> MessageType {
        match self {
            WsMessageSet::Meta(_) => MessageType::Meta,
            WsMessageSet::Data(_) => MessageType::Data,
        }
    }
}

impl Consumer {
    async fn poll_wait(&self) -> RawResult<(Offset, MessageSet<Meta, Data>)> {
        if self.auto_commit {
            let mut guard = self.auto_commit_offset.lock().await;
            if let Some(offset) = guard.0.take() {
                let now = Instant::now();
                if now - guard.1 > Duration::from_millis(self.auto_commit_interval_ms.unwrap()) {
                    guard.1 = now;
                    tracing::trace!("poll auto commit, commit offset: {offset:?}");
                    if let Err(err) = AsAsyncConsumer::commit(self, offset).await {
                        tracing::error!("poll auto commit failed, err: {err:?}");
                    }
                }
            }
        }

        let elapsed = tokio::time::Instant::now();

        let is_in_polling =
            self.polling_mutex
                .compare_exchange(false, true, Ordering::Acquire, Ordering::Relaxed);

        if is_in_polling.is_err() {
            if let Ok(data) = self.cache.recv_async().await {
                match data {
                    TmqRecvData::Poll(TmqPoll {
                        message_id,
                        database,
                        have_message,
                        topic,
                        vgroup_id,
                        message_type,
                        offset,
                        timing,
                    }) => {
                        if have_message {
                            let dur = elapsed.elapsed();
                            let offset = Offset {
                                message_id,
                                database,
                                topic,
                                vgroup_id,
                                offset,
                                timing,
                            };
                            let message = WsMessageBase {
                                is_support_fetch_raw: self.support_fetch_raw,
                                sender: self.sender.clone(),
                                message_id,
                                raw_blocks: Arc::new(Mutex::new(None)),
                            };

                            tracing::trace!("Got message in {}ms", dur.as_millis());

                            // Release the lock
                            self.polling_mutex.store(false, Ordering::Release);

                            if self.auto_commit {
                                tracing::trace!("poll auto commit, set offset: {offset:?}");
                                let mut guard = self.auto_commit_offset.lock().await;
                                guard.0.replace(offset.clone());
                            }

                            return match message_type {
                                MessageType::Meta => Ok((offset, MessageSet::Meta(Meta(message)))),
                                MessageType::Data => Ok((offset, MessageSet::Data(Data(message)))),
                                MessageType::MetaData => Ok((
                                    offset,
                                    MessageSet::MetaData(
                                        Meta(message),
                                        Data(WsMessageBase {
                                            is_support_fetch_raw: self.support_fetch_raw,
                                            sender: self.sender.clone(),
                                            message_id,
                                            raw_blocks: Arc::new(Mutex::new(None)),
                                        }),
                                    ),
                                )),
                                MessageType::Invalid => unreachable!(),
                            };
                        }
                    }
                    _ => unreachable!(),
                }
            }
        }

        loop {
            let req_id = self.sender.req_id();
            let action = TmqSend::Poll {
                req_id,
                blocking_time: 500,
            };

            let data = self.sender.send_recv(action).await?;
            match data {
                TmqRecvData::Poll(TmqPoll {
                    message_id,
                    database,
                    have_message,
                    topic,
                    vgroup_id,
                    message_type,
                    offset,
                    timing,
                }) => {
                    if have_message {
                        let dur = elapsed.elapsed();
                        let offset = Offset {
                            message_id,
                            database,
                            topic,
                            vgroup_id,
                            offset,
                            timing,
                        };
                        let message = WsMessageBase {
                            is_support_fetch_raw: self.support_fetch_raw,
                            sender: self.sender.clone(),
                            message_id,
                            raw_blocks: Arc::new(Mutex::new(None)),
                        };

                        tracing::trace!("Got message in {}ms", dur.as_millis());

                        // Release the lock
                        self.polling_mutex.store(false, Ordering::Release);

                        if self.auto_commit {
                            tracing::trace!("poll auto commit, set offset: {offset:?}");
                            let mut guard = self.auto_commit_offset.lock().await;
                            guard.0.replace(offset.clone());
                        }

                        break match message_type {
                            MessageType::Meta => Ok((offset, MessageSet::Meta(Meta(message)))),
                            MessageType::Data => Ok((offset, MessageSet::Data(Data(message)))),
                            MessageType::MetaData => Ok((
                                offset,
                                MessageSet::MetaData(
                                    Meta(message),
                                    Data(WsMessageBase {
                                        is_support_fetch_raw: self.support_fetch_raw,
                                        sender: self.sender.clone(),
                                        message_id,
                                        raw_blocks: Arc::new(Mutex::new(None)),
                                    }),
                                ),
                            )),
                            MessageType::Invalid => unreachable!(),
                        };
                    }
                }
                _ => unreachable!(),
            }
        }
    }

    pub(crate) async fn poll_timeout(
        &self,
        timeout: Duration,
    ) -> RawResult<Option<(Offset, MessageSet<Meta, Data>)>> {
        let sleep = tokio::time::sleep(timeout);
        tokio::pin!(sleep);
        tokio::select! {
            _ = &mut sleep, if !sleep.is_elapsed() => {
               Ok(None)
            }
            message = self.poll_wait() => {
                Ok(Some(message?))
            }
        }
    }
}

#[async_trait::async_trait]
impl AsAsyncConsumer for Consumer {
    type Offset = Offset;
    type Meta = Meta;
    type Data = Data;

    async fn subscribe<T: Into<String>, I: IntoIterator<Item = T> + Send>(
        &mut self,
        topics: I,
    ) -> RawResult<()> {
        self.topics = topics.into_iter().map(Into::into).collect_vec();
        let req_id = self.sender.req_id();
        let action = TmqSend::Subscribe {
            req_id,
            req: Box::new(self.tmq_conf.clone()),
            topics: self.topics.clone(),
            conn: self.conn.clone(),
        };
        if let Err(err) = self.sender.send_recv(action).await {
            tracing::error!("subscribe error: {:?}", err);
            if self.tmq_conf.enable_batch_meta.is_none() {
                return Err(err);
            }
            let code: i32 = err.code().into();

            if code & 0xFFFF == 0xFFFE {
                // subscribe conf error -2.
                let action = TmqSend::Subscribe {
                    req_id: self.sender.req_id(),
                    req: Box::new(self.tmq_conf.clone().disable_batch_meta()),
                    topics: self.topics.clone(),
                    conn: self.conn.clone(),
                };
                self.sender.send_recv(action).await?;
            } else {
                return Err(err);
            }
        }

        if let Some(offset) = self.tmq_conf.offset_seek.as_deref() {
            let offsets = offset
                .split(',')
                .map(|s| {
                    s.split(':')
                        .map(|i| i.parse::<i64>().unwrap())
                        .collect_vec()
                })
                .collect_vec();
            let topic_name = &self.topics[0];
            for offset in offsets {
                let vgroup_id = offset[0] as i32;
                let offset = offset[1];
                tracing::trace!(
                    "topic {} seeking to offset {} for vgroup {}",
                    &topic_name,
                    offset,
                    vgroup_id
                );

                let req_id = self.sender.req_id();
                let action = TmqSend::Seek(OffsetSeekArgs {
                    req_id,
                    topic: topic_name.to_string(),
                    vgroup_id,
                    offset,
                });

                let _ = self
                    .sender
                    .send_recv(action)
                    .await
                    .unwrap_or(crate::consumer::messages::TmqRecvData::Seek { timing: 0 });
            }
        }

        Ok(())
    }

    async fn unsubscribe(self) {
        let req_id = self.sender.req_id();
        tracing::trace!("unsubscribe {} start", req_id);
        let action = TmqSend::Unsubscribe { req_id };
        if let Err(err) = self.sender.send_recv(action).await {
            tracing::warn!("unsubscribe error: {:?}", err);
        }
        drop(self);
    }

    async fn recv_timeout(
        &self,
        timeout: taos_query::tmq::Timeout,
    ) -> RawResult<
        Option<(
            Self::Offset,
            taos_query::tmq::MessageSet<Self::Meta, Self::Data>,
        )>,
    > {
        match timeout {
            Timeout::Never | Timeout::None => self.poll_timeout(Duration::MAX).await,
            Timeout::Duration(timeout) => self.poll_timeout(timeout).await,
        }
    }

    async fn commit_all(&self) -> RawResult<()> {
        if self.polling_mutex.load(Ordering::Acquire) {
            return Err(RawError::from_string(
                "polling data is in queue, can't commit all",
            ));
        }
        let req_id = self.sender.req_id();
        let action = TmqSend::Commit(MessageArgs {
            req_id,
            message_id: 0,
        });

        let _ = self.sender.send_recv(action).await?;
        Ok(())
    }

    async fn commit(&self, offset: Self::Offset) -> RawResult<()> {
        if self.polling_mutex.load(Ordering::Acquire) {
            return Err(RawError::from_string(
                "polling data is in queue, can't commit current message",
            ));
        }
        let req_id = self.sender.req_id();
        let action = TmqSend::Commit(MessageArgs {
            req_id,
            message_id: offset.message_id,
        });

        let _ = self.sender.send_recv(action).await?;
        Ok(())
    }

    async fn commit_offset(
        &self,
        topic_name: &str,
        vgroup_id: VGroupId,
        offset: i64,
    ) -> RawResult<()> {
        let req_id = self.sender.req_id();
        let action = TmqSend::CommitOffset(OffsetSeekArgs {
            req_id,
            topic: topic_name.to_string(),
            vgroup_id,
            offset,
        });

        let _ = self.sender.send_recv(action).await?;
        Ok(())
    }

    async fn list_topics(&self) -> RawResult<Vec<String>> {
        let topics = self.topics.clone();
        Ok(topics)
    }

    async fn assignments(&self) -> Option<Vec<(String, Vec<Assignment>)>> {
        let topics = self.topics.clone();
        tracing::trace!("topics: {:?}", topics);

        let mut ret = Vec::new();
        for topic in topics {
            let assignments = self.topic_assignment(&topic).await;
            ret.push((topic, assignments));
        }

        Some(ret)
    }

    async fn topic_assignment(&self, topic: &str) -> Vec<Assignment> {
        let req_id = self.sender.req_id();
        let action = TmqSend::Assignment(TopicAssignmentArgs {
            req_id,
            topic: topic.to_string(),
        });

        let recv = self.sender.send_recv(action).await.ok();
        match recv {
            Some(TmqRecvData::Assignment(TopicAssignment { assignment, timing })) => {
                tracing::trace!("timing: {:?}", timing);
                tracing::trace!("assignment: {:?}", assignment);
                assignment
            }
            _ => {
                vec![]
            }
        }
    }

    async fn offset_seek(
        &mut self,
        topic: &str,
        vgroup_id: VGroupId,
        offset: i64,
    ) -> RawResult<()> {
        let req_id = self.sender.req_id();
        let action = TmqSend::Seek(OffsetSeekArgs {
            req_id,
            topic: topic.to_string(),
            vgroup_id,
            offset,
        });

        let _ = self.sender.send_recv(action).await?;
        Ok(())
    }

    async fn committed(&self, topic: &str, vgroup_id: VGroupId) -> RawResult<i64> {
        let req_id = self.sender.req_id();
        let action = TmqSend::Committed(OffsetArgs {
            req_id,
            topic_vgroup_ids: vec![OffsetInnerArgs {
                topic: topic.to_string(),
                vgroup_id,
            }],
        });

        let data = self.sender.send_recv(action).await?;
        if let TmqRecvData::Committed { committed } = data {
            let offset = committed[0];
            Ok(offset)
        } else {
            Ok(0)
        }
    }

    async fn position(&self, topic: &str, vgroup_id: VGroupId) -> RawResult<i64> {
        let req_id = self.sender.req_id();
        let action = TmqSend::Position(OffsetArgs {
            req_id,
            topic_vgroup_ids: vec![OffsetInnerArgs {
                topic: topic.to_string(),
                vgroup_id,
            }],
        });

        let data = self.sender.send_recv(action).await?;
        if let TmqRecvData::Position { position } = data {
            let offset = position[0];
            Ok(offset)
        } else {
            Ok(0)
        }
    }

    fn default_timeout(&self) -> Timeout {
        self.timeout
    }
}

impl AsConsumer for Consumer {
    type Offset = Offset;

    type Meta = Meta;

    type Data = Data;

    fn subscribe<T: Into<String>, I: IntoIterator<Item = T> + Send>(
        &mut self,
        topics: I,
    ) -> RawResult<()> {
        taos_query::block_in_place_or_global(<Consumer as AsAsyncConsumer>::subscribe(self, topics))
    }

    fn recv_timeout(
        &self,
        timeout: Timeout,
    ) -> RawResult<Option<(Self::Offset, MessageSet<Self::Meta, Self::Data>)>> {
        taos_query::block_in_place_or_global(<Consumer as AsAsyncConsumer>::recv_timeout(
            self, timeout,
        ))
    }

    fn commit_all(&self) -> RawResult<()> {
        taos_query::block_in_place_or_global(<Consumer as AsAsyncConsumer>::commit_all(self))
    }

    fn commit(&self, offset: Self::Offset) -> RawResult<()> {
        taos_query::block_in_place_or_global(<Consumer as AsAsyncConsumer>::commit(self, offset))
    }

    fn commit_offset(&self, topic_name: &str, vgroup_id: VGroupId, offset: i64) -> RawResult<()> {
        taos_query::block_in_place_or_global(<Consumer as AsAsyncConsumer>::commit_offset(
            self, topic_name, vgroup_id, offset,
        ))
    }

    fn list_topics(&self) -> RawResult<Vec<String>> {
        taos_query::block_in_place_or_global(<Consumer as AsAsyncConsumer>::list_topics(self))
    }

    fn assignments(&self) -> Option<Vec<(String, Vec<Assignment>)>> {
        taos_query::block_in_place_or_global(<Consumer as AsAsyncConsumer>::assignments(self))
    }

    fn offset_seek(&mut self, topic: &str, vg_id: VGroupId, offset: i64) -> RawResult<()> {
        taos_query::block_in_place_or_global(<Consumer as AsAsyncConsumer>::offset_seek(
            self, topic, vg_id, offset,
        ))
    }

    fn committed(&self, topic: &str, vg_id: VGroupId) -> RawResult<i64> {
        taos_query::block_in_place_or_global(<Consumer as AsAsyncConsumer>::committed(
            self, topic, vg_id,
        ))
    }

    fn position(&self, topic: &str, vg_id: VGroupId) -> RawResult<i64> {
        taos_query::block_in_place_or_global(<Consumer as AsAsyncConsumer>::position(
            self, topic, vg_id,
        ))
    }

    fn unsubscribe(self) {
        taos_query::block_in_place_or_global(<Consumer as AsAsyncConsumer>::unsubscribe(self));
    }
}

impl TmqBuilder {
    pub fn new<D: IntoDsn>(dsn: D) -> RawResult<Self> {
        let dsn = dsn.into_dsn()?;
        let info = TaosBuilder::from_dsn(&dsn)?;
        let group_id = dsn
            .params
            .get("group.id")
            .map(ToString::to_string)
            .ok_or_else(|| DsnError::RequireParam("group.id".to_string()))?;
        let client_id = dsn.params.get("client.id").map(ToString::to_string);
        let offset_reset = dsn.params.get("auto.offset.reset").map(ToString::to_string);

        let mut auto_commit = "false".to_owned();
        if let Some(s) = dsn.params.get("enable.auto.commit") {
            if !s.is_empty() {
                let s1 = s.to_lowercase();
                let _ = s1.parse::<bool>().map_err(|_| {
                    DsnError::InvalidParam("enable.auto.commit".to_owned(), s.to_owned())
                })?;
                auto_commit = s1;
            }
        }

        let mut auto_commit_interval_ms = None;
        if auto_commit == "true" {
            let mut ms = "5000";
            if let Some(s) = dsn.params.get("auto.commit.interval.ms") {
                if !s.is_empty() {
                    let _ = s.to_lowercase().parse::<u64>().map_err(|_| {
                        DsnError::InvalidParam("auto.commit.interval.ms".to_owned(), s.to_owned())
                    })?;
                    ms = s;
                }
            }
            auto_commit_interval_ms = Some(ms.to_owned());
        }

        let snapshot_enable = dsn
            .params
            .get("experimental.snapshot.enable")
            .or_else(|| dsn.params.get("snapshot"))
            .and_then(|s| {
                if s.is_empty() {
                    None
                } else {
                    Some(s.to_string())
                }
            })
            .unwrap_or("false".to_string());
        let with_table_name = dsn
            .params
            .get("with.table.name")
            .and_then(|s| {
                if s.is_empty() {
                    None
                } else {
                    Some(s.to_string())
                }
            })
            .unwrap_or("true".to_string());
        let timeout = if let Some(timeout) = dsn.get("timeout") {
            Timeout::from_str(timeout).map_err(RawError::from_any)?
        } else {
            Timeout::Duration(Duration::from_secs(5))
        };
        let offset_seek = dsn.params.get("offset").and_then(|s| {
            if s.is_empty() {
                None
            } else {
                Some(s.to_string())
            }
        });
        let enable_batch_meta = dsn
            .get("msg.enable.batchmeta")
            .or_else(|| dsn.params.get("batchmeta"))
            .or_else(|| dsn.params.get("enable.batch.meta"))
            .map(|s| {
                let s = s.trim();
                if s.is_empty() {
                    "1".to_string()
                } else {
                    s.to_string()
                }
            })
            .or_else(|| Some("1".to_string()))
            .and_then(|s| {
                if matches!(
                    s.as_str(),
                    "0" | "F" | "false" | "FALSE" | "no" | "N" | "NO"
                ) {
                    None
                } else {
                    Some(s)
                }
            });
        let msg_consume_excluded = dsn
            .get("msg.consume.excluded")
            .or_else(|| dsn.params.get("replica"))
            .map(|s| {
                let s = s.trim();
                if s.is_empty() {
                    "1".to_string()
                } else {
                    s.to_string()
                }
            });
<<<<<<< HEAD

=======
        let msg_consume_rawdata = dsn.get("msg.consume.rawdata").map(|s| {
            let s = s.trim();
            if s.is_empty() {
                "1".to_string()
            } else {
                s.to_string()
            }
        });
>>>>>>> 9b90cacb
        let conf = TmqInit {
            group_id,
            client_id,
            offset_reset,
            auto_commit,
            auto_commit_interval_ms,
            snapshot_enable,
            with_table_name,
            offset_seek,
            enable_batch_meta,
            msg_consume_excluded,
            msg_consume_rawdata,
        };

        Ok(Self {
            info,
            conf,
            timeout,
            server_version: std::sync::OnceLock::new(),
        })
    }

    async fn build_consumer(&self) -> RawResult<Consumer> {
        let url = self.info.to_tmq_url();

        let ws = self
            .info
            .build_stream_opt(self.info.to_tmq_url(), false)
            .await?;

        let (mut sender, mut reader) = ws.split();

        let version = WsSend::Version;
        sender.send(version.to_msg()).await.map_err(|err| {
            RawError::any(err)
                .with_code(WS_ERROR_NO::WEBSOCKET_ERROR.as_code())
                .context("Send version request message error")
        })?;

        let duration = Duration::from_secs(8);
        let version_future = async {
            let max_non_version = 5;
            let mut count = 0;
            loop {
                count += 1;
                if let Some(message) = reader.next().await {
                    match message {
                        Ok(Message::Text(text)) => {
                            let v: WsRecv = serde_json::from_str(&text).map_err(|err| {
                                RawError::any(err)
                                    .with_code(WS_ERROR_NO::WEBSOCKET_ERROR.as_code())
                                    .context("Parser text as json error")
                            })?;
                            let (_req_id, data, ok) = v.ok();
                            match data {
                                WsRecvData::Version { version } => {
                                    ok?;
                                    return Ok(version);
                                }
                                _ => return Ok("2.x".to_string()),
                            }
                        }
                        Ok(Message::Ping(bytes)) => {
                            sender.send(Message::Pong(bytes)).await.map_err(|err| {
                                RawError::any(err)
                                    .with_code(WS_ERROR_NO::WEBSOCKET_ERROR.as_code())
                                    .context("Send pong message error")
                            })?;
                            if count >= max_non_version {
                                return Ok("2.x".to_string());
                            }
                            count += 1;
                        }
                        _ => return Ok("2.x".to_string()),
                    }
                } else {
                    bail!("Expect version message, but got nothing");
                }
            }
        };

        let version = match tokio::time::timeout(duration, version_future).await {
            Ok(Ok(version)) => version,
            Ok(Err(err)) => {
                return Err(RawError::any(err).context("Version fetching error"));
            }
            Err(_) => "2.x".to_string(),
        };

        let queries = Arc::new(HashMap::<ReqId, tokio::sync::oneshot::Sender<_>>::new());

        let queries_sender = queries.clone();
        let msg_handler = queries.clone();

        let (ws, mut msg_recv) = tokio::sync::mpsc::channel::<Message>(100);
        let ws2 = ws.clone();

        // Connection watcher
        let (tx, mut rx) = watch::channel(false);
        let mut close_listener = rx.clone();

        let sending_url = url.clone();
        static PING_INTERVAL: u64 = 29;
        const PING: &[u8] = b"TAOSX";

        tokio::spawn(async move {
            let mut interval = time::interval(Duration::from_secs(PING_INTERVAL));

            loop {
                tokio::select! {
                    _ = interval.tick() => {
                        tracing::trace!("Check websocket message sender alive");
                        if let Err(err) = sender.send(Message::Ping(PING.to_vec())).await {
                            tracing::trace!("sending ping message to {sending_url} error: {err:?}");
                            let keys = msg_handler.iter().map(|r| *r.key()).collect_vec();
                            for k in keys {
                                if let Some((_, sender)) = msg_handler.remove(&k) {
                                    let _ = sender.send(Err(RawError::new(WS_ERROR_NO::CONN_CLOSED.as_code(),
                                        format!("WebSocket internal error: {err}"))));
                                }
                            }
                        }
                    }
                    Some(msg) = msg_recv.recv() => {
                        if msg.is_close() {
                            let _ = sender.send(msg).await;
                            let _ = sender.close().await;
                            break;
                        }
                        tracing::trace!("send message {msg:?}");
                        if let Err(err) = sender.send(msg).await {
                            tracing::trace!("sending message to {sending_url} error: {err:?}");
                            let keys = msg_handler.iter().map(|r| *r.key()).collect_vec();
                            for k in keys {
                                if let Some((_, sender)) = msg_handler.remove(&k) {
                                    let _ = sender.send(Err(RawError::new(WS_ERROR_NO::CONN_CLOSED.as_code(),
                                        format!("WebSocket internal error: {err}"))));
                                }
                            }
                        }
                        tracing::trace!("send message done");
                    }
                    _ = rx.changed() => {
                        let _= sender.send(Message::Close(None)).await;
                        let _ = sender.close().await;
                        tracing::trace!("close tmq sender");
                        break;
                    }
                }
            }
        });

        let (cache_tx, cache_rx) = flume::bounded(1);
        let polling_mutex = Arc::new(AtomicBool::new(false));
        let polling_mutex2 = polling_mutex.clone();

        tokio::spawn(async move {
            let instant = Instant::now();
            'ws: loop {
                tokio::select! {
                    Some(message) = reader.next() => {
                        match message {
                            Ok(message) => match message {
                                Message::Text(text) => {
                                    tracing::trace!("json response: {}", text);
                                    let v: TmqRecv = serde_json::from_str(&text).expect(&text);
                                    let (req_id, recv, ok) = v.ok();
                                    match &recv {
                                        TmqRecvData::Subscribe => {
                                            tracing::trace!("subscribe with: {:?}", req_id);

                                            if let Some((_, sender)) = queries_sender.remove(&req_id)
                                            {
                                                // We don't care about the result of the sender for subscribe
                                                let _ = sender.send(ok.map(|_|recv));
                                            }  else {
                                                tracing::warn!("subscribe message received but no receiver alive");
                                            }
                                        },
                                        TmqRecvData::Unsubscribe => {
                                            tracing::trace!("unsubscribe with: {:?} success", req_id);
                                            if let Some((_, sender)) = queries_sender.remove(&req_id)
                                            {
                                                // We don't care about the result of the sender for unsubscribe
                                                let _ = sender.send(ok.map(|_|recv));
                                            }  else {
                                                tracing::warn!("unsubscribe message received but no receiver alive");
                                            }
                                        },
                                        TmqRecvData::Poll(_) => {
                                            if let Some((_, sender)) = queries_sender.remove(&req_id)
                                            {
                                                #[cfg(test)]
                                                #[allow(static_mut_refs)]
                                                {
                                                    if std::env::var("TEST_POLLING_LOST").is_ok() {
                                                        static mut POLLING_LOST_IDX: u64 = 0;
                                                        unsafe {
                                                            POLLING_LOST_IDX += 1;
                                                            tokio::time::sleep(Duration::from_millis(500)).await;
                                                            tracing::warn!(lost = POLLING_LOST_IDX, "polling lost");
                                                        }
                                                    }
                                                }
                                                if let Err(Ok(data)) = sender.send(ok.map(|_|recv)) {
                                                    tracing::warn!(req_id, kind = "poll", "poll message received but no receiver alive: {:?}", data);
                                                    if let TmqRecvData::Poll(TmqPoll {have_message, ..}) = &data {
                                                        if !have_message {
                                                            polling_mutex2.store(false, Ordering::Release);
                                                            continue;
                                                        }
                                                    }

                                                    if let Err(err) = cache_tx.send(data) {
                                                        tracing::error!(req_id, %err, kind = "poll", "poll message received but no receiver alive, message may lost, break the connection");

                                                        let keys = queries_sender.iter().map(|r| *r.key()).collect_vec();
                                                        for k in keys {
                                                            if let Some((_, sender)) = queries_sender.remove(&k) {
                                                                let _ = sender.send(Err(RawError::new(
                                                                    WS_ERROR_NO::CONN_CLOSED.as_code(),
                                                                    "Consumer messages lost",
                                                                )));
                                                            }
                                                        }
                                                        break 'ws;
                                                    }
                                                    polling_mutex2.store(true, Ordering::Release);
                                                }
                                            }  else {
                                                if let TmqRecvData::Poll(TmqPoll {have_message, ..}) = &recv {
                                                    if !have_message {
                                                        polling_mutex2.store(false, Ordering::Release);
                                                        continue;
                                                    }
                                                }
                                                if let Err(err) = cache_tx.send(recv) {
                                                    tracing::error!(req_id, %err, kind = "poll", "poll message received but no receiver alive, message may lost, break the connection");

                                                    let keys = queries_sender.iter().map(|r| *r.key()).collect_vec();
                                                    for k in keys {
                                                        if let Some((_, sender)) = queries_sender.remove(&k) {
                                                            let _ = sender.send(Err(RawError::new(
                                                                WS_ERROR_NO::CONN_CLOSED.as_code(),
                                                                "Consumer messages lost",
                                                            )));
                                                        }
                                                    }
                                                    break 'ws;
                                                }
                                                polling_mutex2.store(true, Ordering::Release);
                                            }
                                        },
                                        TmqRecvData::FetchJsonMeta { data }=> {
                                            tracing::trace!("fetch json meta data: {:?}", data);
                                            if let Some((_, sender)) = queries_sender.remove(&req_id)
                                            {
                                                if let Err(err) = sender.send(ok.map(|_|recv)) {
                                                    tracing::warn!(req_id, kind = "fetch_json_meta", "fetch json meta message received but no receiver alive: {:?}", err);
                                                }
                                            }  else {
                                                tracing::warn!("poll message received but no receiver alive");
                                            }
                                        }
                                        TmqRecvData::FetchRaw { .. }=> {
                                            if let Some((_, sender)) = queries_sender.remove(&req_id)
                                            {
                                                if let Err(err) = sender.send(ok.map(|_|recv)) {
                                                    tracing::warn!(req_id, kind = "fetch_raw_meta", "fetch raw meta message received but no receiver alive: {:?}", err);
                                                }
                                            }  else {
                                                tracing::warn!("poll message received but no receiver alive");
                                            }
                                        }
                                        TmqRecvData::Commit=> {
                                            tracing::trace!("commit done: {:?}", recv);
                                            if let Some((_, sender)) = queries_sender.remove(&req_id)
                                            {
                                                // We don't care about the result of the sender for commit
                                                let _ = sender.send(ok.map(|_|recv));
                                            }  else {
                                                tracing::warn!("poll message received but no receiver alive");
                                            }
                                        }
                                        TmqRecvData::Fetch(fetch)=> {
                                            tracing::trace!("fetch done: {:?}", fetch);
                                            if let Some((_, sender)) = queries_sender.remove(&req_id)
                                            {
                                                // We don't care about the result of the sender for fetch
                                                let _ = sender.send(ok.map(|_|recv));
                                            }  else {
                                                tracing::warn!("poll message received but no receiver alive");
                                            }
                                        }
                                        TmqRecvData::FetchBlock{ .. }=> {
                                            if let Some((_, sender)) = queries_sender.remove(&req_id) {
                                                let _ = sender.send(Err(RawError::new(
                                                    WS_ERROR_NO::WEBSOCKET_ERROR.as_code(),
                                                    format!("WebSocket internal error: {:?}", &text)
                                                )));
                                            }
                                            break 'ws;
                                        }
                                        TmqRecvData::Assignment(assignment)=> {
                                            tracing::trace!("assignment done: {:?}", assignment);
                                            if let Some((_, sender)) = queries_sender.remove(&req_id)
                                            {
                                                let _ = sender.send(ok.map(|_|recv));
                                            }  else {
                                                tracing::warn!("assignment message received but no receiver alive");
                                            }
                                        }
                                        TmqRecvData::Seek { timing }=> {
                                            tracing::trace!("seek done: req_id {:?} timing {:?}", &req_id, timing);
                                            if let Some((_, sender)) = queries_sender.remove(&req_id)
                                            {
                                                let _ = sender.send(ok.map(|_|recv));
                                            }  else {
                                                tracing::warn!("seek message received but no receiver alive");
                                            }
                                        }
                                        TmqRecvData::Committed { committed }=> {
                                            tracing::trace!("committed done: {:?}", committed);
                                            if let Some((_, sender)) = queries_sender.remove(&req_id)
                                            {
                                                let _ = sender.send(ok.map(|_|recv));
                                            }  else {
                                                tracing::warn!("committed message received but no receiver alive");
                                            }
                                        }
                                        TmqRecvData::Position { position }=> {
                                            tracing::trace!("position done: {:?}", position);
                                            if let Some((_, sender)) = queries_sender.remove(&req_id)
                                            {
                                                let _ = sender.send(ok.map(|_|recv));
                                            }  else {
                                                tracing::warn!("position message received but no receiver alive");
                                            }
                                        }
                                        TmqRecvData::CommitOffset { timing }=> {
                                            tracing::trace!("commit offset done: {:?}", timing);
                                            if let Some((_, sender)) = queries_sender.remove(&req_id) {
                                                let _ = sender.send(ok.map(|_|recv));
                                            } else {
                                                tracing::warn!("commit offset message received but no receiver alive");
                                            }
                                        }

                                        _ => unreachable!("unknown tmq response"),
                                    }
                                }
                                Message::Binary(data) => {
                                    let block = data;
                                    let mut slice = block.as_slice();
                                    use taos_query::util::InlinableRead;

                                    let timing = slice.read_u64().unwrap();
                                    let part: Vec<u8>;
                                    if timing != u64::MAX{
                                        let offset = 16;
                                        part = slice[offset..].to_vec();
                                    } else {
                                        // new version
                                        let offset = 26;
                                        part = slice[offset..].to_vec();
                                        let _action = slice.read_u64().unwrap();
                                        let _version = slice.read_u16().unwrap();
                                        let _time = slice.read_u64().unwrap();
                                    }
                                    let req_id = slice.read_u64().unwrap();

                                    if let Some((_, sender)) = queries_sender.remove(&req_id) {
                                        tracing::trace!("send data to fetches with id {}", req_id);
                                        if sender.send(Ok(TmqRecvData::Bytes(part.into()))).is_err() {
                                            tracing::warn!(req_id, kind = "binary", "req_id {req_id} not detected, message might be lost");
                                        }
                                    } else {
                                        tracing::warn!("req_id {req_id} not detected, message might be lost");
                                    }
                                }
                                Message::Close(close) => {
                                    tracing::warn!("websocket connection is closed (unexpected?)");

                                    let keys = queries_sender.iter().map(|r| *r.key()).collect_vec();
                                    let err = if let Some(close) = close {
                                        format!("WebSocket internal error: {close}")
                                    } else {
                                        "WebSocket internal error, connection is reset by server".to_string()
                                    };
                                    for k in keys {
                                        if let Some((_, sender)) = queries_sender.remove(&k) {
                                            let _ = sender.send(Err(RawError::new(WS_ERROR_NO::CONN_CLOSED.as_code(), err.clone())));
                                        }
                                    }
                                    break 'ws;
                                }
                                Message::Ping(bytes) => {
                                    let _ = ws2.send(Message::Pong(bytes)).await;
                                }
                                Message::Pong(bytes) => {
                                    if bytes == PING {
                                        tracing::trace!("ping/pong handshake success");
                                    } else {
                                        // do nothing
                                        tracing::warn!("received (unexpected) pong message, do nothing");
                                    }
                                }
                                Message::Frame(frame) => {
                                    // do nothing
                                    tracing::warn!("received (unexpected) frame message, do nothing");
                                    tracing::trace!("* frame data: {frame:?}");
                                }
                            },
                            Err(err) => {
                                let keys = queries_sender.iter().map(|r| *r.key()).collect_vec();
                                for k in keys {
                                    if let Some((_, sender)) = queries_sender.remove(&k) {
                                        let _ = sender.send(Err(RawError::new(
                                            WS_ERROR_NO::CONN_CLOSED.as_code(),
                                            format!("WebSocket internal error: {err}")
                                        )));
                                    }
                                }
                                break 'ws;
                            }
                        }
                    }
                    _ = close_listener.changed() => {
                        tracing::trace!("close reader task");
                        break 'ws;
                    }
                }
            }
            tracing::trace!("Consuming done in {:?}", instant.elapsed());
        });

        Ok(Consumer {
            conn: self.info.to_conn_request(),
            tmq_conf: self.conf.clone(),
            sender: WsTmqSender {
                req_id: Arc::new(AtomicU64::new(1)),
                queries,
                sender: ws,
                timeout: Timeout::Duration(Duration::MAX),
            },
            close_signal: tx,
            timeout: self.timeout,
            topics: vec![],
            support_fetch_raw: is_support_binary_sql(&version),
            polling_mutex,
            cache: cache_rx,
            auto_commit: self.conf.auto_commit == "true",
            auto_commit_interval_ms: self
                .conf
                .auto_commit_interval_ms
                .as_deref()
                .and_then(|s| s.parse::<u64>().ok()),
            auto_commit_offset: Arc::new(Mutex::new((None, Instant::now()))),
        })
    }
}

#[derive(Debug)]
pub struct Consumer {
    conn: WsConnReq,
    tmq_conf: TmqInit,
    sender: WsTmqSender,
    close_signal: watch::Sender<bool>,
    timeout: Timeout,
    topics: Vec<String>,
    support_fetch_raw: bool,
    /// Polling, if true, the consumer will wait for the message to be consumed.
    polling_mutex: Arc<AtomicBool>,
    cache: flume::Receiver<TmqRecvData>,
    auto_commit: bool,
    auto_commit_interval_ms: Option<u64>,
    auto_commit_offset: Arc<Mutex<(Option<Offset>, Instant)>>,
}

impl Drop for Consumer {
    fn drop(&mut self) {
        let _ = self.close_signal.send(true);
    }
}

#[derive(Debug, Clone)]
pub struct Offset {
    message_id: MessageId,
    database: String,
    topic: String,
    vgroup_id: i32,
    offset: i64,
    timing: i64,
}

impl IsOffset for Offset {
    fn database(&self) -> &str {
        &self.database
    }

    fn topic(&self) -> &str {
        &self.topic
    }

    fn vgroup_id(&self) -> i32 {
        self.vgroup_id
    }

    fn offset(&self) -> i64 {
        self.offset
    }

    fn timing(&self) -> i64 {
        self.timing
    }
}

#[derive(Debug, Error)]
pub enum WsTmqError {
    #[error("{0}")]
    Dsn(#[from] DsnError),
    #[error("{0}")]
    FetchError(#[from] oneshot::error::RecvError),
    #[error("{0}")]
    Send2Error(#[from] tokio::sync::mpsc::error::SendError<Message>),
    #[error(transparent)]
    SendTimeoutError(#[from] tokio::sync::mpsc::error::SendTimeoutError<Message>),
    #[error("{0}")]
    DeError(#[from] DeError),
    #[error("Deserialize json error: {0}")]
    JsonError(#[from] serde_json::Error),
    #[error("{0}")]
    WsError(#[from] WsError),
    #[error("{0}")]
    TaosError(#[from] RawError),
    #[error("Receive timeout in {0}")]
    QueryTimeout(String),
}

unsafe impl Send for WsTmqError {}

unsafe impl Sync for WsTmqError {}

impl WsTmqError {
    pub const fn errno(&self) -> Code {
        match self {
            WsTmqError::TaosError(error) => error.code(),
            _ => Code::FAILED,
        }
    }
    pub fn errstr(&self) -> String {
        match self {
            WsTmqError::TaosError(error) => error.message(),
            _ => format!("{self}"),
        }
    }
}

impl From<WsTmqError> for RawError {
    fn from(value: WsTmqError) -> Self {
        match value {
            WsTmqError::TaosError(error) => error,
            error => {
                let code = error.errno();
                if code == Code::FAILED {
                    RawError::from_any(error)
                } else {
                    RawError::new(code, error.to_string())
                }
            }
        }
    }
}

#[cfg(test)]
mod tests {
    use std::time::Duration;

    use super::{TaosBuilder, TmqBuilder};

    #[tokio::test]
    async fn test_ws_tmq_meta_batch() -> anyhow::Result<()> {
        use taos_query::prelude::{AsyncTBuilder, *};

        let _ = tracing_subscriber::fmt()
            .with_file(true)
            .with_line_number(true)
            .with_max_level(tracing::Level::DEBUG)
            .compact()
            .try_init();

        let taos = TaosBuilder::from_dsn("taos://localhost:6041")?
            .build()
            .await?;

        taos.exec_many([
            "drop topic if exists ws_tmq_meta_batch",
            "drop database if exists ws_tmq_meta_batch",
            "create database ws_tmq_meta_batch wal_retention_period 3600",
            "create topic ws_tmq_meta_batch with meta as database ws_tmq_meta_batch",
            "use ws_tmq_meta_batch",
            // kind 1: create super table using all types
            "create table stb1(ts timestamp, c1 bool, c2 tinyint, c3 smallint, c4 int, c5 bigint,\
            c6 timestamp, c7 float, c8 double, c9 varchar(10), c10 nchar(16),\
            c11 tinyint unsigned, c12 smallint unsigned, c13 int unsigned, c14 bigint unsigned)\
            tags(t1 json)",
            // kind 2: create child table with json tag
            "create table tb0 using stb1 tags('{\"name\":\"value\"}')",
            "create table tb1 using stb1 tags(NULL)",
            "insert into tb0 values(now, NULL, NULL, NULL, NULL, NULL,
            NULL, NULL, NULL, NULL, NULL,
            NULL, NULL, NULL, NULL)
            tb1 values(now, true, -2, -3, -4, -5, \
            '2022-02-02 02:02:02.222', -0.1, -0.12345678910, 'abc 和我', 'Unicode + 涛思',\
            254, 65534, 1, 1)",
            // kind 3: create super table with all types except json (especially for tags)
            "create table stb2(ts timestamp, c1 bool, c2 tinyint, c3 smallint, c4 int, c5 bigint,\
            c6 timestamp, c7 float, c8 double, c9 varchar(10), c10 nchar(10),\
            c11 tinyint unsigned, c12 smallint unsigned, c13 int unsigned, c14 bigint unsigned)\
            tags(t1 bool, t2 tinyint, t3 smallint, t4 int, t5 bigint,\
            t6 timestamp, t7 float, t8 double, t9 varchar(10), t10 nchar(16),\
            t11 tinyint unsigned, t12 smallint unsigned, t13 int unsigned, t14 bigint unsigned)",
            // kind 4: create child table with all types except json
            "create table tb2 using stb2 tags(true, -2, -3, -4, -5, \
            '2022-02-02 02:02:02.222', -0.1, -0.12345678910, 'abc 和我', 'Unicode + 涛思',\
            254, 65534, 1, 1)",
            "create table tb3 using stb2 tags( NULL, NULL, NULL, NULL, NULL,
            NULL, NULL, NULL, NULL, NULL,
            NULL, NULL, NULL, NULL)",
            // kind 5: create common table
            "create table `table` (ts timestamp, v int)",
            // kind 6: column in super table
            "alter table stb1 add column new1 bool",
            "alter table stb1 add column new2 tinyint",
            "alter table stb1 add column new10 nchar(16)",
            "alter table stb1 modify column new10 nchar(32)",
            "alter table stb1 drop column new10",
            "alter table stb1 drop column new2",
            "alter table stb1 drop column new1",
            // kind 7: add tag in super table
            "alter table `stb2` add tag new1 bool",
            "alter table `stb2` rename tag new1 new1_new",
            "alter table `stb2` modify tag t10 nchar(32)",
            "alter table `stb2` drop tag new1_new",
            // kind 8: column in common table
            "alter table `table` add column new1 bool",
            "alter table `table` add column new2 tinyint",
            "alter table `table` add column new10 nchar(16)",
            "alter table `table` modify column new10 nchar(32)",
            "alter table `table` rename column new10 new10_new",
            "alter table `table` drop column new10_new",
            "alter table `table` drop column new2",
            "alter table `table` drop column new1",
        ])
        .await?;

        taos.exec_many([
            "drop database if exists ws_tmq_meta_batch2",
            "create database if not exists ws_tmq_meta_batch2 wal_retention_period 3600",
            "use ws_tmq_meta_batch2",
        ])
        .await?;

        let builder = TmqBuilder::new(
            "taos://localhost:6041?group.id=10&timeout=5s&auto.offset.reset=earliest&msg.enable.batchmeta=true&experimental.snapshot.enable=true",
        )?;

        let _ = dbg!(builder.get_edition().await);
        let _ = dbg!(builder.server_version().await);
        assert!(builder.ready().await);
        let mut consumer = builder.build_consumer().await?;
        consumer.subscribe(["ws_tmq_meta_batch"]).await?;

        {
            let mut stream = consumer.stream();

            let mut count = 0;
            while let Some((offset, message)) = stream.try_next().await? {
                // Offset contains information for topic name, database name and vgroup id,
                //  similar to kafka topic/partition/offset.
                let _ = offset.topic();
                let _ = offset.database();
                let _ = offset.vgroup_id();
                count += 1;

                // Different to kafka message, TDengine consumer would consume two kind of messages.
                //
                // 1. meta
                // 2. data
                // 3. meta + data
                match message {
                    MessageSet::Meta(meta) => {
                        let _raw = meta.as_raw_meta().await?;
                        // taos.write_meta(raw).await?;

                        // meta data can be write to an database seamlessly by raw or json (to sql).
                        let json = meta.as_json_meta().await?;
                        tracing::info!(count, batch.size = json.iter().len(), "{json:?}");
                        for meta in &json {
                            let sql = meta.to_string();
                            tracing::debug!(count, "sql: {}", sql);
                            if let Err(err) = taos.exec(sql).await {
                                match err.code() {
                                    Code::TAG_ALREADY_EXIST => {
                                        tracing::trace!("tag already exists")
                                    }
                                    Code::TAG_NOT_EXIST => tracing::trace!("tag not exist"),
                                    Code::COLUMN_EXISTS => tracing::trace!("column already exists"),
                                    Code::COLUMN_NOT_EXIST => tracing::trace!("column not exists"),
                                    Code::INVALID_COLUMN_NAME => {
                                        tracing::trace!("invalid column name")
                                    }
                                    Code::MODIFIED_ALREADY => {
                                        tracing::trace!("modified already done")
                                    }
                                    Code::TABLE_NOT_EXIST => {
                                        tracing::trace!("table does not exists")
                                    }
                                    Code::STABLE_NOT_EXIST => {
                                        tracing::trace!("stable does not exists")
                                    }
                                    _ => tracing::error!(count, "{}", err),
                                }
                            }
                        }
                    }
                    MessageSet::Data(data) => {
                        // data message may have more than one data block for various tables.
                        while let Some(_data) = data.fetch_block().await? {}
                    }
                    _ => unreachable!(),
                }
                consumer.commit(offset).await?;
            }
        }

        consumer.unsubscribe().await;

        tokio::time::sleep(Duration::from_secs(2)).await;

        taos.exec_many([
            "drop database ws_tmq_meta_batch2",
            "drop topic ws_tmq_meta_batch",
            "drop database ws_tmq_meta_batch",
        ])
        .await?;

        Ok(())
    }

    #[tokio::test]
    async fn test_ws_tmq_meta() -> anyhow::Result<()> {
        use taos_query::prelude::*;
        let _ = tracing_subscriber::fmt()
            .with_file(true)
            .with_line_number(true)
            .with_max_level(tracing::Level::DEBUG)
            .compact()
            .try_init();

        let taos = TaosBuilder::from_dsn("taos://localhost:6041")?
            .build()
            .await?;
        taos.exec_many([
            "drop topic if exists ws_tmq_meta",
            "drop database if exists ws_tmq_meta",
            "create database ws_tmq_meta wal_retention_period 3600",
            "create topic ws_tmq_meta with meta as database ws_tmq_meta",
            "use ws_tmq_meta",
            // kind 1: create super table using all types
            "create table stb1(ts timestamp, c1 bool, c2 tinyint, c3 smallint, c4 int, c5 bigint,\
            c6 timestamp, c7 float, c8 double, c9 varchar(10), c10 nchar(16),\
            c11 tinyint unsigned, c12 smallint unsigned, c13 int unsigned, c14 bigint unsigned)\
            tags(t1 json)",
            // kind 2: create child table with json tag
            "create table tb0 using stb1 tags('{\"name\":\"value\"}')",
            "create table tb1 using stb1 tags(NULL)",
            "insert into tb0 values(now, NULL, NULL, NULL, NULL, NULL,
            NULL, NULL, NULL, NULL, NULL,
            NULL, NULL, NULL, NULL)
            tb1 values(now, true, -2, -3, -4, -5, \
            '2022-02-02 02:02:02.222', -0.1, -0.12345678910, 'abc 和我', 'Unicode + 涛思',\
            254, 65534, 1, 1)",
            // kind 3: create super table with all types except json (especially for tags)
            "create table stb2(ts timestamp, c1 bool, c2 tinyint, c3 smallint, c4 int, c5 bigint,\
            c6 timestamp, c7 float, c8 double, c9 varchar(10), c10 nchar(10),\
            c11 tinyint unsigned, c12 smallint unsigned, c13 int unsigned, c14 bigint unsigned)\
            tags(t1 bool, t2 tinyint, t3 smallint, t4 int, t5 bigint,\
            t6 timestamp, t7 float, t8 double, t9 varchar(10), t10 nchar(16),\
            t11 tinyint unsigned, t12 smallint unsigned, t13 int unsigned, t14 bigint unsigned)",
            // kind 4: create child table with all types except json
            "create table tb2 using stb2 tags(true, -2, -3, -4, -5, \
            '2022-02-02 02:02:02.222', -0.1, -0.12345678910, 'abc 和我', 'Unicode + 涛思',\
            254, 65534, 1, 1)",
            "create table tb3 using stb2 tags( NULL, NULL, NULL, NULL, NULL,
            NULL, NULL, NULL, NULL, NULL,
            NULL, NULL, NULL, NULL)",
            // kind 5: create common table
            "create table `table` (ts timestamp, v int)",
            // kind 6: column in super table
            "alter table stb1 add column new1 bool",
            "alter table stb1 add column new2 tinyint",
            "alter table stb1 add column new10 nchar(16)",
            "alter table stb1 modify column new10 nchar(32)",
            "alter table stb1 drop column new10",
            "alter table stb1 drop column new2",
            "alter table stb1 drop column new1",
            // kind 7: add tag in super table
            "alter table `stb2` add tag new1 bool",
            "alter table `stb2` rename tag new1 new1_new",
            "alter table `stb2` modify tag t10 nchar(32)",
            "alter table `stb2` drop tag new1_new",
            // kind 8: column in common table
            "alter table `table` add column new1 bool",
            "alter table `table` add column new2 tinyint",
            "alter table `table` add column new10 nchar(16)",
            "alter table `table` modify column new10 nchar(32)",
            "alter table `table` rename column new10 new10_new",
            "alter table `table` drop column new10_new",
            "alter table `table` drop column new2",
            "alter table `table` drop column new1",
            // // kind 9: drop normal table
            // "drop table `table`",
            // // kind 10: drop child table
            // "drop table `tb2` `tb1`",
            // // kind 11: drop super table
            // "drop table `stb2`",
            // "drop table `stb1`",
        ])
        .await?;

        taos.exec_many([
            "drop database if exists ws_tmq_meta2",
            "create database if not exists ws_tmq_meta2 wal_retention_period 3600",
            "use ws_tmq_meta2",
        ])
        .await?;

        let builder = TmqBuilder::new(
            "taos://localhost:6041?group.id=10&timeout=5s&auto.offset.reset=earliest",
        )?;
        let mut consumer = builder.build_consumer().await?;
        consumer.subscribe(["ws_tmq_meta"]).await?;

        {
            let mut stream = consumer.stream();

            let mut count = 0;
            while let Some((offset, message)) = stream.try_next().await? {
                // Offset contains information for topic name, database name and vgroup id,
                //  similar to kafka topic/partition/offset.
                let _ = offset.topic();
                let _ = offset.database();
                let _ = offset.vgroup_id();
                count += 1;

                // Different to kafka message, TDengine consumer would consume two kind of messages.
                //
                // 1. meta
                // 2. data
                // 3. meta + data
                match message {
                    MessageSet::Meta(meta) => {
                        let _raw = meta.as_raw_meta().await?;
                        // taos.write_meta(raw).await?;

                        // meta data can be write to an database seamlessly by raw or json (to sql).
                        let json = meta.as_json_meta().await?;
                        for meta in &json {
                            let sql = meta.to_string();
                            tracing::debug!("sql: {}", sql);
                            if let Err(err) = taos.exec(sql).await {
                                match err.code() {
                                    Code::TAG_ALREADY_EXIST => {
                                        tracing::trace!("tag already exists")
                                    }
                                    Code::TAG_NOT_EXIST => tracing::trace!("tag not exist"),
                                    Code::COLUMN_EXISTS => tracing::trace!("column already exists"),
                                    Code::COLUMN_NOT_EXIST => tracing::trace!("column not exists"),
                                    Code::INVALID_COLUMN_NAME => {
                                        tracing::trace!("invalid column name")
                                    }
                                    Code::MODIFIED_ALREADY => {
                                        tracing::trace!("modified already done")
                                    }
                                    Code::TABLE_NOT_EXIST => {
                                        tracing::trace!("table does not exists")
                                    }
                                    Code::STABLE_NOT_EXIST => {
                                        tracing::trace!("stable does not exists")
                                    }
                                    _ => tracing::error!(count, "{}", err),
                                }
                            }
                        }
                    }
                    MessageSet::Data(data) => {
                        // data message may have more than one data block for various tables.
                        while let Some(_data) = data.fetch_block().await? {}
                    }
                    _ => unreachable!(),
                }
                consumer.commit(offset).await?;
            }
        }
        consumer.unsubscribe().await;

        tokio::time::sleep(Duration::from_secs(2)).await;

        taos.exec_many([
            "drop database ws_tmq_meta2",
            "drop topic ws_tmq_meta",
            "drop database ws_tmq_meta",
        ])
        .await?;
        Ok(())
    }

    #[test]
    fn test_ws_tmq_meta_sync() -> anyhow::Result<()> {
        use taos_query::prelude::sync::*;

        let taos = TaosBuilder::from_dsn("ws://localhost:6041")?.build()?;
        taos.exec_many([
            "drop topic if exists ws_tmq_meta_sync",
            "drop database if exists ws_tmq_meta_sync",
            "create database ws_tmq_meta_sync wal_retention_period 3600",
            "create topic ws_tmq_meta_sync with meta as database ws_tmq_meta_sync",
            "use ws_tmq_meta_sync",
            // kind 1: create super table using all types
            "create table stb1(ts timestamp, c1 bool, c2 tinyint, c3 smallint, c4 int, c5 bigint,\
            c6 timestamp, c7 float, c8 double, c9 varchar(10), c10 nchar(16),\
            c11 tinyint unsigned, c12 smallint unsigned, c13 int unsigned, c14 bigint unsigned)\
            tags(t1 json)",
            // kind 2: create child table with json tag
            "create table tb0 using stb1 tags('{\"name\":\"value\"}')",
            "create table tb1 using stb1 tags(NULL)",
            "insert into tb0 values(now, NULL, NULL, NULL, NULL, NULL,
            NULL, NULL, NULL, NULL, NULL,
            NULL, NULL, NULL, NULL)
            tb1 values(now, true, -2, -3, -4, -5, \
            '2022-02-02 02:02:02.222', -0.1, -0.12345678910, 'abc 和我', 'Unicode + 涛思',\
            254, 65534, 1, 1)",
            // kind 3: create super table with all types except json (especially for tags)
            "create table stb2(ts timestamp, c1 bool, c2 tinyint, c3 smallint, c4 int, c5 bigint,\
            c6 timestamp, c7 float, c8 double, c9 varchar(10), c10 nchar(10),\
            c11 tinyint unsigned, c12 smallint unsigned, c13 int unsigned, c14 bigint unsigned)\
            tags(t1 bool, t2 tinyint, t3 smallint, t4 int, t5 bigint,\
            t6 timestamp, t7 float, t8 double, t9 varchar(10), t10 nchar(16),\
            t11 tinyint unsigned, t12 smallint unsigned, t13 int unsigned, t14 bigint unsigned)",
            // kind 4: create child table with all types except json
            "create table tb2 using stb2 tags(true, -2, -3, -4, -5, \
            '2022-02-02 02:02:02.222', -0.1, -0.12345678910, 'abc 和我', 'Unicode + 涛思',\
            254, 65534, 1, 1)",
            "create table tb3 using stb2 tags( NULL, NULL, NULL, NULL, NULL,
            NULL, NULL, NULL, NULL, NULL,
            NULL, NULL, NULL, NULL)",
            // kind 5: create common table
            "create table `table` (ts timestamp, v int)",
            // kind 6: column in super table
            "alter table stb1 add column new1 bool",
            "alter table stb1 add column new2 tinyint",
            "alter table stb1 add column new10 nchar(16)",
            "alter table stb1 modify column new10 nchar(32)",
            "alter table stb1 drop column new10",
            "alter table stb1 drop column new2",
            "alter table stb1 drop column new1",
            // kind 7: add tag in super table
            "alter table `stb2` add tag new1 bool",
            "alter table `stb2` rename tag new1 new1_new",
            "alter table `stb2` modify tag t10 nchar(32)",
            "alter table `stb2` drop tag new1_new",
            // kind 8: column in common table
            "alter table `table` add column new1 bool",
            "alter table `table` add column new2 tinyint",
            "alter table `table` add column new10 nchar(16)",
            "alter table `table` modify column new10 nchar(32)",
            "alter table `table` rename column new10 new10_new",
            "alter table `table` drop column new10_new",
            "alter table `table` drop column new2",
            "alter table `table` drop column new1",
            // kind 9: drop normal table
            "drop table `table`",
            // kind 10: drop child table
            "drop table `tb2`, `tb1`",
            // kind 11: drop super table
            "drop table `stb2`",
            "drop table `stb1`",
        ])?;

        taos.exec_many([
            "drop database if exists ws_tmq_meta_sync2",
            "create database if not exists ws_tmq_meta_sync2 wal_retention_period 3600",
            "use ws_tmq_meta_sync2",
        ])?;

        let builder = TmqBuilder::new(
            "taos://localhost:6041?group.id=10&timeout=1000ms&auto.offset.reset=earliest",
        )?;
        let mut consumer = builder.build()?;
        consumer.subscribe(["ws_tmq_meta_sync"])?;

        let topics = consumer.list_topics();
        tracing::debug!("topics: {:?}", topics);

        let iter = consumer.iter_with_timeout(Timeout::from_secs(1));

        for msg in iter {
            let (offset, message) = msg?;
            // Offset contains information for topic name, database name and vgroup id,
            //  similar to kafka topic/partition/offset.
            let _ = offset.topic();
            let _ = offset.database();
            let _ = offset.vgroup_id();

            // Different to kafka message, TDengine consumer would consume two kind of messages.
            //
            // 1. meta
            // 2. data
            match message {
                MessageSet::Meta(meta) => {
                    let _raw = meta.as_raw_meta()?;
                    // taos.write_meta(raw)?;

                    // meta data can be write to an database seamlessly by raw or json (to sql).
                    let json = meta.as_json_meta()?;
                    for meta in &json {
                        let sql = meta.to_string();
                        tracing::debug!("sql: {}", sql);
                        if let Err(err) = taos.exec(sql) {
                            match err.code() {
                                Code::TAG_ALREADY_EXIST => tracing::trace!("tag already exists"),
                                Code::TAG_NOT_EXIST => tracing::trace!("tag not exist"),
                                Code::COLUMN_EXISTS => tracing::trace!("column already exists"),
                                Code::COLUMN_NOT_EXIST => tracing::trace!("column not exists"),
                                Code::INVALID_COLUMN_NAME => tracing::trace!("invalid column name"),
                                Code::MODIFIED_ALREADY => tracing::trace!("modified already done"),
                                Code::TABLE_NOT_EXIST => tracing::trace!("table does not exists"),
                                Code::STABLE_NOT_EXIST => tracing::trace!("stable does not exists"),
                                _ => {
                                    tracing::error!("{}", err);
                                }
                            }
                        }
                    }
                }
                MessageSet::Data(data) => {
                    // data message may have more than one data block for various tables.
                    for block in data {
                        let _block = block?;
                        // dbg!(block.table_name());
                        // dbg!(block);
                    }
                }
                _ => unreachable!(),
            }
            consumer.commit(offset)?;
        }

        // get assignments
        let assignments = consumer.assignments();
        tracing::debug!("assignments all: {:?}", assignments);

        if let Some(assignments) = assignments {
            for (topic, assignment_vec) in assignments {
                for assignment in assignment_vec {
                    tracing::debug!("assignment: {:?} {:?}", topic, assignment);
                    let vgroup_id = assignment.vgroup_id();
                    let end = assignment.end();

                    let position = consumer.position(&topic, vgroup_id);
                    tracing::debug!("position: {:?}", position);
                    let committed = consumer.committed(&topic, vgroup_id);
                    tracing::debug!("committed: {:?}", committed);

                    let res = consumer.offset_seek(&topic, vgroup_id, end);
                    tracing::debug!("seek: {:?}", res);

                    let position = consumer.position(&topic, vgroup_id);
                    tracing::debug!("after seek position: {:?}", position);
                    let committed = consumer.committed(&topic, vgroup_id);
                    tracing::debug!("after seek committed: {:?}", committed);

                    let res = consumer.commit_offset(&topic, vgroup_id, end);
                    tracing::debug!("commit offset: {:?}", res);

                    let position = consumer.position(&topic, vgroup_id);
                    tracing::debug!("after commit offset position: {:?}", position);
                    let committed = consumer.committed(&topic, vgroup_id);
                    tracing::debug!("after commit offset committed: {:?}", committed);
                }
            }
        }

        consumer.unsubscribe();

        std::thread::sleep(Duration::from_secs(5));

        taos.exec_many([
            "drop database ws_tmq_meta_sync2",
            "drop topic ws_tmq_meta_sync",
            "drop database ws_tmq_meta_sync",
        ])?;
        Ok(())
    }

    #[test]
    fn test_ws_tmq_metadata() -> anyhow::Result<()> {
        use taos_query::prelude::sync::*;

        let taos = TaosBuilder::from_dsn("ws://localhost:6041")?.build()?;
        taos.exec_many([
            "drop topic if exists ws_tmq_meta_sync3",
            "drop database if exists ws_tmq_meta_sync3",
            "create database ws_tmq_meta_sync3 wal_retention_period 3600",
            "create topic ws_tmq_meta_sync3 with meta as database ws_tmq_meta_sync3",
            "use ws_tmq_meta_sync3",
            // kind 1: create super table using all types
            "create table stb1(ts timestamp, c1 bool, c2 tinyint, c3 smallint, c4 int, c5 bigint,\
            c6 timestamp, c7 float, c8 double, c9 varchar(10), c10 nchar(16),\
            c11 tinyint unsigned, c12 smallint unsigned, c13 int unsigned, c14 bigint unsigned)\
            tags(t1 json)",
            // kind 2: create child table with json tag
            "create table tb0 using stb1 tags('{\"name\":\"value\"}')",
            "create table tb1 using stb1 tags(NULL)",
            "insert into tb0 values(now, NULL, NULL, NULL, NULL, NULL,
            NULL, NULL, NULL, NULL, NULL,
            NULL, NULL, NULL, NULL)
            tb1 values(now, true, -2, -3, -4, -5, \
            '2022-02-02 02:02:02.222', -0.1, -0.12345678910, 'abc 和我', 'Unicode + 涛思',\
            254, 65534, 1, 1)",
            // kind 3: create super table with all types except json (especially for tags)
            "create table stb2(ts timestamp, c1 bool, c2 tinyint, c3 smallint, c4 int, c5 bigint,\
            c6 timestamp, c7 float, c8 double, c9 varchar(10), c10 nchar(10),\
            c11 tinyint unsigned, c12 smallint unsigned, c13 int unsigned, c14 bigint unsigned)\
            tags(t1 bool, t2 tinyint, t3 smallint, t4 int, t5 bigint,\
            t6 timestamp, t7 float, t8 double, t9 varchar(10), t10 nchar(16),\
            t11 tinyint unsigned, t12 smallint unsigned, t13 int unsigned, t14 bigint unsigned)",
            // kind 4: create child table with all types except json
            "create table tb2 using stb2 tags(true, -2, -3, -4, -5, \
            '2022-02-02 02:02:02.222', -0.1, -0.12345678910, 'abc 和我', 'Unicode + 涛思',\
            254, 65534, 1, 1)",
            "create table tb3 using stb2 tags( NULL, NULL, NULL, NULL, NULL,
            NULL, NULL, NULL, NULL, NULL,
            NULL, NULL, NULL, NULL)",
            // kind 5: create common table
            "create table `table` (ts timestamp, v int)",
            // kind 6: column in super table
            "alter table stb1 add column new1 bool",
            "alter table stb1 add column new2 tinyint",
            "alter table stb1 add column new10 nchar(16)",
            "alter table stb1 modify column new10 nchar(32)",
            "alter table stb1 drop column new10",
            "alter table stb1 drop column new2",
            "alter table stb1 drop column new1",
            // kind 7: add tag in super table
            "alter table `stb2` add tag new1 bool",
            "alter table `stb2` rename tag new1 new1_new",
            "alter table `stb2` modify tag t10 nchar(32)",
            "alter table `stb2` drop tag new1_new",
            // kind 8: column in common table
            "alter table `table` add column new1 bool",
            "alter table `table` add column new2 tinyint",
            "alter table `table` add column new10 nchar(16)",
            "alter table `table` modify column new10 nchar(32)",
            "alter table `table` rename column new10 new10_new",
            "alter table `table` drop column new10_new",
            "alter table `table` drop column new2",
            "alter table `table` drop column new1",
            // kind 9: drop normal table
            "drop table `table`",
            // kind 10: drop child table
            "drop table `tb2`, `tb1`",
            // kind 11: drop super table
            "drop table `stb2`",
            "drop table `stb1`",
        ])?;

        taos.exec_many([
            "drop database if exists ws_tmq_meta_sync32",
            "create database if not exists ws_tmq_meta_sync32 wal_retention_period 3600",
            "use ws_tmq_meta_sync32",
        ])?;

        let builder = TmqBuilder::new(
            "taos://localhost:6041?group.id=10&timeout=1000ms&auto.offset.reset=earliest",
        )?;
        let mut consumer = builder.build()?;
        consumer.subscribe(["ws_tmq_meta_sync3"])?;

        let iter = consumer.iter_with_timeout(Timeout::from_secs(1));

        for msg in iter {
            let (offset, message) = msg?;
            // Offset contains information for topic name, database name and vgroup id,
            //  similar to kafka topic/partition/offset.
            let _ = offset.topic();
            let _ = offset.database();
            let _ = offset.vgroup_id();

            // Different to kafka message, TDengine consumer would consume two kind of messages.
            //
            // 1. meta
            // 2. data
            match message {
                MessageSet::Meta(meta) => {
                    let _raw = meta.as_raw_meta()?;
                    // taos.write_meta(raw)?;

                    // meta data can be write to an database seamlessly by raw or json (to sql).
                    let json = meta.as_json_meta()?;
                    for json in &json {
                        let sql = json.to_string();
                        tracing::debug!("sql: {}", sql);
                        if let Err(err) = taos.exec(sql) {
                            match err.code() {
                                Code::TAG_ALREADY_EXIST => tracing::trace!("tag already exists"),
                                Code::TAG_NOT_EXIST => tracing::trace!("tag not exist"),
                                Code::COLUMN_EXISTS => tracing::trace!("column already exists"),
                                Code::COLUMN_NOT_EXIST => tracing::trace!("column not exists"),
                                Code::INVALID_COLUMN_NAME => tracing::trace!("invalid column name"),
                                Code::MODIFIED_ALREADY => tracing::trace!("modified already done"),
                                Code::TABLE_NOT_EXIST => tracing::trace!("table does not exists"),
                                Code::STABLE_NOT_EXIST => tracing::trace!("stable does not exists"),
                                _ => {
                                    tracing::error!("{}", err);
                                }
                            }
                        }
                    }
                }
                MessageSet::Data(data) => {
                    // data message may have more than one data block for various tables.
                    for block in data {
                        let _block = block?;
                        // dbg!(block.table_name());
                        // dbg!(block);
                    }
                }
                _ => unreachable!(),
            }
            consumer.commit(offset)?;
        }
        consumer.unsubscribe();

        std::thread::sleep(Duration::from_secs(5));

        taos.exec_many([
            "drop database ws_tmq_meta_sync32",
            "drop topic ws_tmq_meta_sync3",
            "drop database ws_tmq_meta_sync3",
        ])?;
        Ok(())
    }

    #[cfg(feature = "rustls")]
    #[tokio::test]
    async fn test_consumer_cloud() -> anyhow::Result<()> {
        use taos_query::prelude::*;
        std::env::set_var("RUST_LOG", "debug");

        let dsn = std::env::var("TDENGINE_ClOUD_DSN");
        if dsn.is_err() {
            println!("Skip test when not in cloud");
            return Ok(());
        }
        let dsn = dsn.unwrap();

        let taos = TaosBuilder::from_dsn(&dsn)?.build().await?;
        taos.exec_many([
            "drop topic if exists ws_tmq_meta",
            "drop database if exists ws_tmq_meta",
            "create database ws_tmq_meta wal_retention_period 3600",
            "create topic ws_tmq_meta with meta as database ws_tmq_meta",
            "use ws_tmq_meta",
            // kind 1: create super table using all types
            "create table stb1(ts timestamp, c1 bool, c2 tinyint, c3 smallint, c4 int, c5 bigint,\
            c6 timestamp, c7 float, c8 double, c9 varchar(10), c10 nchar(16),\
            c11 tinyint unsigned, c12 smallint unsigned, c13 int unsigned, c14 bigint unsigned)\
            tags(t1 json)",
            // kind 2: create child table with json tag
            "create table tb0 using stb1 tags('{\"name\":\"value\"}')",
            "create table tb1 using stb1 tags(NULL)",
            "insert into tb0 values(now, NULL, NULL, NULL, NULL, NULL,
            NULL, NULL, NULL, NULL, NULL,
            NULL, NULL, NULL, NULL)
            tb1 values(now, true, -2, -3, -4, -5, \
            '2022-02-02 02:02:02.222', -0.1, -0.12345678910, 'abc 和我', 'Unicode + 涛思',\
            254, 65534, 1, 1)",
            // kind 3: create super table with all types except json (especially for tags)
            "create table stb2(ts timestamp, c1 bool, c2 tinyint, c3 smallint, c4 int, c5 bigint,\
            c6 timestamp, c7 float, c8 double, c9 varchar(10), c10 nchar(10),\
            c11 tinyint unsigned, c12 smallint unsigned, c13 int unsigned, c14 bigint unsigned)\
            tags(t1 bool, t2 tinyint, t3 smallint, t4 int, t5 bigint,\
            t6 timestamp, t7 float, t8 double, t9 varchar(10), t10 nchar(16),\
            t11 tinyint unsigned, t12 smallint unsigned, t13 int unsigned, t14 bigint unsigned)",
            // kind 4: create child table with all types except json
            "create table tb2 using stb2 tags(true, -2, -3, -4, -5, \
            '2022-02-02 02:02:02.222', -0.1, -0.12345678910, 'abc 和我', 'Unicode + 涛思',\
            254, 65534, 1, 1)",
            "create table tb3 using stb2 tags( NULL, NULL, NULL, NULL, NULL,
            NULL, NULL, NULL, NULL, NULL,
            NULL, NULL, NULL, NULL)",
            // kind 5: create common table
            "create table `table` (ts timestamp, v int)",
            // kind 6: column in super table
            "alter table stb1 add column new1 bool",
            "alter table stb1 add column new2 tinyint",
            "alter table stb1 add column new10 nchar(16)",
            "alter table stb1 modify column new10 nchar(32)",
            "alter table stb1 drop column new10",
            "alter table stb1 drop column new2",
            "alter table stb1 drop column new1",
            // kind 7: add tag in super table
            "alter table `stb2` add tag new1 bool",
            "alter table `stb2` rename tag new1 new1_new",
            "alter table `stb2` modify tag t10 nchar(32)",
            "alter table `stb2` drop tag new1_new",
            // kind 8: column in common table
            "alter table `table` add column new1 bool",
            "alter table `table` add column new2 tinyint",
            "alter table `table` add column new10 nchar(16)",
            "alter table `table` modify column new10 nchar(32)",
            "alter table `table` rename column new10 new10_new",
            "alter table `table` drop column new10_new",
            "alter table `table` drop column new2",
            "alter table `table` drop column new1",
        ])
        .await?;

        taos.exec_many([
            "drop database if exists ws_tmq_meta2",
            "create database if not exists ws_tmq_meta2 wal_retention_period 3600",
            "use ws_tmq_meta2",
        ])
        .await?;

        let builder = TmqBuilder::new(&dsn)?;
        let mut consumer = builder.build_consumer().await?;
        consumer.subscribe(["ws_tmq_meta"]).await?;

        {
            let mut stream = consumer.stream();

            while let Some((offset, message)) = stream.try_next().await? {
                // Offset contains information for topic name, database name and vgroup id,
                //  similar to kafka topic/partition/offset.
                let _ = offset.topic();
                let _ = offset.database();
                let _ = offset.vgroup_id();

                match message {
                    MessageSet::Meta(meta) => {
                        let _raw = meta.as_raw_meta().await?;

                        // meta data can be write to an database seamlessly by raw or json (to sql).
                        let json = meta.as_json_meta().await?;
                        for meta in &json {
                            let sql = meta.to_string();
                            tracing::debug!("sql: {}", sql);
                            if let Err(err) = taos.exec(sql).await {
                                match err.code() {
                                    Code::TAG_ALREADY_EXIST => {
                                        tracing::trace!("tag already exists")
                                    }
                                    Code::TAG_NOT_EXIST => tracing::trace!("tag not exist"),
                                    Code::COLUMN_EXISTS => tracing::trace!("column already exists"),
                                    Code::COLUMN_NOT_EXIST => tracing::trace!("column not exists"),
                                    Code::INVALID_COLUMN_NAME => {
                                        tracing::trace!("invalid column name")
                                    }
                                    Code::MODIFIED_ALREADY => {
                                        tracing::trace!("modified already done")
                                    }
                                    Code::TABLE_NOT_EXIST => {
                                        tracing::trace!("table does not exists")
                                    }
                                    Code::STABLE_NOT_EXIST => {
                                        tracing::trace!("stable does not exists")
                                    }
                                    _ => tracing::error!("{}", err),
                                }
                            }
                        }
                    }
                    MessageSet::Data(data) => {
                        // data message may have more than one data block for various tables.
                        while let Some(_data) = data.fetch_block().await? {}
                    }
                    _ => unreachable!(),
                }
                consumer.commit(offset).await?;
            }
        }
        consumer.unsubscribe().await;

        tokio::time::sleep(Duration::from_secs(2)).await;

        taos.exec_many([
            "drop database ws_tmq_meta2",
            "drop topic ws_tmq_meta",
            "drop database ws_tmq_meta",
        ])
        .await?;
        Ok(())
    }

    #[cfg(feature = "rustls")]
    #[cfg(feature = "rustls-aws-lc-crypto-provider")]
    #[tokio::test]
    async fn test_consumer_cloud_conn() -> anyhow::Result<()> {
        use std::env;

        use taos_query::prelude::*;

        std::env::set_var("RUST_LOG", "trace");

        let dsn = env::var("TDENGINE_CLOUD_DSN")
            .expect("TDENGINE_CLOUD_DSN environment variable not set");

        let taos = TaosBuilder::from_dsn(dsn)?.build().await?;
        let r = taos.server_version().await?;

        tracing::info!("server version: {}", r);

        Ok(())
    }

    #[tokio::test]
    async fn test_ws_tmq_poll_lost() -> anyhow::Result<()> {
        use taos_query::prelude::*;

        let _ = tracing_subscriber::fmt()
            .with_file(true)
            .with_line_number(true)
            .with_max_level(tracing::Level::TRACE)
            .compact()
            .try_init();

        let taos = TaosBuilder::from_dsn("taos://localhost:6041")?
            .build()
            .await?;

        taos.exec_many([
            "drop topic if exists test_ws_tmq_poll_lost",
            "drop database if exists test_ws_tmq_poll_lost",
            "create database test_ws_tmq_poll_lost wal_retention_period 3600",
            "create topic test_ws_tmq_poll_lost with meta as database test_ws_tmq_poll_lost",
            "use test_ws_tmq_poll_lost",
            // kind 1: create super table using all types
            "create table stb1(ts timestamp, c1 bool, c2 tinyint, c3 smallint, c4 int, c5 bigint,\
            c6 timestamp, c7 float, c8 double, c9 varchar(10), c10 nchar(16),\
            c11 tinyint unsigned, c12 smallint unsigned, c13 int unsigned, c14 bigint unsigned)\
            tags(t1 json)",
            // kind 2: create child table with json tag
            "create table tb0 using stb1 tags('{\"name\":\"value\"}')",
            "create table tb1 using stb1 tags(NULL)",
            "insert into tb0 values(now, NULL, NULL, NULL, NULL, NULL,
            NULL, NULL, NULL, NULL, NULL,
            NULL, NULL, NULL, NULL)
            tb1 values(now, true, -2, -3, -4, -5, \
            '2022-02-02 02:02:02.222', -0.1, -0.12345678910, 'abc 和我', 'Unicode + 涛思',\
            254, 65534, 1, 1)",
            "insert into tb1 using stb1 tags(NULL) values(now, NULL, NULL, NULL, NULL, NULL,
            NULL, NULL, NULL, NULL, NULL,
            NULL, NULL, NULL, NULL)
            tb1 values(now, true, -2, -3, -4, -5, \
            '2022-02-02 02:02:02.222', -0.1, -0.12345678910, 'abc 和我', 'Unicode + 涛思',\
            254, 65534, 1, 1)",
            // kind 3: create super table with all types except json (especially for tags)
            "create table stb2(ts timestamp, c1 bool, c2 tinyint, c3 smallint, c4 int, c5 bigint,\
            c6 timestamp, c7 float, c8 double, c9 varchar(10), c10 nchar(10),\
            c11 tinyint unsigned, c12 smallint unsigned, c13 int unsigned, c14 bigint unsigned)\
            tags(t1 bool, t2 tinyint, t3 smallint, t4 int, t5 bigint,\
            t6 timestamp, t7 float, t8 double, t9 varchar(10), t10 nchar(16),\
            t11 tinyint unsigned, t12 smallint unsigned, t13 int unsigned, t14 bigint unsigned)",
            // kind 4: create child table with all types except json
            "create table tb2 using stb2 tags(true, -2, -3, -4, -5, \
            '2022-02-02 02:02:02.222', -0.1, -0.12345678910, 'abc 和我', 'Unicode + 涛思',\
            254, 65534, 1, 1)",
            "create table tb3 using stb2 tags( NULL, NULL, NULL, NULL, NULL,
            NULL, NULL, NULL, NULL, NULL,
            NULL, NULL, NULL, NULL)",
            // kind 5: create common table
            "create table `table` (ts timestamp, v int)",
            // kind 6: column in super table
            "alter table stb1 add column new1 bool",
            "alter table stb1 add column new2 tinyint",
            "alter table stb1 add column new10 nchar(16)",
            "alter table stb1 modify column new10 nchar(32)",
            "alter table stb1 drop column new10",
            "alter table stb1 drop column new2",
            "alter table stb1 drop column new1",
            // kind 7: add tag in super table
            "alter table `stb2` add tag new1 bool",
            "alter table `stb2` rename tag new1 new1_new",
            "alter table `stb2` modify tag t10 nchar(32)",
            "alter table `stb2` drop tag new1_new",
            // kind 8: column in common table
            "alter table `table` add column new1 bool",
            "alter table `table` add column new2 tinyint",
            "alter table `table` add column new10 nchar(16)",
            "alter table `table` modify column new10 nchar(32)",
            "alter table `table` rename column new10 new10_new",
            "alter table `table` drop column new10_new",
            "alter table `table` drop column new2",
            "alter table `table` drop column new1",
        ])
        .await?;

        taos.exec_many([
            "drop database if exists test_ws_tmq_poll_lost2",
            "create database if not exists test_ws_tmq_poll_lost2 wal_retention_period 3600",
            "use test_ws_tmq_poll_lost2",
        ])
        .await?;

        let builder = TmqBuilder::new(
            "taos://localhost:6041?group.id=10&timeout=200ms&auto.offset.reset=earliest",
        )?;
        let mut consumer = builder.build_consumer().await?;
        consumer.subscribe(["test_ws_tmq_poll_lost"]).await?;
        std::env::set_var("TEST_POLLING_LOST", "1");

        {
            let sleep = tokio::time::sleep(Duration::from_millis(400));
            tokio::pin!(sleep);
            let _ = tokio::select! {
                res = consumer.recv_timeout(Timeout::Duration(Duration::from_millis(400))) => {
                    res
                }
                _ = &mut sleep => {
                    println!("sleep");
                    Ok(None)
                }
            }
            .inspect_err(|err| {
                println!("err: {:?}", err);
            })?;

            let _ = tokio::select! {
                res = consumer.recv_timeout(Timeout::Duration(Duration::from_millis(400))) => {
                    res
                }
                _ = &mut sleep => {
                    println!("sleep");
                    Ok(None)
                }
            }
            .inspect_err(|err| {
                println!("err: {:?}", err);
            })?;

            let _ = tokio::select! {
                res = consumer.recv_timeout(Timeout::Duration(Duration::from_millis(400))) => {
                    res
                }
                _ = &mut sleep => {
                    println!("sleep");
                    Ok(None)
                }
            }
            .inspect_err(|err| {
                println!("err: {:?}", err);
            })?;

            let mut stream = consumer.stream();

            while let Some((offset, message)) = stream.try_next().await? {
                // Offset contains information for topic name, database name and vgroup id,
                // similar to kafka topic/partition/offset.
                let _ = offset.topic();
                let _ = offset.database();
                let _ = offset.vgroup_id();

                match message {
                    MessageSet::Meta(meta) => {
                        let _raw = meta.as_raw_meta().await?;
                        // meta data can be write to an database seamlessly by raw or json (to sql).
                        let json = meta.as_json_meta().await?;
                        for meta in &json {
                            let sql = meta.to_string();
                            tracing::debug!("sql: {}", sql);
                        }
                    }
                    MessageSet::Data(data) => {
                        // data message may have more than one data block for various tables.
                        while let Some(block) = data.fetch_block().await? {
                            println!("{}", block.pretty_format());
                        }
                    }
                    _ => unreachable!(),
                }
                consumer.commit(offset).await?;
            }
        }

        consumer.unsubscribe().await;

        tokio::time::sleep(Duration::from_secs(2)).await;

        taos.exec_many([
            "drop database test_ws_tmq_poll_lost2",
            "drop topic test_ws_tmq_poll_lost",
            "drop database test_ws_tmq_poll_lost",
        ])
        .await?;

        Ok(())
    }

    #[tokio::test]
    async fn test_auto_commit() -> anyhow::Result<()> {
        use taos_query::prelude::*;

        let taos = TaosBuilder::from_dsn("ws://localhost:6041")?
            .build()
            .await?;

        taos.exec_many([
            "drop topic if exists topic_1741091352",
            "drop database if exists test_1741091352",
            "create database test_1741091352 wal_retention_period 3600",
            "create topic topic_1741091352 with meta as database test_1741091352",
            "use test_1741091352",
            // kind 1: create super table using all types
            "create table stb1(ts timestamp, c1 bool, c2 tinyint, c3 smallint, c4 int, c5 bigint,\
            c6 timestamp, c7 float, c8 double, c9 varchar(10), c10 nchar(16),\
            c11 tinyint unsigned, c12 smallint unsigned, c13 int unsigned, c14 bigint unsigned)\
            tags(t1 json)",
            // kind 2: create child table with json tag
            "create table tb0 using stb1 tags('{\"name\":\"value\"}')",
            "create table tb1 using stb1 tags(NULL)",
            "insert into tb0 values(now, NULL, NULL, NULL, NULL, NULL,
            NULL, NULL, NULL, NULL, NULL,
            NULL, NULL, NULL, NULL)
            tb1 values(now, true, -2, -3, -4, -5, \
            '2022-02-02 02:02:02.222', -0.1, -0.12345678910, 'abc 和我', 'Unicode + 涛思',\
            254, 65534, 1, 1)",
            "insert into tb1 using stb1 tags(NULL) values(now, NULL, NULL, NULL, NULL, NULL,
            NULL, NULL, NULL, NULL, NULL,
            NULL, NULL, NULL, NULL)
            tb1 values(now, true, -2, -3, -4, -5, \
            '2022-02-02 02:02:02.222', -0.1, -0.12345678910, 'abc 和我', 'Unicode + 涛思',\
            254, 65534, 1, 1)",
            // kind 3: create super table with all types except json (especially for tags)
            "create table stb2(ts timestamp, c1 bool, c2 tinyint, c3 smallint, c4 int, c5 bigint,\
            c6 timestamp, c7 float, c8 double, c9 varchar(10), c10 nchar(10),\
            c11 tinyint unsigned, c12 smallint unsigned, c13 int unsigned, c14 bigint unsigned)\
            tags(t1 bool, t2 tinyint, t3 smallint, t4 int, t5 bigint,\
            t6 timestamp, t7 float, t8 double, t9 varchar(10), t10 nchar(16),\
            t11 tinyint unsigned, t12 smallint unsigned, t13 int unsigned, t14 bigint unsigned)",
            // kind 4: create child table with all types except json
            "create table tb2 using stb2 tags(true, -2, -3, -4, -5, \
            '2022-02-02 02:02:02.222', -0.1, -0.12345678910, 'abc 和我', 'Unicode + 涛思',\
            254, 65534, 1, 1)",
            "create table tb3 using stb2 tags( NULL, NULL, NULL, NULL, NULL,
            NULL, NULL, NULL, NULL, NULL,
            NULL, NULL, NULL, NULL)",
            // kind 5: create common table
            "create table `table` (ts timestamp, v int)",
            // kind 6: column in super table
            "alter table stb1 add column new1 bool",
            "alter table stb1 add column new2 tinyint",
            "alter table stb1 add column new10 nchar(16)",
            "alter table stb1 modify column new10 nchar(32)",
            "alter table stb1 drop column new10",
            "alter table stb1 drop column new2",
            "alter table stb1 drop column new1",
            // kind 7: add tag in super table
            "alter table `stb2` add tag new1 bool",
            "alter table `stb2` rename tag new1 new1_new",
            "alter table `stb2` modify tag t10 nchar(32)",
            "alter table `stb2` drop tag new1_new",
            // kind 8: column in common table
            "alter table `table` add column new1 bool",
            "alter table `table` add column new2 tinyint",
            "alter table `table` add column new10 nchar(16)",
            "alter table `table` modify column new10 nchar(32)",
            "alter table `table` rename column new10 new10_new",
            "alter table `table` drop column new10_new",
            "alter table `table` drop column new2",
            "alter table `table` drop column new1",
        ])
        .await?;

        taos.exec_many([
            "drop database if exists test_1741138531",
            "create database test_1741138531 wal_retention_period 3600",
            "use test_1741138531",
        ])
        .await?;

        let mut consumer = TmqBuilder::new(
            "ws://localhost:6041?group.id=10&timeout=500ms&auto.offset.reset=earliest&enable.auto.commit=true&auto.commit.interval.ms=1",
        )?.build_consumer().await?;

        consumer.subscribe(["topic_1741091352"]).await?;

        {
            let mut pre_topic = None;
            let mut pre_vgroup_id = 0;
            let mut pre_offset = 0;

            let mut stream = consumer.stream();
            while let Some((offset, _)) = stream.try_next().await? {
                if let Some(pre_topic) = pre_topic.as_deref() {
                    let offset = consumer.committed(pre_topic, pre_vgroup_id).await?;
                    assert!(offset >= pre_offset);
                }

                pre_topic = Some(offset.topic().to_owned());
                pre_vgroup_id = offset.vgroup_id();
                pre_offset = offset.offset();
            }
        }

        consumer.unsubscribe().await;

        tokio::time::sleep(Duration::from_secs(2)).await;

        taos.exec_many([
            "drop database test_1741138531",
            "drop topic topic_1741091352",
            "drop database test_1741091352",
        ])
        .await?;

        Ok(())
    }
}<|MERGE_RESOLUTION|>--- conflicted
+++ resolved
@@ -1072,9 +1072,6 @@
                     s.to_string()
                 }
             });
-<<<<<<< HEAD
-
-=======
         let msg_consume_rawdata = dsn.get("msg.consume.rawdata").map(|s| {
             let s = s.trim();
             if s.is_empty() {
@@ -1083,7 +1080,6 @@
                 s.to_string()
             }
         });
->>>>>>> 9b90cacb
         let conf = TmqInit {
             group_id,
             client_id,
