--- conflicted
+++ resolved
@@ -1294,7 +1294,7 @@
                                                                 if let Some((_, sender)) = queries_sender.remove(&k) {
                                                                     let _ = sender.send(Err(RawError::new(
                                                                         WS_ERROR_NO::CONN_CLOSED.as_code(),
-                                                                        format!("Consumer messages lost"),
+                                                                        "Consumer messages lost",
                                                                     )));
                                                                 }
                                                             }
@@ -1327,22 +1327,6 @@
                                                 } else {
                                                     polling_mutex2.store(true, Ordering::Release);
                                                 }
-<<<<<<< HEAD
-                                            }  else {
-                                                tracing::warn!("poll message received but no receiver alive");
-
-                                                let keys = queries_sender.iter().map(|r| *r.key()).collect_vec();
-                                                for k in keys {
-                                                    if let Some((_, sender)) = queries_sender.remove(&k) {
-                                                        let _ = sender.send(Err(RawError::new(
-                                                            WS_ERROR_NO::CONN_CLOSED.as_code(),
-                                                            "Consumer connection lost",
-                                                        )));
-                                                    }
-                                                }
-                                                break 'ws;
-=======
->>>>>>> 532bae19
                                             }
                                         },
                                         TmqRecvData::FetchJsonMeta { data }=> {
