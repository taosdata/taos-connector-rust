//! TMQ consumer.
//!
use anyhow::bail;
use futures::lock::Mutex;
use futures::{SinkExt, StreamExt};
use itertools::Itertools;
// use scc::HashMap;
use dashmap::DashMap as HashMap;

use log::warn;
use taos_query::common::{JsonMeta, RawMeta};
use taos_query::prelude::{Code, RawError};
use taos_query::tmq::{
    AsAsyncConsumer, AsConsumer, Assignment, IsAsyncData, IsAsyncMeta, IsData, IsOffset,
    MessageSet, SyncOnAsync, Timeout, VGroupId,
};
use taos_query::util::{Edition, InlinableRead};
use taos_query::RawResult;
use taos_query::{DeError, DsnError, IntoDsn, RawBlock, TBuilder};
use thiserror::Error;

use tokio::sync::{oneshot, watch};

use tokio::time;
use tokio_tungstenite::tungstenite::Error as WsError;
use tokio_tungstenite::{connect_async, tungstenite::protocol::Message};

use crate::query::asyn::is_support_binary_sql;
use crate::query::asyn::WS_ERROR_NO;
use crate::query::infra::{ToMessage, WsConnReq, WsRecv, WsRecvData, WsSend};

use crate::TaosBuilder;
use messages::*;

use std::collections::VecDeque;
use std::fmt::Debug;
use std::str::FromStr;
use std::sync::atomic::AtomicU64;
use std::sync::Arc;
use std::time::{Duration, Instant};

mod messages;

type WsSender = tokio::sync::mpsc::Sender<Message>;
type WsTmqAgent = Arc<HashMap<ReqId, oneshot::Sender<RawResult<TmqRecvData>>>>;

#[derive(Debug, Clone)]
struct WsTmqSender {
    req_id: Arc<AtomicU64>,
    sender: WsSender,
    queries: WsTmqAgent,
    #[allow(dead_code)]
    timeout: Timeout,
}

impl WsTmqSender {
    fn req_id(&self) -> ReqId {
        self.req_id
            .fetch_add(1, std::sync::atomic::Ordering::SeqCst)
    }
    async fn send_recv(&self, msg: TmqSend) -> RawResult<TmqRecvData> {
        self.send_recv_timeout(msg, Duration::MAX).await
    }
    async fn send_recv_timeout(&self, msg: TmqSend, timeout: Duration) -> RawResult<TmqRecvData> {
        let send_timeout = Duration::from_millis(5000);
        let req_id = msg.req_id();
        let (tx, rx) = oneshot::channel();

        self.queries.insert(req_id, tx);

        self.sender
            .send_timeout(msg.to_msg(), send_timeout)
            .await
            .map_err(WsTmqError::from)?;

        let sleep = tokio::time::sleep(timeout);
        tokio::pin!(sleep);
        let data = tokio::select! {
            _ = &mut sleep, if !sleep.is_elapsed() => {
               log::trace!("poll timed out");
               Err(WsTmqError::QueryTimeout("poll".to_string()))?
            }
            message = rx => {
                message.map_err(WsTmqError::from)??
            }
        };
        Ok(data)
    }
}

#[derive(Debug)]
pub struct TmqBuilder {
    info: TaosBuilder,
    conf: TmqInit,
    timeout: Timeout,
}

impl TBuilder for TmqBuilder {
    type Target = Consumer;

    fn available_params() -> &'static [&'static str] {
        &["token", "timeout", "group.id", "client.id"]
    }

    fn from_dsn<D: IntoDsn>(dsn: D) -> RawResult<Self> {
        Self::new(dsn)
    }

    fn client_version() -> &'static str {
        "0"
    }

    fn ping(&self, _: &mut Self::Target) -> RawResult<()> {
        Ok(())
    }

    fn ready(&self) -> bool {
        true
    }

    fn build(&self) -> RawResult<Self::Target> {
        taos_query::block_in_place_or_global(self.build_consumer())
    }

    fn server_version(&self) -> RawResult<&str> {
        todo!()
    }

    fn is_enterprise_edition(&self) -> RawResult<bool> {
        todo!()
    }

    fn get_edition(&self) -> RawResult<taos_query::util::Edition> {
        if self
            .info
            .addr
            .matches(".cloud.tdengine.com")
            .next()
            .is_some()
            || self
                .info
                .addr
                .matches(".cloud.taosdata.com")
                .next()
                .is_some()
        {
            let edition = Edition::new("cloud", false);
            return Ok(edition);
        }

        let taos = TBuilder::build(&self.info)?;

        use taos_query::prelude::sync::Queryable;
        let grant: RawResult<Option<(String, bool)>> = Queryable::query_one(
            &taos,
            "select version, (expire_time < now) from information_schema.ins_cluster",
        );

        let edition = if let Ok(Some((edition, expired))) = grant {
            Edition::new(edition, expired)
        } else {
            let grant: RawResult<Option<(String, (), String)>> =
                Queryable::query_one(&taos, "show grants");

            if let Ok(Some((edition, _, expired))) = grant {
                Edition::new(
                    edition.trim(),
                    expired.trim() == "false" || expired.trim() == "unlimited",
                )
            } else {
                warn!("Can't check enterprise edition with either \"show cluster\" or \"show grants\"");
                Edition::new("unknown", true)
            }
        };
        Ok(edition)
    }
}

#[async_trait::async_trait]
impl taos_query::AsyncTBuilder for TmqBuilder {
    type Target = Consumer;

    fn from_dsn<D: IntoDsn>(dsn: D) -> RawResult<Self> {
        Self::new(dsn)
    }

    fn client_version() -> &'static str {
        "0"
    }

    async fn ping(&self, _: &mut Self::Target) -> RawResult<()> {
        Ok(())
    }

    async fn ready(&self) -> bool {
        true
    }

    async fn build(&self) -> RawResult<Self::Target> {
        self.build_consumer().await
    }

    async fn server_version(&self) -> RawResult<&str> {
        todo!()
    }

    async fn is_enterprise_edition(&self) -> RawResult<bool> {
        todo!()
    }

    async fn get_edition(&self) -> RawResult<taos_query::util::Edition> {
        use taos_query::prelude::AsyncQueryable;

        let taos = taos_query::AsyncTBuilder::build(&self.info).await?;
        // Ensure server is ready.
        taos.exec("select server_status()").await?;

        match self
            .info
            .addr
            .matches(".cloud.tdengine.com")
            .next()
            .is_some()
            || self
                .info
                .addr
                .matches(".cloud.taosdata.com")
                .next()
                .is_some()
        {
            true => {
                let edition = Edition::new("cloud", false);
                return Ok(edition);
            }
            false => (),
        }

        let grant: RawResult<Option<(String, bool)>> = AsyncQueryable::query_one(
            &taos,
            "select version, (expire_time < now) from information_schema.ins_cluster",
        )
        .await;

        let edition = if let Ok(Some((edition, expired))) = grant {
            Edition::new(edition, expired)
        } else {
            let grant: RawResult<Option<(String, (), String)>> =
                AsyncQueryable::query_one(&taos, "show grants").await;

            if let Ok(Some((edition, _, expired))) = grant {
                Edition::new(
                    edition.trim(),
                    expired.trim() == "false" || expired.trim() == "unlimited",
                )
            } else {
                warn!("Can't check enterprise edition with either \"show cluster\" or \"show grants\"");
                Edition::new("unknown", true)
            }
        };
        Ok(edition)
    }
}
#[derive(Debug)]
struct WsMessageBase {
    is_support_fetch_raw: bool,
    sender: WsTmqSender,
    message_id: MessageId,
    raw_blocks: Arc<Mutex<Option<VecDeque<RawBlock>>>>,
}

impl WsMessageBase {
    async fn fetch_raw_block(&self) -> RawResult<Option<RawBlock>> {
        if self.is_support_fetch_raw {
            self.fetch_raw_block_new().await
        } else {
            self.fetch_raw_block_old().await
        }
    }
    async fn fetch_raw_block_new(&self) -> RawResult<Option<RawBlock>> {
        let mut raw_blocks_ref_mut = self.raw_blocks.lock().await;
        let raw_blocks_option = &mut *raw_blocks_ref_mut;

        if let Some(raw_blocks) = raw_blocks_option {
            if !raw_blocks.is_empty() {
                return Ok(raw_blocks.pop_front());
            } else {
                return Ok(None);
            }
        }

        let req_id = self.sender.req_id();

        let msg = TmqSend::FetchRawData(MessageArgs {
            req_id,
            message_id: self.message_id,
        });
        let data = self.sender.send_recv(msg).await?;

        if let TmqRecvData::Bytes(bytes) = data {
            let raw = RawBlock::parse_from_multi_raw_block(bytes)
                .map_err(|_| RawError::from_string("parse multi raw blocks error!"))?;
            if raw.len() > 0 {
                raw_blocks_option.replace(raw);
                return Ok(raw_blocks_option.as_mut().unwrap().pop_front());
            }
        }
        return Ok(None);
    }
    async fn fetch_raw_block_old(&self) -> RawResult<Option<RawBlock>> {
        let req_id = self.sender.req_id();

        let msg = TmqSend::Fetch(MessageArgs {
            req_id,
            message_id: self.message_id,
        });
        let data = self.sender.send_recv(msg).await?;
        let fetch = if let TmqRecvData::Fetch(fetch) = data {
            fetch
        } else {
            unreachable!()
        };

        if fetch.completed {
            return Ok(None);
        }

        let msg = TmqSend::FetchBlock(MessageArgs {
            req_id,
            message_id: self.message_id,
        });
        let data = self.sender.send_recv(msg).await?;
        if let TmqRecvData::Bytes(bytes) = data {
            let mut raw = RawBlock::parse_from_raw_block(bytes, fetch.precision);

            // for row in 0..raw.nrows() {
            //     for col in 0..raw.ncols() {
            //         log::trace!("at ({}, {})", row, col);
            //         let v = unsafe { raw.get_ref_unchecked(row, col) };
            //         println!("({}, {}): {:?}", row, col, v);
            //     }
            // }
            raw.with_field_names(fetch.fields().iter().map(|f| f.name()));
            if let Some(name) = fetch.table_name {
                raw.with_table_name(name);
            }
            return Ok(Some(raw));
        }
        todo!()
    }
    async fn fetch_json_meta(&self) -> RawResult<JsonMeta> {
        let req_id = self.sender.req_id();
        let msg = TmqSend::FetchJsonMeta(MessageArgs {
            req_id,
            message_id: self.message_id,
        });
        let data = self.sender.send_recv(msg).await?;
        if let TmqRecvData::FetchJsonMeta { data } = data {
            let json: JsonMeta = serde_json::from_value(data).map_err(WsTmqError::from)?;
            return Ok(json);
        }
        unreachable!()
    }
    async fn fetch_raw_meta(&self) -> RawResult<RawMeta> {
        let req_id = self.sender.req_id();
        let msg = TmqSend::FetchRaw(MessageArgs {
            req_id,
            message_id: self.message_id,
        });
        let data = self.sender.send_recv(msg).await?;
        if let TmqRecvData::Bytes(bytes) = data {
            let message_type = bytes.as_ref().read_u64().unwrap();
            debug_assert_eq!(message_type, 3, "should be meta message type");
            let raw = RawMeta::new(bytes.slice(8..)); // first u64 is message type.
            return Ok(raw);
        }
        unreachable!()
    }
}

#[derive(Debug)]
pub struct Meta(WsMessageBase);

// impl WsMetaMessage {
//     pub async fn as_raw_meta(&self) -> Result<RawMeta> {
//         self.0.fetch_raw_meta().await
//     }
//     pub async fn as_json_meta(&self) -> Result<JsonMeta> {
//         self.0.fetch_json_meta().await
//     }
// }

#[async_trait::async_trait]
impl IsAsyncMeta for Meta {
    async fn as_raw_meta(&self) -> RawResult<RawMeta> {
        self.0.fetch_raw_meta().await
    }

    async fn as_json_meta(&self) -> RawResult<JsonMeta> {
        self.0.fetch_json_meta().await
    }
}

impl SyncOnAsync for Meta {}

#[derive(Debug)]
pub struct Data(WsMessageBase);

impl Data {
    pub async fn fetch_block(&self) -> RawResult<Option<RawBlock>> {
        self.0.fetch_raw_block().await
    }
}

impl Iterator for Data {
    type Item = RawResult<RawBlock>;

    fn next(&mut self) -> Option<Self::Item> {
        taos_query::block_in_place_or_global(self.fetch_block()).transpose()
    }
}

#[async_trait::async_trait]
impl IsAsyncData for Data {
    async fn as_raw_data(&self) -> RawResult<taos_query::common::RawData> {
        self.0
            .fetch_raw_meta()
            .await
            .map(|raw| unsafe { std::mem::transmute(raw) })
    }

    async fn fetch_raw_block(&self) -> RawResult<Option<RawBlock>> {
        self.fetch_block().await
    }
}

impl IsData for Data {
    fn as_raw_data(&self) -> RawResult<taos_query::common::RawData> {
        taos_query::block_in_place_or_global(self.0.fetch_raw_meta())
            .map(|raw| unsafe { std::mem::transmute(raw) })
    }

    fn fetch_raw_block(&self) -> RawResult<Option<RawBlock>> {
        taos_query::block_in_place_or_global(self.fetch_block())
    }
}
pub enum WsMessageSet {
    Meta(Meta),
    Data(Data),
}

impl WsMessageSet {
    pub const fn message_type(&self) -> MessageType {
        match self {
            WsMessageSet::Meta(_) => MessageType::Meta,
            WsMessageSet::Data(_) => MessageType::Data,
        }
    }
}

impl Consumer {
    // async fn init_poll(&self, timeout: Duration) -> Result<()> {
    //     let req_id = self.sender.req_id();
    //     let action = TmqSend::Poll {
    //         req_id,
    //         blocking_time: 0,
    //     };

    //     let data = self.sender.send_recv_timeout(action, timeout).await?;
    //     match data {
    //         TmqRecvData::Poll(TmqPoll {
    //             message_id,
    //             database,
    //             have_message,
    //             topic,
    //             vgroup_id,
    //             message_type,
    //         }) => {
    //             assert!(!have_message);
    //         }
    //         _ => unreachable!(),
    //     }
    //     Ok(())
    // }
    async fn poll_wait(&self) -> RawResult<(Offset, MessageSet<Meta, Data>)> {
        // use crate::query::asyn::is_support_binary_sql;

        let elapsed = tokio::time::Instant::now();

        loop {
            let req_id = self.sender.req_id();
            let action = TmqSend::Poll {
                req_id,
                blocking_time: 0,
            };

            let data = self.sender.send_recv(action).await?;

            match data {
                TmqRecvData::Poll(TmqPoll {
                    message_id,
                    database,
                    have_message,
                    topic,
                    vgroup_id,
                    message_type,
                }) => {
                    if have_message {
                        let dur = elapsed.elapsed();
                        let offset = Offset {
                            message_id,
                            database,
                            topic,
                            vgroup_id,
                        };
                        let message = WsMessageBase {
                            is_support_fetch_raw: self.support_fetch_raw,
                            sender: self.sender.clone(),
                            message_id,
                            raw_blocks: Arc::new(Mutex::new(None)),
                        };
                        log::trace!("Got message in {}ms", dur.as_millis());
                        break match message_type {
                            MessageType::Meta => Ok((offset, MessageSet::Meta(Meta(message)))),
                            MessageType::Data => Ok((offset, MessageSet::Data(Data(message)))),
                            MessageType::MetaData => Ok((
                                offset,
                                MessageSet::MetaData(
                                    Meta(message),
                                    Data(WsMessageBase {
                                        is_support_fetch_raw: self.support_fetch_raw,
                                        sender: self.sender.clone(),
                                        message_id,
                                        raw_blocks: Arc::new(Mutex::new(None)),
                                    }),
                                ),
                            )),
                            MessageType::Invalid => unreachable!(),
                            // _ => unreachable!(),
                        };
                    } else {
                        tokio::time::sleep(Duration::from_millis(500)).await;
                        continue;
                    }
                }
                _ => unreachable!(),
            }
        }
    }
    pub(crate) async fn poll_timeout(
        &self,
        timeout: Duration,
    ) -> RawResult<Option<(Offset, MessageSet<Meta, Data>)>> {
        let sleep = tokio::time::sleep(timeout);
        tokio::pin!(sleep);
        tokio::select! {
            _ = &mut sleep, if !sleep.is_elapsed() => {
               Ok(None)
            }
            message = self.poll_wait() => {
                Ok(Some(message?))
            }
        }
    }
}

#[async_trait::async_trait]
impl AsAsyncConsumer for Consumer {
    type Offset = Offset;

    type Meta = Meta;

    type Data = Data;

    async fn subscribe<T: Into<String>, I: IntoIterator<Item = T> + Send>(
        &mut self,
        topics: I,
    ) -> RawResult<()> {
        self.topics = topics.into_iter().map(Into::into).collect_vec();
        let req_id = self.sender.req_id();
        let action = TmqSend::Subscribe {
            req_id,
            req: self.tmq_conf.clone(),
            topics: self.topics.clone(),
            conn: self.conn.clone(),
        };
        self.sender.send_recv(action).await?;

        // dbg!(&self.tmq_conf);

        if let Some(offset) = self.tmq_conf.offset_seek.clone() {
            // dbg!(offset);
            let offsets = offset
                .split(',')
                .map(|s| {
                    s.split(':')
                        .map(|i| i.parse::<i64>().unwrap())
                        .collect_vec()
                })
                .collect_vec();
            let topic_name = &self.topics[0];
            for offset in offsets {
                let vgroup_id = offset[0] as i32;
                let offset = offset[1];
                log::trace!(
                    "topic {} seeking to offset {} for vgroup {}",
                    &topic_name,
                    offset,
                    vgroup_id
                );

                let req_id = self.sender.req_id();
                let action = TmqSend::Seek(OffsetSeekArgs {
                    req_id,
                    topic: topic_name.to_string(),
                    vgroup_id,
                    offset,
                });

                let _ = self
                    .sender
                    .send_recv(action)
                    .await
                    .unwrap_or(crate::consumer::messages::TmqRecvData::Seek { timing: 0 });
            }
        }

        Ok(())
    }

    async fn unsubscribe(self) {
        let req_id = self.sender.req_id();
        log::trace!("unsubscribe {} start", req_id);
        let action = TmqSend::Unsubscribe { req_id };
        self.sender.send_recv(action).await.unwrap();
        drop(self)
    }

    async fn recv_timeout(
        &self,
        timeout: taos_query::tmq::Timeout,
    ) -> RawResult<
        Option<(
            Self::Offset,
            taos_query::tmq::MessageSet<Self::Meta, Self::Data>,
        )>,
    > {
        match timeout {
            Timeout::Never | Timeout::None => self.poll_timeout(Duration::MAX).await,
            Timeout::Duration(timeout) => self.poll_timeout(timeout).await,
        }
    }

    async fn commit(&self, offset: Self::Offset) -> RawResult<()> {
        let req_id = self.sender.req_id();
        let action = TmqSend::Commit(MessageArgs {
            req_id,
            message_id: offset.message_id,
        });

        let _ = self.sender.send_recv(action).await?;
        Ok(())
    }

    async fn commit_offset(
        &self,
        topic_name: &str,
        vgroup_id: VGroupId,
        offset: i64,
    ) -> RawResult<()> {
        let req_id = self.sender.req_id();
        let action = TmqSend::CommitOffset(OffsetSeekArgs {
            req_id,
            topic: topic_name.to_string(),
            vgroup_id,
            offset,
        });

        let _ = self.sender.send_recv(action).await?;
        Ok(())
    }

    async fn list_topics(&self) -> RawResult<Vec<String>> {
        let topics = self.topics.clone();
        Ok(topics)
    }

    async fn assignments(&self) -> Option<Vec<(String, Vec<Assignment>)>> {
        let topics = self.topics.clone();
        log::trace!("topics: {:?}", topics);

        let mut ret = Vec::new();
        for topic in topics {
            let assignments = self.topic_assignment(&topic).await;
            ret.push((topic, assignments));
        }

        Some(ret)
    }

    async fn topic_assignment(&self, topic: &str) -> Vec<Assignment> {
        let req_id = self.sender.req_id();
        let action = TmqSend::Assignment(TopicAssignmentArgs {
            req_id,
            topic: topic.to_string(),
        });

        let recv = self.sender.send_recv(action).await.ok();
        match recv {
            Some(TmqRecvData::Assignment(TopicAssignment { assignment, timing })) => {
                // assert_eq!(topic, topic);
                log::trace!("timing: {:?}", timing);
                log::trace!("assignment: {:?}", assignment);
                assignment
            }
            _ => {
                vec![]
            }
        }
    }

    async fn offset_seek(
        &mut self,
        topic: &str,
        vgroup_id: VGroupId,
        offset: i64,
    ) -> RawResult<()> {
        let req_id = self.sender.req_id();
        let action = TmqSend::Seek(OffsetSeekArgs {
            req_id,
            topic: topic.to_string(),
            vgroup_id,
            offset,
        });

        let _ = self.sender.send_recv(action).await?;
        Ok(())
    }

    async fn committed(&self, topic: &str, vgroup_id: VGroupId) -> RawResult<i64> {
        let req_id = self.sender.req_id();
        let action = TmqSend::Committed(OffsetArgs {
            req_id,
            topic_vgroup_ids: vec![OffsetInnerArgs {
                topic: topic.to_string(),
                vgroup_id,
            }],
        });

        let data = self.sender.send_recv(action).await?;
        if let TmqRecvData::Committed { committed } = data {
            let offset = committed[0];
            Ok(offset)
        } else {
            Ok(0)
        }
    }

    async fn position(&self, topic: &str, vgroup_id: VGroupId) -> RawResult<i64> {
        let req_id = self.sender.req_id();
        let action = TmqSend::Position(OffsetArgs {
            req_id,
            topic_vgroup_ids: vec![OffsetInnerArgs {
                topic: topic.to_string(),
                vgroup_id,
            }],
        });

        let data = self.sender.send_recv(action).await?;
        if let TmqRecvData::Position { position } = data {
            let offset = position[0];
            Ok(offset)
        } else {
            Ok(0)
        }
    }

    fn default_timeout(&self) -> Timeout {
        self.timeout
    }
}

impl AsConsumer for Consumer {
    type Offset = Offset;

    type Meta = Meta;

    type Data = Data;

    fn subscribe<T: Into<String>, I: IntoIterator<Item = T> + Send>(
        &mut self,
        topics: I,
    ) -> RawResult<()> {
        taos_query::block_in_place_or_global(<Consumer as AsAsyncConsumer>::subscribe(self, topics))
    }

    fn recv_timeout(
        &self,
        timeout: Timeout,
    ) -> RawResult<Option<(Self::Offset, MessageSet<Self::Meta, Self::Data>)>> {
        taos_query::block_in_place_or_global(<Consumer as AsAsyncConsumer>::recv_timeout(
            self, timeout,
        ))
    }

    fn commit(&self, offset: Self::Offset) -> RawResult<()> {
        taos_query::block_in_place_or_global(<Consumer as AsAsyncConsumer>::commit(self, offset))
    }

    fn commit_offset(&self, topic_name: &str, vgroup_id: VGroupId, offset: i64) -> RawResult<()> {
        taos_query::block_in_place_or_global(<Consumer as AsAsyncConsumer>::commit_offset(
            self, topic_name, vgroup_id, offset,
        ))
    }

    fn list_topics(&self) -> RawResult<Vec<String>> {
        taos_query::block_in_place_or_global(<Consumer as AsAsyncConsumer>::list_topics(self))
    }

    fn assignments(&self) -> Option<Vec<(String, Vec<Assignment>)>> {
        taos_query::block_in_place_or_global(<Consumer as AsAsyncConsumer>::assignments(self))
    }

    fn offset_seek(&mut self, topic: &str, vg_id: VGroupId, offset: i64) -> RawResult<()> {
        taos_query::block_in_place_or_global(<Consumer as AsAsyncConsumer>::offset_seek(
            self, topic, vg_id, offset,
        ))
    }

    fn committed(&self, topic: &str, vg_id: VGroupId) -> RawResult<i64> {
        taos_query::block_in_place_or_global(<Consumer as AsAsyncConsumer>::committed(
            self, topic, vg_id,
        ))
    }

    fn position(&self, topic: &str, vg_id: VGroupId) -> RawResult<i64> {
        taos_query::block_in_place_or_global(<Consumer as AsAsyncConsumer>::position(
            self, topic, vg_id,
        ))
    }
}

impl TmqBuilder {
    pub fn new<D: IntoDsn>(dsn: D) -> RawResult<Self> {
        let dsn = dsn.into_dsn()?;
        let info = TaosBuilder::from_dsn(&dsn)?;
        let group_id = dsn
            .params
            .get("group.id")
            .map(ToString::to_string)
            .ok_or_else(|| DsnError::RequireParam("group.id".to_string()))?;
        let client_id = dsn.params.get("client.id").map(ToString::to_string);
        let offset_reset = dsn.params.get("auto.offset.reset").map(ToString::to_string);
        let auto_commit = dsn
            .params
            .get("enable.auto.commit")
            .map(|s| {
                if s.is_empty() {
                    "false".to_string()
                } else {
                    s.to_string()
                }
            })
            .unwrap_or("false".to_string());
        let auto_commit_interval_ms = dsn.params.get("auto.commit.interval.ms").and_then(|s| {
            if s.is_empty() {
                None
            } else {
                Some(s.to_string())
            }
        });
        let snapshot_enable = dsn
            .params
            .get("experimental.snapshot.enable")
            .and_then(|s| {
                if s.is_empty() {
                    None
                } else {
                    Some(s.to_string())
                }
            })
            .unwrap_or("false".to_string());
        let with_table_name = dsn
            .params
            .get("with.table.name")
            .and_then(|s| {
                if s.is_empty() {
                    None
                } else {
                    Some(s.to_string())
                }
            })
            .unwrap_or("true".to_string());
        let timeout = if let Some(timeout) = dsn.get("timeout") {
            Timeout::from_str(timeout).map_err(RawError::from_any)?
        } else {
            Timeout::Duration(Duration::from_secs(5))
        };
        let offset_seek = dsn.params.get("offset").and_then(|s| {
            if s.is_empty() {
                None
            } else {
                Some(s.to_string())
            }
        });
        let conf = TmqInit {
            group_id,
            client_id,
            offset_reset,
            auto_commit,
            auto_commit_interval_ms,
            snapshot_enable,
            with_table_name,
            offset_seek,
        };

        Ok(Self {
            info,
            conf,
            timeout,
        })
    }

    #[allow(dead_code)]
    async fn build_consumer(&self) -> RawResult<Consumer> {
        let url = self.info.to_tmq_url();
        // let (ws, _) = taos_query::block_in_place_or_global(connect_async(url))?;
        let (ws, _) = connect_async(&url).await.map_err(WsTmqError::from)?;
        let (mut sender, mut reader) = ws.split();

        let version = WsSend::Version;
        sender.send(version.to_msg()).await.map_err(|err| {
            RawError::any(err)
                .with_code(WS_ERROR_NO::WEBSOCKET_ERROR.as_code())
                .context("Send version request message error")
        })?;
        let duration = Duration::from_secs(8);
        let version_future = async {
            let max_non_version = 5;
            let mut count = 0;
            loop {
                count += 1;
                if let Some(message) = reader.next().await {
                    match message {
                        Ok(Message::Text(text)) => {
                            let v: WsRecv = serde_json::from_str(&text).map_err(|err| {
                                RawError::any(err)
                                    .with_code(WS_ERROR_NO::WEBSOCKET_ERROR.as_code())
                                    .context("Parser text as json error")
                            })?;
                            let (_req_id, data, ok) = v.ok();
                            match data {
                                WsRecvData::Version { version } => {
                                    ok?;
                                    return Ok(version);
                                }
                                _ => return Ok("2.x".to_string()),
                            }
                        }
                        Ok(Message::Ping(bytes)) => {
                            sender.send(Message::Pong(bytes)).await.map_err(|err| {
                                RawError::any(err)
                                    .with_code(WS_ERROR_NO::WEBSOCKET_ERROR.as_code())
                                    .context("Send pong message error")
                            })?;
                            if count >= max_non_version {
                                return Ok("2.x".to_string());
                            }
                            count += 1;
                        }
                        _ => return Ok("2.x".to_string()),
                    }
                } else {
                    bail!("Expect version message, but got nothing");
                }
            }
        };
        let version = match tokio::time::timeout(duration, version_future).await {
            Ok(Ok(version)) => version,
            Ok(Err(err)) => {
                return Err(RawError::any(err).context("Version fetching error"));
            }
            Err(_) => "2.x".to_string(),
        };

        let queries = Arc::new(HashMap::<ReqId, tokio::sync::oneshot::Sender<_>>::new());

        let queries_sender = queries.clone();
        let msg_handler = queries.clone();

        let (ws, mut msg_recv) = tokio::sync::mpsc::channel::<Message>(100);
        let ws2 = ws.clone();

        // Connection watcher
        let (tx, mut rx) = watch::channel(false);
        let mut close_listener = rx.clone();

        let version = TmqSend::Version;
        sender
            .send(OpCode::Text, &serde_json::to_vec(&version).unwrap())
            .await
            .map_err(Error::from)?;

        let duration = Duration::from_secs(2);
        let version = match tokio::time::timeout(duration, reader.receive()).await {
            Ok(Ok(frame)) => {
                let (header, payload) = frame;
                let code = header.code;
                match code {
                    OpCode::Text => {
                        let v: TmqRecv = serde_json::from_slice(&payload).unwrap();
                        let (_, data, ok) = v.ok();
                        match data {
                            TmqRecvData::Version { version } => {
                                ok?;
                                version
                            }
                            _ => "3.0.0.0".to_string(),
                        }
                    }
                    _ => "3.0.0.0".to_string(),
                }
            }
            _ => "3.0.0.0".to_string(),
        };

        let sending_url = url.clone();
        static PING_INTERVAL: u64 = 29;
        const PING: &[u8] = b"TAOSX";

        tokio::spawn(async move {
            let mut interval = time::interval(Duration::from_secs(PING_INTERVAL));

            loop {
                tokio::select! {
                    _ = interval.tick() => {
                        log::trace!("Check websocket message sender alive");
                        if let Err(err) = sender.send(Message::Ping(PING.to_vec())).await {
                            log::trace!("sending ping message to {sending_url} error: {err:?}");
                            // let mut keys = Vec::new();
                            let keys = msg_handler.iter().map(|r| *r.key()).collect_vec();

                            // msg_handler.for_each_async(|k, _| {
                            //     keys.push(*k);
                            // }).await;
                            for k in keys {
                                if let Some((_, sender)) = msg_handler.remove(&k) {
                                    let _ = sender.send(Err(RawError::new(WS_ERROR_NO::CONN_CLOSED.as_code(),
                                        format!("WebSocket internal error: {err}"))));
                                }
                            }
                        }
                    }
                    Some(msg) = msg_recv.recv() => {
                        if msg.is_close() {
                            let _ = sender.send(msg).await;
                            let _ = sender.close().await;
                            break;
                        }
                        log::trace!("send message {msg:?}");
                        if let Err(err) = sender.send(msg).await {
                            log::trace!("sending message to {sending_url} error: {err:?}");
                            let keys = msg_handler.iter().map(|r| *r.key()).collect_vec();
                            for k in keys {
                                if let Some((_, sender)) = msg_handler.remove(&k) {
                                    let _ = sender.send(Err(RawError::new(WS_ERROR_NO::CONN_CLOSED.as_code(),
                                        format!("WebSocket internal error: {err}"))));
                                }
                            }
                        }
                        log::trace!("send message done");
                    }
                    _ = rx.changed() => {
                        let _= sender.send(Message::Close(None)).await;
                        let _ = sender.close().await;
                        log::trace!("close tmq sender");
                        break;
                    }
                }
            }
        });

        tokio::spawn(async move {
            let instant = Instant::now();
            'ws: loop {
                tokio::select! {
                    Some(message) = reader.next() => {
                        match message {
                            Ok(message) => match message {
                                Message::Text(text) => {
                                    log::trace!("json response: {}", text);
                                    let v: TmqRecv = serde_json::from_str(&text).expect(&text);
                                    let (req_id, recv, ok) = v.ok();
                                    match &recv {
                                        TmqRecvData::Subscribe => {
                                            log::trace!("subscribe with: {:?}", req_id);

                                            if let Some((_, sender)) = queries_sender.remove(&req_id)
                                            {
                                                let _ = sender.send(ok.map(|_|recv));
                                            }  else {
                                                log::warn!("subscribe message received but no receiver alive");
                                            }
                                        },
                                        TmqRecvData::Unsubscribe => {
                                            log::trace!("unsubscribe with: {:?} successed", req_id);
                                            if let Some((_, sender)) = queries_sender.remove(&req_id)
                                            {
                                                let _ = sender.send(ok.map(|_|recv));
                                            }  else {
                                                log::warn!("unsubscribe message received but no receiver alive");
                                            }
                                        },
                                        TmqRecvData::Poll(_) => {
                                            if let Some((_, sender)) = queries_sender.remove(&req_id)
                                            {
                                                let _ = sender.send(ok.map(|_|recv));
                                            }  else {
                                                log::warn!("poll message received but no receiver alive");
                                            }
                                        },
                                        TmqRecvData::FetchJsonMeta { data }=> {
                                            log::trace!("fetch json meta data: {:?}", data);
                                            if let Some((_, sender)) = queries_sender.remove(&req_id)
                                            {
                                                let _ = sender.send(ok.map(|_|recv));
                                            }  else {
                                                log::warn!("poll message received but no receiver alive");
                                            }
                                        }
                                        TmqRecvData::FetchRaw { meta: _ }=> {
                                            if let Some((_, sender)) = queries_sender.remove(&req_id)
                                            {
                                                let _ = sender.send(ok.map(|_|recv));
                                            }  else {
                                                log::warn!("poll message received but no receiver alive");
                                            }
                                        }
                                        TmqRecvData::Commit=> {
                                            log::trace!("commit done: {:?}", recv);
                                            if let Some((_, sender)) = queries_sender.remove(&req_id)
                                            {
                                                let _ = sender.send(ok.map(|_|recv));
                                            }  else {
                                                log::warn!("poll message received but no receiver alive");
                                            }
                                        }
                                        TmqRecvData::Fetch(fetch)=> {
                                            log::trace!("fetch done: {:?}", fetch);
                                            if let Some((_, sender)) = queries_sender.remove(&req_id)
                                            {
                                                let _ = sender.send(ok.map(|_|recv));
                                            }  else {
                                                log::warn!("poll message received but no receiver alive");
                                            }
                                        }
                                        TmqRecvData::FetchBlock{ data: _ }=> {
                                            if let Some((_, sender)) = queries_sender.remove(&req_id) {
                                                let _ = sender.send(Err(RawError::new(
                                                    WS_ERROR_NO::WEBSOCKET_ERROR.as_code(),
                                                    format!("WebSocket internal error: {:?}", &text)
                                                )));
                                            }
                                            break 'ws;
                                        }
                                        TmqRecvData::Assignment(assignment)=> {
                                            log::trace!("assignment done: {:?}", assignment);
                                            if let Some((_, sender)) = queries_sender.remove(&req_id)
                                            {
                                                let _ = sender.send(ok.map(|_|recv));
                                            }  else {
                                                log::warn!("assignment message received but no receiver alive");
                                            }
                                        }
                                        TmqRecvData::Seek { timing }=> {
                                            log::trace!("seek done: req_id {:?} timing {:?}", &req_id, timing);
                                            if let Some((_, sender)) = queries_sender.remove(&req_id)
                                            {
                                                let _ = sender.send(ok.map(|_|recv));
                                            }  else {
                                                log::warn!("seek message received but no receiver alive");
                                            }
                                        }
                                        TmqRecvData::Committed { committed }=> {
                                            log::trace!("committed done: {:?}", committed);
                                            if let Some((_, sender)) = queries_sender.remove(&req_id)
                                            {
                                                let _ = sender.send(ok.map(|_|recv));
                                            }  else {
                                                log::warn!("committed message received but no receiver alive");
                                            }
                                        }
                                        TmqRecvData::Position { position }=> {
                                            log::trace!("position done: {:?}", position);
                                            if let Some((_, sender)) = queries_sender.remove(&req_id)
                                            {
                                                let _ = sender.send(ok.map(|_|recv));
                                            }  else {
                                                log::warn!("position message received but no receiver alive");
                                            }
                                        }
                                        TmqRecvData::CommitOffset { timing }=> {
                                            log::trace!("commit offset done: {:?}", timing);
                                            if let Some((_, sender)) = queries_sender.remove(&req_id) {
                                                let _ = sender.send(ok.map(|_|recv));
                                            } else {
                                                log::warn!("commit offset message received but no receiver alive");
                                            }
                                        }

                                        _ => unreachable!("unknown tmq response"),
                                    }
                                }
                                Message::Binary(data) => {
<<<<<<< HEAD
                                    let block = data;
=======
                                    let block = payload.to_vec();
>>>>>>> 87d219f4
                                    let mut slice = block.as_slice();
                                    use taos_query::util::InlinableRead;

                                    let timing = slice.read_u64().unwrap();
                                    let req_id: u64;
<<<<<<< HEAD
=======
                                    let message_id: u64;
>>>>>>> 87d219f4
                                    let part: Vec<u8>;
                                    if timing != std::u64::MAX{
                                        let offset = 16;
                                        part = slice[offset..].to_vec();
                                        req_id = slice.read_u64().unwrap();
<<<<<<< HEAD
=======
                                        message_id = slice.read_u64().unwrap();
>>>>>>> 87d219f4
                                    } else {
                                        // new version
                                        let offset = 26;
                                        part = slice[offset..].to_vec();
                                        let _action = slice.read_u64().unwrap();
                                        let _version = slice.read_u16().unwrap();
                                        let _time = slice.read_u64().unwrap();
                                        req_id = slice.read_u64().unwrap();
<<<<<<< HEAD
                                    }

                                    if let Some((_, sender)) = queries_sender.remove(&req_id) {
                                        log::trace!("send data to fetches with id {}", req_id);
                                        sender.send(Ok(TmqRecvData::Bytes(part.into()))).unwrap();
                                    } else {
                                        log::warn!("req_id {req_id} not detected, message might be lost");
                                    }
=======
                                        message_id = 0;
                                    }

                                    log::trace!("[{:.2}ms] receive binary message with req_id {} message_id {}",
                                        Duration::from_nanos(timing).as_secs_f64() / 1000.,
                                        req_id, message_id);

                                    if let Some((_, sender)) = queries_sender.remove(&req_id)
                                    {
                                        sender.send(Ok(TmqRecvData::Bytes(part))).unwrap();
                                    }  else {
                                        log::warn!("poll message received but no receiver alive");
                                    }
>>>>>>> 87d219f4
                                }
                                Message::Close(close) => {
                                    log::warn!("websocket connection is closed (unexpected?)");

                                    let keys = queries_sender.iter().map(|r| *r.key()).collect_vec();
                                    let err = if let Some(close) = close {
                                        format!("WebSocket internal error: {}", close)
                                    } else {
                                        "WebSocket internal error, connection is reset by server".to_string()
                                    };
                                    for k in keys {
                                        if let Some((_, sender)) = queries_sender.remove(&k) {
                                            let _ = sender.send(Err(RawError::new(WS_ERROR_NO::CONN_CLOSED.as_code(), err.clone())));
                                        }
                                    }
                                    break 'ws;
                                }
                                Message::Ping(bytes) => {
                                    ws2.send(Message::Pong(bytes)).await.unwrap();
                                }
                                Message::Pong(bytes) => {
                                    if bytes == PING {
                                        log::trace!("ping/pong handshake success");
                                    } else {
                                        // do nothing
                                        log::warn!("received (unexpected) pong message, do nothing");
                                    }
                                }
                                Message::Frame(frame) => {
                                    // do no`thing
                                    log::warn!("received (unexpected) frame message, do nothing");
                                    log::trace!("* frame data: {frame:?}");
                                }
                            },
                            Err(err) => {
                                let keys = queries_sender.iter().map(|r| *r.key()).collect_vec();
                                for k in keys {
                                    if let Some((_, sender)) = queries_sender.remove(&k) {
                                        let _ = sender.send(Err(RawError::new(
                                            WS_ERROR_NO::CONN_CLOSED.as_code(),
                                            format!("WebSocket internal error: {err}")
                                        )));
                                    }
                                }
                                break 'ws;
                            }
                        }
                    }
                    _ = close_listener.changed() => {
                        log::trace!("close reader task");
                        break 'ws;
                    }
                }
            }
            log::trace!("Consuming done in {:?}", instant.elapsed());
        });
        // let (ws, mut _msg_recv) = tokio::sync::mpsc::channel(100);
        let ws_cloned = ws.clone();
        let consumer = Consumer {
            conn: self.info.to_conn_request(),
            tmq_conf: self.conf.clone(),
            sender: WsTmqSender {
                req_id: Arc::new(AtomicU64::new(1)),
                queries,
                sender: ws_cloned,
                timeout: Timeout::Duration(Duration::MAX),
            },
            // fetches,
            close_signal: tx,
            timeout: self.timeout,
            topics: vec![],
            support_fetch_raw: is_support_binary_sql(&version),
        };

        Ok(consumer)
    }
}

#[derive(Debug)]
pub struct Consumer {
    conn: WsConnReq,
    tmq_conf: TmqInit,
    sender: WsTmqSender,
    close_signal: watch::Sender<bool>,
    timeout: Timeout,
    topics: Vec<String>,
    support_fetch_raw: bool,
}

impl Drop for Consumer {
    fn drop(&mut self) {
        let _ = self.close_signal.send(true);
    }
}
#[derive(Debug)]
pub struct Offset {
    message_id: MessageId,
    database: String,
    topic: String,
    vgroup_id: i32,
}

impl IsOffset for Offset {
    fn database(&self) -> &str {
        &self.database
    }

    fn topic(&self) -> &str {
        &self.topic
    }

    fn vgroup_id(&self) -> i32 {
        self.vgroup_id
    }
}

#[derive(Debug, Error)]
pub enum WsTmqError {
    #[error("{0}")]
    Dsn(#[from] DsnError),
    #[error("{0}")]
    FetchError(#[from] oneshot::error::RecvError),
    #[error("{0}")]
    Send2Error(#[from] tokio::sync::mpsc::error::SendError<Message>),
    #[error(transparent)]
    SendTimeoutError(#[from] tokio::sync::mpsc::error::SendTimeoutError<Message>),
    #[error("{0}")]
    DeError(#[from] DeError),
    #[error("Deserialize json error: {0}")]
    JsonError(#[from] serde_json::Error),
    #[error("{0}")]
    WsError(#[from] WsError),
    #[error("{0}")]
    TaosError(#[from] RawError),
    #[error("Receive timeout in {0}")]
    QueryTimeout(String),
}

unsafe impl Send for WsTmqError {}

unsafe impl Sync for WsTmqError {}

impl WsTmqError {
    pub const fn errno(&self) -> Code {
        match self {
            WsTmqError::TaosError(error) => error.code(),
            _ => Code::FAILED,
        }
    }
    pub fn errstr(&self) -> String {
        match self {
            WsTmqError::TaosError(error) => error.message().to_string(),
            _ => format!("{}", self),
        }
    }
}

impl From<WsTmqError> for RawError {
    fn from(value: WsTmqError) -> Self {
        match value {
            WsTmqError::TaosError(error) => error,
            error => {
                let code = error.errno();
                if code == Code::FAILED {
                    RawError::from_any(error)
                } else {
                    RawError::new(code, error.to_string())
                }
            }
        }
    }
}

#[cfg(test)]
mod tests {
    use std::time::Duration;

    use super::{TaosBuilder, TmqBuilder};

    #[tokio::test]
    async fn test_ws_tmq_meta_batch() -> anyhow::Result<()> {
        use taos_query::prelude::*;
        let _ = tracing_subscriber::fmt()
            .with_file(true)
            .with_line_number(true)
            .with_max_level(tracing::Level::DEBUG)
            .compact()
            .try_init();

        let taos = TaosBuilder::from_dsn("taos://localhost:6041")?
            .build()
            .await?;
        taos.exec_many([
            "drop topic if exists ws_tmq_meta_batch",
            "drop database if exists ws_tmq_meta_batch",
            "create database ws_tmq_meta_batch wal_retention_period 3600",
            "create topic ws_tmq_meta_batch with meta as database ws_tmq_meta_batch",
            "use ws_tmq_meta_batch",
            // kind 1: create super table using all types
            "create table stb1(ts timestamp, c1 bool, c2 tinyint, c3 smallint, c4 int, c5 bigint,\
            c6 timestamp, c7 float, c8 double, c9 varchar(10), c10 nchar(16),\
            c11 tinyint unsigned, c12 smallint unsigned, c13 int unsigned, c14 bigint unsigned)\
            tags(t1 json)",
            // kind 2: create child table with json tag
            "create table tb0 using stb1 tags('{\"name\":\"value\"}')",
            "create table tb1 using stb1 tags(NULL)",
            "insert into tb0 values(now, NULL, NULL, NULL, NULL, NULL,
            NULL, NULL, NULL, NULL, NULL,
            NULL, NULL, NULL, NULL)
            tb1 values(now, true, -2, -3, -4, -5, \
            '2022-02-02 02:02:02.222', -0.1, -0.12345678910, 'abc 和我', 'Unicode + 涛思',\
            254, 65534, 1, 1)",
            // kind 3: create super table with all types except json (especially for tags)
            "create table stb2(ts timestamp, c1 bool, c2 tinyint, c3 smallint, c4 int, c5 bigint,\
            c6 timestamp, c7 float, c8 double, c9 varchar(10), c10 nchar(10),\
            c11 tinyint unsigned, c12 smallint unsigned, c13 int unsigned, c14 bigint unsigned)\
            tags(t1 bool, t2 tinyint, t3 smallint, t4 int, t5 bigint,\
            t6 timestamp, t7 float, t8 double, t9 varchar(10), t10 nchar(16),\
            t11 tinyint unsigned, t12 smallint unsigned, t13 int unsigned, t14 bigint unsigned)",
            // kind 4: create child table with all types except json
            "create table tb2 using stb2 tags(true, -2, -3, -4, -5, \
            '2022-02-02 02:02:02.222', -0.1, -0.12345678910, 'abc 和我', 'Unicode + 涛思',\
            254, 65534, 1, 1)",
            "create table tb3 using stb2 tags( NULL, NULL, NULL, NULL, NULL,
            NULL, NULL, NULL, NULL, NULL,
            NULL, NULL, NULL, NULL)",
            // kind 5: create common table
            "create table `table` (ts timestamp, v int)",
            // kind 6: column in super table
            "alter table stb1 add column new1 bool",
            "alter table stb1 add column new2 tinyint",
            "alter table stb1 add column new10 nchar(16)",
            "alter table stb1 modify column new10 nchar(32)",
            "alter table stb1 drop column new10",
            "alter table stb1 drop column new2",
            "alter table stb1 drop column new1",
            // kind 7: add tag in super table
            "alter table `stb2` add tag new1 bool",
            "alter table `stb2` rename tag new1 new1_new",
            "alter table `stb2` modify tag t10 nchar(32)",
            "alter table `stb2` drop tag new1_new",
            // kind 8: column in common table
            "alter table `table` add column new1 bool",
            "alter table `table` add column new2 tinyint",
            "alter table `table` add column new10 nchar(16)",
            "alter table `table` modify column new10 nchar(32)",
            "alter table `table` rename column new10 new10_new",
            "alter table `table` drop column new10_new",
            "alter table `table` drop column new2",
            "alter table `table` drop column new1",
            // // kind 9: drop normal table
            // "drop table `table`",
            // // kind 10: drop child table
            // "drop table `tb2` `tb1`",
            // // kind 11: drop super table
            // "drop table `stb2`",
            // "drop table `stb1`",
        ])
        .await?;

        taos.exec_many([
            "drop database if exists ws_tmq_meta_batch2",
            "create database if not exists ws_tmq_meta_batch2 wal_retention_period 3600",
            "use ws_tmq_meta_batch2",
        ])
        .await?;

        let builder = TmqBuilder::new(
            "taos://localhost:6041?group.id=10&timeout=5s&auto.offset.reset=earliest&msg.enable.batchmeta=true&experimental.snapshot.enable=true",
        )?;
        let mut consumer = builder.build_consumer().await?;
        consumer.subscribe(["ws_tmq_meta_batch"]).await?;

        {
            let mut stream = consumer.stream();

            let mut count = 0;
            while let Some((offset, message)) = stream.try_next().await? {
                // Offset contains information for topic name, database name and vgroup id,
                //  similar to kafka topic/partition/offset.
                let _ = offset.topic();
                let _ = offset.database();
                let _ = offset.vgroup_id();
                count += 1;

                // Different to kafka message, TDengine consumer would consume two kind of messages.
                //
                // 1. meta
                // 2. data
                // 3. meta + data
                match message {
                    MessageSet::Meta(meta) => {
                        let _raw = meta.as_raw_meta().await?;
                        // taos.write_meta(raw).await?;

                        // meta data can be write to an database seamlessly by raw or json (to sql).
                        let json = meta.as_json_meta().await?;
                        tracing::info!(count, batch.size = json.iter().len(), "{json:?}");
                        // assert!(json.iter().len() > 1, "json meta is batch");
                        for meta in &json {
                            let sql = meta.to_string();
                            tracing::debug!(count, "sql: {}", sql);
                            if let Err(err) = taos.exec(sql).await {
                                match err.code() {
                                    Code::TAG_ALREADY_EXIST => log::trace!("tag already exists"),
                                    Code::TAG_NOT_EXIST => log::trace!("tag not exist"),
                                    Code::COLUMN_EXISTS => log::trace!("column already exists"),
                                    Code::COLUMN_NOT_EXIST => log::trace!("column not exists"),
                                    Code::INVALID_COLUMN_NAME => log::trace!("invalid column name"),
                                    Code::MODIFIED_ALREADY => log::trace!("modified already done"),
                                    Code::TABLE_NOT_EXIST => log::trace!("table does not exists"),
                                    Code::STABLE_NOT_EXIST => log::trace!("stable does not exists"),
                                    _ => {
                                        tracing::error!(count, "{}", err);
                                    }
                                }
                            }
                        }
                    }
                    MessageSet::Data(data) => {
                        // data message may have more than one data block for various tables.
                        while let Some(_data) = data.fetch_block().await? {
                            // dbg!(data.table_name());
                            // dbg!(data);
                        }
                    }
                    _ => unreachable!(),
                }
                consumer.commit(offset).await?;
            }
        }
        consumer.unsubscribe().await;

        tokio::time::sleep(Duration::from_secs(2)).await;

        taos.exec_many([
            "drop database ws_tmq_meta_batch2",
            "drop topic ws_tmq_meta_batch",
            "drop database ws_tmq_meta_batch",
        ])
        .await?;
        Ok(())
    }

    #[tokio::test]
    async fn test_ws_tmq_meta() -> anyhow::Result<()> {
        use taos_query::prelude::*;
        let _ = tracing_subscriber::fmt()
            .with_file(true)
            .with_line_number(true)
            .with_max_level(tracing::Level::TRACE)
            .compact()
            .try_init();

        let taos = TaosBuilder::from_dsn("taos://vm98:6041")?.build().await?;
        taos.exec_many([
            "drop topic if exists ws_tmq_meta",
            "drop database if exists ws_tmq_meta",
            "create database ws_tmq_meta wal_retention_period 3600",
            "create topic ws_tmq_meta with meta as database ws_tmq_meta",
            "use ws_tmq_meta",
            // kind 1: create super table using all types
            "create table stb1(ts timestamp, c1 bool, c2 tinyint, c3 smallint, c4 int, c5 bigint,\
            c6 timestamp, c7 float, c8 double, c9 varchar(10), c10 nchar(16),\
            c11 tinyint unsigned, c12 smallint unsigned, c13 int unsigned, c14 bigint unsigned)\
            tags(t1 json)",
            // kind 2: create child table with json tag
            "create table tb0 using stb1 tags('{\"name\":\"value\"}')",
            "create table tb1 using stb1 tags(NULL)",
            "insert into tb0 values(now, NULL, NULL, NULL, NULL, NULL,
            NULL, NULL, NULL, NULL, NULL,
            NULL, NULL, NULL, NULL)
            tb1 values(now, true, -2, -3, -4, -5, \
            '2022-02-02 02:02:02.222', -0.1, -0.12345678910, 'abc 和我', 'Unicode + 涛思',\
            254, 65534, 1, 1)",
            // kind 3: create super table with all types except json (especially for tags)
            "create table stb2(ts timestamp, c1 bool, c2 tinyint, c3 smallint, c4 int, c5 bigint,\
            c6 timestamp, c7 float, c8 double, c9 varchar(10), c10 nchar(10),\
            c11 tinyint unsigned, c12 smallint unsigned, c13 int unsigned, c14 bigint unsigned)\
            tags(t1 bool, t2 tinyint, t3 smallint, t4 int, t5 bigint,\
            t6 timestamp, t7 float, t8 double, t9 varchar(10), t10 nchar(16),\
            t11 tinyint unsigned, t12 smallint unsigned, t13 int unsigned, t14 bigint unsigned)",
            // kind 4: create child table with all types except json
            "create table tb2 using stb2 tags(true, -2, -3, -4, -5, \
            '2022-02-02 02:02:02.222', -0.1, -0.12345678910, 'abc 和我', 'Unicode + 涛思',\
            254, 65534, 1, 1)",
            "create table tb3 using stb2 tags( NULL, NULL, NULL, NULL, NULL,
            NULL, NULL, NULL, NULL, NULL,
            NULL, NULL, NULL, NULL)",
            // kind 5: create common table
            "create table `table` (ts timestamp, v int)",
            // kind 6: column in super table
            "alter table stb1 add column new1 bool",
            "alter table stb1 add column new2 tinyint",
            "alter table stb1 add column new10 nchar(16)",
            "alter table stb1 modify column new10 nchar(32)",
            "alter table stb1 drop column new10",
            "alter table stb1 drop column new2",
            "alter table stb1 drop column new1",
            // kind 7: add tag in super table
            "alter table `stb2` add tag new1 bool",
            "alter table `stb2` rename tag new1 new1_new",
            "alter table `stb2` modify tag t10 nchar(32)",
            "alter table `stb2` drop tag new1_new",
            // kind 8: column in common table
            "alter table `table` add column new1 bool",
            "alter table `table` add column new2 tinyint",
            "alter table `table` add column new10 nchar(16)",
            "alter table `table` modify column new10 nchar(32)",
            "alter table `table` rename column new10 new10_new",
            "alter table `table` drop column new10_new",
            "alter table `table` drop column new2",
            "alter table `table` drop column new1",
            // // kind 9: drop normal table
            // "drop table `table`",
            // // kind 10: drop child table
            // "drop table `tb2` `tb1`",
            // // kind 11: drop super table
            // "drop table `stb2`",
            // "drop table `stb1`",
        ])
        .await?;

        taos.exec_many([
            "drop database if exists ws_tmq_meta2",
            "create database if not exists ws_tmq_meta2 wal_retention_period 3600",
            "use ws_tmq_meta2",
        ])
        .await?;

        let builder =
            TmqBuilder::new("taos://vm98:6041?group.id=10&timeout=5s&auto.offset.reset=earliest")?;
        let mut consumer = builder.build_consumer().await?;
        consumer.subscribe(["ws_tmq_meta"]).await?;

        {
            let mut stream = consumer.stream();

            let mut count = 0;
            while let Some((offset, message)) = stream.try_next().await? {
                // Offset contains information for topic name, database name and vgroup id,
                //  similar to kafka topic/partition/offset.
                let _ = offset.topic();
                let _ = offset.database();
                let _ = offset.vgroup_id();
                count += 1;

                // Different to kafka message, TDengine consumer would consume two kind of messages.
                //
                // 1. meta
                // 2. data
                // 3. meta + data
                match message {
                    MessageSet::Meta(meta) => {
                        let _raw = meta.as_raw_meta().await?;
                        // taos.write_meta(raw).await?;

                        // meta data can be write to an database seamlessly by raw or json (to sql).
                        let json = meta.as_json_meta().await?;
                        for meta in &json {
                            let sql = meta.to_string();
                            log::debug!("sql: {}", sql);
                            if let Err(err) = taos.exec(sql).await {
                                match err.code() {
                                    Code::TAG_ALREADY_EXIST => log::trace!("tag already exists"),
                                    Code::TAG_NOT_EXIST => log::trace!("tag not exist"),
                                    Code::COLUMN_EXISTS => log::trace!("column already exists"),
                                    Code::COLUMN_NOT_EXIST => log::trace!("column not exists"),
                                    Code::INVALID_COLUMN_NAME => log::trace!("invalid column name"),
                                    Code::MODIFIED_ALREADY => log::trace!("modified already done"),
                                    Code::TABLE_NOT_EXIST => log::trace!("table does not exists"),
                                    Code::STABLE_NOT_EXIST => log::trace!("stable does not exists"),
                                    _ => {
                                        tracing::error!(count, "{}", err);
                                    }
                                }
                            }
                        }
                    }
                    MessageSet::Data(data) => {
                        // data message may have more than one data block for various tables.
                        while let Some(data) = data.fetch_block().await? {
                            // dbg!(data.table_name());
                            dbg!(data);
                        }
                    }
                    _ => unreachable!(),
                }
                consumer.commit(offset).await?;
            }
        }
        consumer.unsubscribe().await;

        tokio::time::sleep(Duration::from_secs(2)).await;

        taos.exec_many([
            "drop database ws_tmq_meta2",
            "drop topic ws_tmq_meta",
            "drop database ws_tmq_meta",
        ])
        .await?;
        Ok(())
    }

    #[test]
    fn test_ws_tmq_meta_sync() -> anyhow::Result<()> {
        use taos_query::prelude::sync::*;
        // pretty_env_logger::formatted_builder()
        //     .filter_level(log::LevelFilter::Info)
        //     .init();

        let taos = TaosBuilder::from_dsn("ws://localhost:6041")?.build()?;
        taos.exec_many([
            "drop topic if exists ws_tmq_meta_sync",
            "drop database if exists ws_tmq_meta_sync",
            "create database ws_tmq_meta_sync wal_retention_period 3600",
            "create topic ws_tmq_meta_sync with meta as database ws_tmq_meta_sync",
            "use ws_tmq_meta_sync",
            // kind 1: create super table using all types
            "create table stb1(ts timestamp, c1 bool, c2 tinyint, c3 smallint, c4 int, c5 bigint,\
            c6 timestamp, c7 float, c8 double, c9 varchar(10), c10 nchar(16),\
            c11 tinyint unsigned, c12 smallint unsigned, c13 int unsigned, c14 bigint unsigned)\
            tags(t1 json)",
            // kind 2: create child table with json tag
            "create table tb0 using stb1 tags('{\"name\":\"value\"}')",
            "create table tb1 using stb1 tags(NULL)",
            "insert into tb0 values(now, NULL, NULL, NULL, NULL, NULL,
            NULL, NULL, NULL, NULL, NULL,
            NULL, NULL, NULL, NULL)
            tb1 values(now, true, -2, -3, -4, -5, \
            '2022-02-02 02:02:02.222', -0.1, -0.12345678910, 'abc 和我', 'Unicode + 涛思',\
            254, 65534, 1, 1)",
            // kind 3: create super table with all types except json (especially for tags)
            "create table stb2(ts timestamp, c1 bool, c2 tinyint, c3 smallint, c4 int, c5 bigint,\
            c6 timestamp, c7 float, c8 double, c9 varchar(10), c10 nchar(10),\
            c11 tinyint unsigned, c12 smallint unsigned, c13 int unsigned, c14 bigint unsigned)\
            tags(t1 bool, t2 tinyint, t3 smallint, t4 int, t5 bigint,\
            t6 timestamp, t7 float, t8 double, t9 varchar(10), t10 nchar(16),\
            t11 tinyint unsigned, t12 smallint unsigned, t13 int unsigned, t14 bigint unsigned)",
            // kind 4: create child table with all types except json
            "create table tb2 using stb2 tags(true, -2, -3, -4, -5, \
            '2022-02-02 02:02:02.222', -0.1, -0.12345678910, 'abc 和我', 'Unicode + 涛思',\
            254, 65534, 1, 1)",
            "create table tb3 using stb2 tags( NULL, NULL, NULL, NULL, NULL,
            NULL, NULL, NULL, NULL, NULL,
            NULL, NULL, NULL, NULL)",
            // kind 5: create common table
            "create table `table` (ts timestamp, v int)",
            // kind 6: column in super table
            "alter table stb1 add column new1 bool",
            "alter table stb1 add column new2 tinyint",
            "alter table stb1 add column new10 nchar(16)",
            "alter table stb1 modify column new10 nchar(32)",
            "alter table stb1 drop column new10",
            "alter table stb1 drop column new2",
            "alter table stb1 drop column new1",
            // kind 7: add tag in super table
            "alter table `stb2` add tag new1 bool",
            "alter table `stb2` rename tag new1 new1_new",
            "alter table `stb2` modify tag t10 nchar(32)",
            "alter table `stb2` drop tag new1_new",
            // kind 8: column in common table
            "alter table `table` add column new1 bool",
            "alter table `table` add column new2 tinyint",
            "alter table `table` add column new10 nchar(16)",
            "alter table `table` modify column new10 nchar(32)",
            "alter table `table` rename column new10 new10_new",
            "alter table `table` drop column new10_new",
            "alter table `table` drop column new2",
            "alter table `table` drop column new1",
            // kind 9: drop normal table
            "drop table `table`",
            // kind 10: drop child table
            "drop table `tb2`, `tb1`",
            // kind 11: drop super table
            "drop table `stb2`",
            "drop table `stb1`",
        ])?;

        taos.exec_many([
            "drop database if exists ws_tmq_meta_sync2",
            "create database if not exists ws_tmq_meta_sync2 wal_retention_period 3600",
            "use ws_tmq_meta_sync2",
        ])?;

        let builder = TmqBuilder::new(
            "taos://localhost:6041?group.id=10&timeout=1000ms&auto.offset.reset=earliest",
        )?;
        let mut consumer = builder.build()?;
        consumer.subscribe(["ws_tmq_meta_sync"])?;

        let topics = consumer.list_topics();
        log::debug!("topics: {:?}", topics);

        let iter = consumer.iter_with_timeout(Timeout::from_secs(1));

        for msg in iter {
            let (offset, message) = msg?;
            // Offset contains information for topic name, database name and vgroup id,
            //  similar to kafka topic/partition/offset.
            let _ = offset.topic();
            let _ = offset.database();
            let _ = offset.vgroup_id();

            // Different to kafka message, TDengine consumer would consume two kind of messages.
            //
            // 1. meta
            // 2. data
            match message {
                MessageSet::Meta(meta) => {
                    let _raw = meta.as_raw_meta()?;
                    // taos.write_meta(raw)?;

                    // meta data can be write to an database seamlessly by raw or json (to sql).
                    let json = meta.as_json_meta()?;
                    for meta in &json {
                        let sql = meta.to_string();
                        log::debug!("sql: {}", sql);
                        if let Err(err) = taos.exec(sql) {
                            match err.code() {
                                Code::TAG_ALREADY_EXIST => log::trace!("tag already exists"),
                                Code::TAG_NOT_EXIST => log::trace!("tag not exist"),
                                Code::COLUMN_EXISTS => log::trace!("column already exists"),
                                Code::COLUMN_NOT_EXIST => log::trace!("column not exists"),
                                Code::INVALID_COLUMN_NAME => log::trace!("invalid column name"),
                                Code::MODIFIED_ALREADY => log::trace!("modified already done"),
                                Code::TABLE_NOT_EXIST => log::trace!("table does not exists"),
                                Code::STABLE_NOT_EXIST => log::trace!("stable does not exists"),
                                _ => {
                                    log::error!("{}", err);
                                }
                            }
                        }
                    }
                }
                MessageSet::Data(data) => {
                    // data message may have more than one data block for various tables.
                    for block in data {
                        let _block = block?;
                        // dbg!(block.table_name());
                        // dbg!(block);
                    }
                }
                _ => unreachable!(),
            }
            consumer.commit(offset)?;
        }

        // get assignments
        let assignments = consumer.assignments();
        log::debug!("assignments all: {:?}", assignments);

        if let Some(assignments) = assignments {
            for (topic, assignment_vec) in assignments {
                for assignment in assignment_vec {
                    log::debug!("assignment: {:?} {:?}", topic, assignment);
                    let vgroup_id = assignment.vgroup_id();
                    let end = assignment.end();

                    let position = consumer.position(&topic, vgroup_id);
                    log::debug!("position: {:?}", position);
                    let committed = consumer.committed(&topic, vgroup_id);
                    log::debug!("committed: {:?}", committed);

                    let res = consumer.offset_seek(&topic, vgroup_id, end);
                    log::debug!("seek: {:?}", res);

                    let position = consumer.position(&topic, vgroup_id);
                    log::debug!("after seek position: {:?}", position);
                    let committed = consumer.committed(&topic, vgroup_id);
                    log::debug!("after seek committed: {:?}", committed);

                    let res = consumer.commit_offset(&topic, vgroup_id, end);
                    log::debug!("commit offset: {:?}", res);

                    let position = consumer.position(&topic, vgroup_id);
                    log::debug!("after commit offset position: {:?}", position);
                    let committed = consumer.committed(&topic, vgroup_id);
                    log::debug!("after commit offset committed: {:?}", committed);
                }
            }
        }

        consumer.unsubscribe();

        std::thread::sleep(Duration::from_secs(5));

        taos.exec_many([
            "drop database ws_tmq_meta_sync2",
            "drop topic ws_tmq_meta_sync",
            "drop database ws_tmq_meta_sync",
        ])?;
        Ok(())
    }

    #[test]
    fn test_ws_tmq_metadata() -> anyhow::Result<()> {
        use taos_query::prelude::sync::*;
        // pretty_env_logger::formatted_builder()
        //     .filter_level(log::LevelFilter::Debug)
        //     .init();

        let taos = TaosBuilder::from_dsn("ws://localhost:6041")?.build()?;
        taos.exec_many([
            "drop topic if exists ws_tmq_meta_sync3",
            "drop database if exists ws_tmq_meta_sync3",
            "create database ws_tmq_meta_sync3 wal_retention_period 3600",
            "create topic ws_tmq_meta_sync3 with meta as database ws_tmq_meta_sync3",
            "use ws_tmq_meta_sync3",
            // kind 1: create super table using all types
            "create table stb1(ts timestamp, c1 bool, c2 tinyint, c3 smallint, c4 int, c5 bigint,\
            c6 timestamp, c7 float, c8 double, c9 varchar(10), c10 nchar(16),\
            c11 tinyint unsigned, c12 smallint unsigned, c13 int unsigned, c14 bigint unsigned)\
            tags(t1 json)",
            // kind 2: create child table with json tag
            "create table tb0 using stb1 tags('{\"name\":\"value\"}')",
            "create table tb1 using stb1 tags(NULL)",
            "insert into tb0 values(now, NULL, NULL, NULL, NULL, NULL,
            NULL, NULL, NULL, NULL, NULL,
            NULL, NULL, NULL, NULL)
            tb1 values(now, true, -2, -3, -4, -5, \
            '2022-02-02 02:02:02.222', -0.1, -0.12345678910, 'abc 和我', 'Unicode + 涛思',\
            254, 65534, 1, 1)",
            // kind 3: create super table with all types except json (especially for tags)
            "create table stb2(ts timestamp, c1 bool, c2 tinyint, c3 smallint, c4 int, c5 bigint,\
            c6 timestamp, c7 float, c8 double, c9 varchar(10), c10 nchar(10),\
            c11 tinyint unsigned, c12 smallint unsigned, c13 int unsigned, c14 bigint unsigned)\
            tags(t1 bool, t2 tinyint, t3 smallint, t4 int, t5 bigint,\
            t6 timestamp, t7 float, t8 double, t9 varchar(10), t10 nchar(16),\
            t11 tinyint unsigned, t12 smallint unsigned, t13 int unsigned, t14 bigint unsigned)",
            // kind 4: create child table with all types except json
            "create table tb2 using stb2 tags(true, -2, -3, -4, -5, \
            '2022-02-02 02:02:02.222', -0.1, -0.12345678910, 'abc 和我', 'Unicode + 涛思',\
            254, 65534, 1, 1)",
            "create table tb3 using stb2 tags( NULL, NULL, NULL, NULL, NULL,
            NULL, NULL, NULL, NULL, NULL,
            NULL, NULL, NULL, NULL)",
            // kind 5: create common table
            "create table `table` (ts timestamp, v int)",
            // kind 6: column in super table
            "alter table stb1 add column new1 bool",
            "alter table stb1 add column new2 tinyint",
            "alter table stb1 add column new10 nchar(16)",
            "alter table stb1 modify column new10 nchar(32)",
            "alter table stb1 drop column new10",
            "alter table stb1 drop column new2",
            "alter table stb1 drop column new1",
            // kind 7: add tag in super table
            "alter table `stb2` add tag new1 bool",
            "alter table `stb2` rename tag new1 new1_new",
            "alter table `stb2` modify tag t10 nchar(32)",
            "alter table `stb2` drop tag new1_new",
            // kind 8: column in common table
            "alter table `table` add column new1 bool",
            "alter table `table` add column new2 tinyint",
            "alter table `table` add column new10 nchar(16)",
            "alter table `table` modify column new10 nchar(32)",
            "alter table `table` rename column new10 new10_new",
            "alter table `table` drop column new10_new",
            "alter table `table` drop column new2",
            "alter table `table` drop column new1",
            // kind 9: drop normal table
            "drop table `table`",
            // kind 10: drop child table
            "drop table `tb2`, `tb1`",
            // kind 11: drop super table
            "drop table `stb2`",
            "drop table `stb1`",
        ])?;

        taos.exec_many([
            "drop database if exists ws_tmq_meta_sync32",
            "create database if not exists ws_tmq_meta_sync32 wal_retention_period 3600",
            "use ws_tmq_meta_sync32",
        ])?;

        let builder = TmqBuilder::new(
            "taos://localhost:6041?group.id=10&timeout=1000ms&auto.offset.reset=earliest",
        )?;
        let mut consumer = builder.build()?;
        consumer.subscribe(["ws_tmq_meta_sync3"])?;

        let iter = consumer.iter_with_timeout(Timeout::from_secs(1));

        for msg in iter {
            let (offset, message) = msg?;
            // Offset contains information for topic name, database name and vgroup id,
            //  similar to kafka topic/partition/offset.
            let _ = offset.topic();
            let _ = offset.database();
            let _ = offset.vgroup_id();

            // Different to kafka message, TDengine consumer would consume two kind of messages.
            //
            // 1. meta
            // 2. data
            match message {
                MessageSet::Meta(meta) => {
                    let _raw = meta.as_raw_meta()?;
                    // taos.write_meta(raw)?;

                    // meta data can be write to an database seamlessly by raw or json (to sql).
                    let json = meta.as_json_meta()?;
                    for json in &json {
                        let sql = json.to_string();
                        log::debug!("sql: {}", sql);
                        if let Err(err) = taos.exec(sql) {
                            match err.code() {
                                Code::TAG_ALREADY_EXIST => log::trace!("tag already exists"),
                                Code::TAG_NOT_EXIST => log::trace!("tag not exist"),
                                Code::COLUMN_EXISTS => log::trace!("column already exists"),
                                Code::COLUMN_NOT_EXIST => log::trace!("column not exists"),
                                Code::INVALID_COLUMN_NAME => log::trace!("invalid column name"),
                                Code::MODIFIED_ALREADY => log::trace!("modified already done"),
                                Code::TABLE_NOT_EXIST => log::trace!("table does not exists"),
                                Code::STABLE_NOT_EXIST => log::trace!("stable does not exists"),
                                _ => {
                                    log::error!("{}", err);
                                }
                            }
                        }
                    }
                }
                MessageSet::Data(data) => {
                    // data message may have more than one data block for various tables.
                    for block in data {
                        let _block = block?;
                        // dbg!(block.table_name());
                        // dbg!(block);
                    }
                }
                _ => unreachable!(),
            }
            consumer.commit(offset)?;
        }
        consumer.unsubscribe();

        std::thread::sleep(Duration::from_secs(5));

        taos.exec_many([
            "drop database ws_tmq_meta_sync32",
            "drop topic ws_tmq_meta_sync3",
            "drop database ws_tmq_meta_sync3",
        ])?;
        Ok(())
    }

    #[cfg(feature = "rustls")]
    #[tokio::test]
    async fn test_consumer_cloud() -> anyhow::Result<()> {
        use taos_query::prelude::*;
        std::env::set_var("RUST_LOG", "debug");
        // let _ = pretty_env_logger::formatted_builder()
        //     .filter_level(log::LevelFilter::Debug)
        //     .try_init();
        let dsn = std::env::var("TDENGINE_ClOUD_DSN");
        if dsn.is_err() {
            println!("Skip test when not in cloud");
            return Ok(());
        }
        let dsn = dsn.unwrap();

        let taos = TaosBuilder::from_dsn(&dsn)?.build().await?;
        taos.exec_many([
            "drop topic if exists ws_tmq_meta",
            "drop database if exists ws_tmq_meta",
            "create database ws_tmq_meta wal_retention_period 3600",
            "create topic ws_tmq_meta with meta as database ws_tmq_meta",
            "use ws_tmq_meta",
            // kind 1: create super table using all types
            "create table stb1(ts timestamp, c1 bool, c2 tinyint, c3 smallint, c4 int, c5 bigint,\
            c6 timestamp, c7 float, c8 double, c9 varchar(10), c10 nchar(16),\
            c11 tinyint unsigned, c12 smallint unsigned, c13 int unsigned, c14 bigint unsigned)\
            tags(t1 json)",
            // kind 2: create child table with json tag
            "create table tb0 using stb1 tags('{\"name\":\"value\"}')",
            "create table tb1 using stb1 tags(NULL)",
            "insert into tb0 values(now, NULL, NULL, NULL, NULL, NULL,
            NULL, NULL, NULL, NULL, NULL,
            NULL, NULL, NULL, NULL)
            tb1 values(now, true, -2, -3, -4, -5, \
            '2022-02-02 02:02:02.222', -0.1, -0.12345678910, 'abc 和我', 'Unicode + 涛思',\
            254, 65534, 1, 1)",
            // kind 3: create super table with all types except json (especially for tags)
            "create table stb2(ts timestamp, c1 bool, c2 tinyint, c3 smallint, c4 int, c5 bigint,\
            c6 timestamp, c7 float, c8 double, c9 varchar(10), c10 nchar(10),\
            c11 tinyint unsigned, c12 smallint unsigned, c13 int unsigned, c14 bigint unsigned)\
            tags(t1 bool, t2 tinyint, t3 smallint, t4 int, t5 bigint,\
            t6 timestamp, t7 float, t8 double, t9 varchar(10), t10 nchar(16),\
            t11 tinyint unsigned, t12 smallint unsigned, t13 int unsigned, t14 bigint unsigned)",
            // kind 4: create child table with all types except json
            "create table tb2 using stb2 tags(true, -2, -3, -4, -5, \
            '2022-02-02 02:02:02.222', -0.1, -0.12345678910, 'abc 和我', 'Unicode + 涛思',\
            254, 65534, 1, 1)",
            "create table tb3 using stb2 tags( NULL, NULL, NULL, NULL, NULL,
            NULL, NULL, NULL, NULL, NULL,
            NULL, NULL, NULL, NULL)",
            // kind 5: create common table
            "create table `table` (ts timestamp, v int)",
            // kind 6: column in super table
            "alter table stb1 add column new1 bool",
            "alter table stb1 add column new2 tinyint",
            "alter table stb1 add column new10 nchar(16)",
            "alter table stb1 modify column new10 nchar(32)",
            "alter table stb1 drop column new10",
            "alter table stb1 drop column new2",
            "alter table stb1 drop column new1",
            // kind 7: add tag in super table
            "alter table `stb2` add tag new1 bool",
            "alter table `stb2` rename tag new1 new1_new",
            "alter table `stb2` modify tag t10 nchar(32)",
            "alter table `stb2` drop tag new1_new",
            // kind 8: column in common table
            "alter table `table` add column new1 bool",
            "alter table `table` add column new2 tinyint",
            "alter table `table` add column new10 nchar(16)",
            "alter table `table` modify column new10 nchar(32)",
            "alter table `table` rename column new10 new10_new",
            "alter table `table` drop column new10_new",
            "alter table `table` drop column new2",
            "alter table `table` drop column new1",
        ])
        .await?;

        taos.exec_many([
            "drop database if exists ws_tmq_meta2",
            "create database if not exists ws_tmq_meta2 wal_retention_period 3600",
            "use ws_tmq_meta2",
        ])
        .await?;

        let builder = TmqBuilder::new(&dsn)?;
        let mut consumer = builder.build_consumer().await?;
        consumer.subscribe(["ws_tmq_meta"]).await?;

        {
            let mut stream = consumer.stream();

            while let Some((offset, message)) = stream.try_next().await? {
                // Offset contains information for topic name, database name and vgroup id,
                //  similar to kafka topic/partition/offset.
                let _ = offset.topic();
                let _ = offset.database();
                let _ = offset.vgroup_id();

                match message {
                    MessageSet::Meta(meta) => {
                        let _raw = meta.as_raw_meta().await?;

                        // meta data can be write to an database seamlessly by raw or json (to sql).
                        let json = meta.as_json_meta().await?;
                        for meta in &json {
                            let sql = meta.to_string();
                            log::debug!("sql: {}", sql);
                            if let Err(err) = taos.exec(sql).await {
                                match err.code() {
                                    Code::TAG_ALREADY_EXIST => log::trace!("tag already exists"),
                                    Code::TAG_NOT_EXIST => log::trace!("tag not exist"),
                                    Code::COLUMN_EXISTS => log::trace!("column already exists"),
                                    Code::COLUMN_NOT_EXIST => log::trace!("column not exists"),
                                    Code::INVALID_COLUMN_NAME => log::trace!("invalid column name"),
                                    Code::MODIFIED_ALREADY => log::trace!("modified already done"),
                                    Code::TABLE_NOT_EXIST => log::trace!("table does not exists"),
                                    Code::STABLE_NOT_EXIST => log::trace!("stable does not exists"),
                                    _ => {
                                        log::error!("{}", err);
                                    }
                                }
                            }
                        }
                    }
                    MessageSet::Data(data) => {
                        // data message may have more than one data block for various tables.
                        while let Some(_data) = data.fetch_block().await? {
                            // dbg!(data);
                        }
                    }
                    _ => unreachable!(),
                }
                consumer.commit(offset).await?;
            }
        }
        consumer.unsubscribe().await;

        tokio::time::sleep(Duration::from_secs(2)).await;

        taos.exec_many([
            "drop database ws_tmq_meta2",
            "drop topic ws_tmq_meta",
            "drop database ws_tmq_meta",
        ])
        .await?;
        Ok(())
    }
}<|MERGE_RESOLUTION|>--- conflicted
+++ resolved
@@ -993,35 +993,6 @@
         // Connection watcher
         let (tx, mut rx) = watch::channel(false);
         let mut close_listener = rx.clone();
-
-        let version = TmqSend::Version;
-        sender
-            .send(OpCode::Text, &serde_json::to_vec(&version).unwrap())
-            .await
-            .map_err(Error::from)?;
-
-        let duration = Duration::from_secs(2);
-        let version = match tokio::time::timeout(duration, reader.receive()).await {
-            Ok(Ok(frame)) => {
-                let (header, payload) = frame;
-                let code = header.code;
-                match code {
-                    OpCode::Text => {
-                        let v: TmqRecv = serde_json::from_slice(&payload).unwrap();
-                        let (_, data, ok) = v.ok();
-                        match data {
-                            TmqRecvData::Version { version } => {
-                                ok?;
-                                version
-                            }
-                            _ => "3.0.0.0".to_string(),
-                        }
-                    }
-                    _ => "3.0.0.0".to_string(),
-                }
-            }
-            _ => "3.0.0.0".to_string(),
-        };
 
         let sending_url = url.clone();
         static PING_INTERVAL: u64 = 29;
@@ -1211,29 +1182,17 @@
                                     }
                                 }
                                 Message::Binary(data) => {
-<<<<<<< HEAD
                                     let block = data;
-=======
-                                    let block = payload.to_vec();
->>>>>>> 87d219f4
                                     let mut slice = block.as_slice();
                                     use taos_query::util::InlinableRead;
 
                                     let timing = slice.read_u64().unwrap();
                                     let req_id: u64;
-<<<<<<< HEAD
-=======
-                                    let message_id: u64;
->>>>>>> 87d219f4
                                     let part: Vec<u8>;
                                     if timing != std::u64::MAX{
                                         let offset = 16;
                                         part = slice[offset..].to_vec();
                                         req_id = slice.read_u64().unwrap();
-<<<<<<< HEAD
-=======
-                                        message_id = slice.read_u64().unwrap();
->>>>>>> 87d219f4
                                     } else {
                                         // new version
                                         let offset = 26;
@@ -1242,7 +1201,6 @@
                                         let _version = slice.read_u16().unwrap();
                                         let _time = slice.read_u64().unwrap();
                                         req_id = slice.read_u64().unwrap();
-<<<<<<< HEAD
                                     }
 
                                     if let Some((_, sender)) = queries_sender.remove(&req_id) {
@@ -1251,21 +1209,6 @@
                                     } else {
                                         log::warn!("req_id {req_id} not detected, message might be lost");
                                     }
-=======
-                                        message_id = 0;
-                                    }
-
-                                    log::trace!("[{:.2}ms] receive binary message with req_id {} message_id {}",
-                                        Duration::from_nanos(timing).as_secs_f64() / 1000.,
-                                        req_id, message_id);
-
-                                    if let Some((_, sender)) = queries_sender.remove(&req_id)
-                                    {
-                                        sender.send(Ok(TmqRecvData::Bytes(part))).unwrap();
-                                    }  else {
-                                        log::warn!("poll message received but no receiver alive");
-                                    }
->>>>>>> 87d219f4
                                 }
                                 Message::Close(close) => {
                                     log::warn!("websocket connection is closed (unexpected?)");
@@ -1616,11 +1559,13 @@
         let _ = tracing_subscriber::fmt()
             .with_file(true)
             .with_line_number(true)
-            .with_max_level(tracing::Level::TRACE)
+            .with_max_level(tracing::Level::DEBUG)
             .compact()
             .try_init();
 
-        let taos = TaosBuilder::from_dsn("taos://vm98:6041")?.build().await?;
+        let taos = TaosBuilder::from_dsn("taos://localhost:6041")?
+            .build()
+            .await?;
         taos.exec_many([
             "drop topic if exists ws_tmq_meta",
             "drop database if exists ws_tmq_meta",
@@ -1696,8 +1641,9 @@
         ])
         .await?;
 
-        let builder =
-            TmqBuilder::new("taos://vm98:6041?group.id=10&timeout=5s&auto.offset.reset=earliest")?;
+        let builder = TmqBuilder::new(
+            "taos://localhost:6041?group.id=10&timeout=5s&auto.offset.reset=earliest",
+        )?;
         let mut consumer = builder.build_consumer().await?;
         consumer.subscribe(["ws_tmq_meta"]).await?;
 
@@ -1747,9 +1693,9 @@
                     }
                     MessageSet::Data(data) => {
                         // data message may have more than one data block for various tables.
-                        while let Some(data) = data.fetch_block().await? {
+                        while let Some(_data) = data.fetch_block().await? {
                             // dbg!(data.table_name());
-                            dbg!(data);
+                            // dbg!(data);
                         }
                     }
                     _ => unreachable!(),
