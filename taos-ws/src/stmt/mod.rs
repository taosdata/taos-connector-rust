--- conflicted
+++ resolved
@@ -52,40 +52,6 @@
 
 type WsSender = tokio::sync::mpsc::Sender<WsMessage<bytes::Bytes>>;
 
-<<<<<<< HEAD
-trait ToJsonValue {
-    fn to_json_value(&self) -> serde_json::Value;
-}
-
-impl ToJsonValue for ColumnView {
-    fn to_json_value(&self) -> serde_json::Value {
-        match self {
-            ColumnView::Bool(view) => serde_json::json!(view.to_vec()),
-            ColumnView::TinyInt(view) => serde_json::json!(view.to_vec()),
-            ColumnView::SmallInt(view) => serde_json::json!(view.to_vec()),
-            ColumnView::Int(view) => serde_json::json!(view.to_vec()),
-            ColumnView::BigInt(view) => serde_json::json!(view.to_vec()),
-            ColumnView::Float(view) => serde_json::json!(view.to_vec()),
-            ColumnView::Double(view) => serde_json::json!(view.to_vec()),
-            ColumnView::VarChar(view) => serde_json::json!(view.to_vec()),
-            ColumnView::Timestamp(view) => serde_json::json!(view
-                .iter()
-                .map(|ts| ts.map(|ts| ts.to_datetime_with_tz()))
-                .collect_vec()),
-            ColumnView::NChar(view) => serde_json::json!(view.to_vec()),
-            ColumnView::UTinyInt(view) => serde_json::json!(view.to_vec()),
-            ColumnView::USmallInt(view) => serde_json::json!(view.to_vec()),
-            ColumnView::UInt(view) => serde_json::json!(view.to_vec()),
-            ColumnView::UBigInt(view) => serde_json::json!(view.to_vec()),
-            ColumnView::Json(view) => serde_json::json!(view.to_vec()),
-            ColumnView::VarBinary(_) => unimplemented!("Handle VarBinary variant"),
-            ColumnView::Geometry(_) => unimplemented!("Handle Geometry variant"),
-        }
-    }
-}
-
-=======
->>>>>>> 801d6406
 impl Bindable<super::Taos> for Stmt {
     fn init(taos: &super::Taos) -> RawResult<Self> {
         let mut dsn = taos.dsn.clone();
