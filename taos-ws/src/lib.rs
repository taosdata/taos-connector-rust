#![recursion_limit = "256"]
use std::fmt::{Debug, Display};
use std::sync::atomic::{AtomicBool, AtomicUsize, Ordering};
use std::sync::Arc;

use futures_util::SinkExt;
use once_cell::sync::OnceCell;
use rand::Rng;
use taos_query::prelude::Code;
use taos_query::util::{generate_req_id, Edition};
use taos_query::{DsnError, IntoDsn, RawResult};
use tokio_tungstenite::tungstenite::extensions::DeflateConfig;
use tracing::warn;

pub mod stmt;
pub use stmt::Stmt;

pub mod stmt2;
pub use stmt2::Stmt2;

// pub mod tmq;
pub mod consumer;
pub use consumer::{Consumer, Offset, TmqBuilder};

pub mod query;
use query::{Error as QueryError, WsConnReq};
pub use query::{ResultSet, Taos};
pub(crate) use taos_query::block_in_place_or_global;
use tokio::net::TcpStream;
use tokio_tungstenite::tungstenite::protocol::WebSocketConfig;
use tokio_tungstenite::{connect_async_with_config, MaybeTlsStream, WebSocketStream};

use crate::query::messages::{ToMessage, WsSend};

#[derive(Debug, Clone)]
pub enum WsAuth {
    Token(String),
    Plain(String, String),
}

const RETRIES_DEFAULT: u32 = 5;
const RETRY_BACKOFF_MS_DEFAULT: u64 = 100;
const RETRY_BACKOFF_MAX_MS_DEFAULT: u64 = 1000;

#[derive(Debug, Clone, Copy)]
pub struct Retries(u32);

#[allow(dead_code)]
#[derive(Debug, Clone)]
struct RetryBackoff {
    retry_backoff_ms: u64,
    retry_backoff_max_ms: u64,
}

#[derive(Debug, Clone)]
pub struct TaosBuilder {
    https: Arc<AtomicBool>,
    addrs: Vec<String>,
    current_addr_index: Arc<AtomicUsize>,
    auth: WsAuth,
    database: Option<String>,
    server_version: OnceCell<String>,
    conn_mode: Option<u32>,
    compression: bool,
    conn_retries: Retries,
    #[allow(dead_code)]
    retry_backoff: RetryBackoff,
}

#[derive(Debug, thiserror::Error)]
pub struct Error {
    code: Code,
    source: anyhow::Error,
}

impl Error {
    pub const fn errno(&self) -> Code {
        self.code
    }
    pub fn errstr(&self) -> String {
        self.source.to_string()
    }
}

impl Display for Error {
    fn fmt(&self, f: &mut std::fmt::Formatter<'_>) -> std::fmt::Result {
        f.write_str(&self.source.to_string())
    }
}

impl From<DsnError> for Error {
    fn from(err: DsnError) -> Self {
        Error {
            code: Code::FAILED,
            source: err.into(),
        }
    }
}
impl From<query::asyn::Error> for Error {
    fn from(err: query::asyn::Error) -> Self {
        Error {
            code: Code::FAILED,
            source: err.into(),
        }
    }
}

impl taos_query::TBuilder for TaosBuilder {
    type Target = Taos;

    fn available_params() -> &'static [&'static str] {
        &["token"]
    }

    fn from_dsn<D: IntoDsn>(dsn: D) -> RawResult<Self> {
        Self::from_dsn(dsn.into_dsn()?)
    }

    fn client_version() -> &'static str {
        "0"
    }

    fn ping(&self, taos: &mut Self::Target) -> RawResult<()> {
        taos_query::Queryable::exec(taos, "select server_version()").map(|_| ())
    }

    fn ready(&self) -> bool {
        true
    }

    fn build(&self) -> RawResult<Self::Target> {
        block_in_place_or_global(Taos::from_builder(self.clone()))
    }

    fn server_version(&self) -> RawResult<&str> {
        if let Some(v) = self.server_version.get() {
            Ok(v.as_str())
        } else {
            let conn = self.build()?;
            use taos_query::prelude::sync::Queryable;
            let v: String = Queryable::query_one(&conn, "select server_version()")?.unwrap();
            Ok(match self.server_version.try_insert(v) {
                Ok(v) | Err((v, _)) => v.as_str(),
            })
        }
    }

    fn is_enterprise_edition(&self) -> RawResult<bool> {
        // FIXME
        // if self.addrs.matches(".cloud.tdengine.com").next().is_some()
        //     || self.addrs.matches(".cloud.taosdata.com").next().is_some()
        // {
        //     return Ok(true);
        // }

        let taos = self.build()?;

        use taos_query::prelude::sync::Queryable;
        let grant: RawResult<Option<(String, bool)>> = Queryable::query_one(
            &taos,
            "select version, (expire_time < now) from information_schema.ins_cluster",
        );

        let edition = if let Ok(Some((edition, expired))) = grant {
            Edition::new(edition, expired)
        } else {
            let grant: RawResult<Option<(String, (), String)>> =
                Queryable::query_one(&taos, "show grants");

            if let Ok(Some((edition, _, expired))) = grant {
                Edition::new(
                    edition.trim(),
                    expired.trim() == "false" || expired.trim() == "unlimited",
                )
            } else {
                warn!("Can't check enterprise edition with either \"show cluster\" or \"show grants\"");
                Edition::new("unknown", true)
            }
        };
        Ok(edition.is_enterprise_edition())
    }

    fn get_edition(&self) -> RawResult<Edition> {
        // FIXME
        // if self.addrs.matches(".cloud.tdengine.com").next().is_some()
        //     || self.addrs.matches(".cloud.taosdata.com").next().is_some()
        // {
        //     let edition = Edition::new("cloud", false);
        //     return Ok(edition);
        // }

        let taos = self.build()?;

        use taos_query::prelude::sync::Queryable;
        let grant: RawResult<Option<(String, bool)>> = Queryable::query_one(
            &taos,
            "select version, (expire_time < now) from information_schema.ins_cluster",
        );

        let edition = if let Ok(Some((edition, expired))) = grant {
            Edition::new(edition, expired)
        } else {
            let grant: RawResult<Option<(String, (), String)>> =
                Queryable::query_one(&taos, "show grants");

            if let Ok(Some((edition, _, expired))) = grant {
                Edition::new(
                    edition.trim(),
                    expired.trim() == "false" || expired.trim() == "unlimited",
                )
            } else {
                warn!("Can't check enterprise edition with either \"show cluster\" or \"show grants\"");
                Edition::new("unknown", true)
            }
        };
        Ok(edition)
    }
}

#[async_trait::async_trait]
impl taos_query::AsyncTBuilder for TaosBuilder {
    type Target = Taos;

    fn from_dsn<D: IntoDsn>(dsn: D) -> RawResult<Self> {
        Self::from_dsn(dsn.into_dsn()?)
    }

    fn client_version() -> &'static str {
        "0"
    }
    async fn ping(&self, taos: &mut Self::Target) -> RawResult<()> {
        taos_query::AsyncQueryable::exec(taos, "select server_version()")
            .await
            .map(|_| ())
    }

    async fn ready(&self) -> bool {
        true
    }

    async fn build(&self) -> RawResult<Self::Target> {
        Taos::from_builder(self.clone()).await
    }

    async fn server_version(&self) -> RawResult<&str> {
        if let Some(v) = self.server_version.get() {
            Ok(v.as_str())
        } else {
            let conn = <Self as taos_query::AsyncTBuilder>::build(self).await?;
            use taos_query::prelude::AsyncQueryable;
            let v: String = AsyncQueryable::query_one(&conn, "select server_version()")
                .await?
                .unwrap();
            Ok(match self.server_version.try_insert(v) {
                Ok(v) | Err((v, _)) => v.as_str(),
            })
        }
    }
    async fn is_enterprise_edition(&self) -> RawResult<bool> {
        use taos_query::prelude::AsyncQueryable;

        let taos = self.build().await?;
        // Ensue server is ready.
        taos.exec("select server_version()").await?;

        // FIXME
        // if self.addrs.matches(".cloud.tdengine.com").next().is_some()
        //     || self.addrs.matches(".cloud.taosdata.com").next().is_some()
        // {
        //     return Ok(true);
        // }

        let grant: RawResult<Option<(String, bool)>> = AsyncQueryable::query_one(
            &taos,
            "select version, (expire_time < now) from information_schema.ins_cluster",
        )
        .await;

        let edition = if let Ok(Some((edition, expired))) = grant {
            Edition::new(edition, expired)
        } else {
            let grant: RawResult<Option<(String, (), String)>> =
                AsyncQueryable::query_one(&taos, "show grants").await;

            if let Ok(Some((edition, _, expired))) = grant {
                Edition::new(
                    edition.trim(),
                    // Valid choices: false/unlimited, otherwise expired.
                    !(expired.trim() == "false" || expired.trim() == "unlimited"),
                )
            } else {
                warn!("Can't check enterprise edition with either \"show cluster\" or \"show grants\"");
                Edition::new("unknown", true)
            }
        };
        Ok(edition.is_enterprise_edition())
    }

    async fn get_edition(&self) -> RawResult<Edition> {
        use taos_query::prelude::AsyncQueryable;

        let taos = self.build().await?;
        // Ensure server is ready.
        taos.exec("select server_version()").await?;

        // FIXME
        // if self.addrs.matches(".cloud.tdengine.com").next().is_some()
        //     || self.addrs.matches(".cloud.taosdata.com").next().is_some()
        // {
        //     let edition = Edition::new("cloud", false);
        //     return Ok(edition);
        // }

        let grant: RawResult<Option<(String, bool)>> = AsyncQueryable::query_one(
            &taos,
            "select version, (expire_time < now) from information_schema.ins_cluster",
        )
        .await;

        let edition = if let Ok(Some((edition, expired))) = grant {
            Edition::new(edition, expired)
        } else {
            let grant: RawResult<Option<(String, (), String)>> =
                AsyncQueryable::query_one(&taos, "show grants").await;

            if let Ok(Some((edition, _, expired))) = grant {
                Edition::new(
                    edition.trim(),
                    // Valid choices: false/unlimited, otherwise expired.
                    !(expired.trim() == "false" || expired.trim() == "unlimited"),
                )
            } else {
                warn!("Can't check enterprise edition with either \"show cluster\" or \"show grants\"");
                Edition::new("unknown", true)
            }
        };
        Ok(edition)
    }
}

impl TaosBuilder {
    fn scheme(&self) -> &'static str {
        if self.https.load(Ordering::SeqCst) {
            "wss"
        } else {
            "ws"
        }
    }

    fn set_https(&self, https: bool) {
        self.https.store(https, Ordering::SeqCst);
    }

    pub fn from_dsn<T: IntoDsn>(dsn: T) -> RawResult<Self> {
        let mut dsn = dsn.into_dsn()?;

        let https = match (dsn.driver.as_str(), dsn.protocol.as_deref()) {
            ("ws" | "http", _) | ("taos" | "taosws" | "tmq", Some("ws" | "http") | None) => false,
            ("wss" | "https", _) | ("taos" | "taosws" | "tmq", Some("wss" | "https")) => true,
            _ => Err(DsnError::InvalidDriver(dsn.to_string()))?,
        };

        let https = Arc::new(AtomicBool::new(https));

        let conn_mode = match dsn.params.get("conn_mode") {
            Some(s) => match s.parse::<u32>() {
                Ok(num) => Some(num),
                Err(_) => Err(DsnError::InvalidDriver(dsn.to_string()))?,
            },
            None => None,
        };

        let token = dsn.params.remove("token");

        let mut addrs = Vec::with_capacity(dsn.addresses.len());
        for addr in &dsn.addresses {
            let addr = if addr.host.as_deref() == Some("localhost") && addr.port.is_none() {
                "localhost:6041".to_string()
            } else {
                addr.to_string()
            };
            addrs.push(addr);
        }

        if addrs.is_empty() {
            addrs.push("localhost:6041".to_string());
        }

        let compression = dsn
            .params
            .remove("compression")
            .and_then(|s| {
                if s.trim().is_empty() {
                    Some(true)
                } else {
                    s.trim().parse::<bool>().ok()
                }
            })
            .unwrap_or(false);

        let conn_retries = dsn
            .remove("conn_retries")
            .and_then(|s| s.parse::<u32>().ok())
            .unwrap_or(RETRIES_DEFAULT);

        let conn_retries = Retries(conn_retries);

        let retry_backoff_ms = dsn
            .remove("retry_backoff_ms")
            .and_then(|s| s.parse::<u64>().ok())
            .unwrap_or(RETRY_BACKOFF_MS_DEFAULT);

        let retry_backoff_max_ms = dsn
            .remove("retry_backoff_max_ms")
            .and_then(|s| s.parse::<u64>().ok())
            .unwrap_or(RETRY_BACKOFF_MAX_MS_DEFAULT);

        let retry_backoff = RetryBackoff {
            retry_backoff_ms,
            retry_backoff_max_ms,
        };

        // TODO: refactor
        if let Some(token) = token {
            Ok(TaosBuilder {
                https,
                addrs,
                auth: WsAuth::Token(token),
                database: dsn.subject,
                server_version: OnceCell::new(),
                conn_mode,
                compression,
                conn_retries,
                retry_backoff,
                current_addr_index: Arc::new(AtomicUsize::new(0)),
            })
        } else {
            let username = dsn.username.unwrap_or_else(|| "root".to_string());
            let password = dsn.password.unwrap_or_else(|| "taosdata".to_string());
            Ok(TaosBuilder {
                https,
                addrs,
                auth: WsAuth::Plain(username, password),
                database: dsn.subject,
                server_version: OnceCell::new(),
                conn_mode,
                compression,
                conn_retries,
                retry_backoff,
                current_addr_index: Arc::new(AtomicUsize::new(0)),
            })
        }
    }

    pub(crate) fn to_query_url(&self) -> String {
        let idx = self.current_addr_index.load(Ordering::Relaxed);
        let addr = &self.addrs[idx];
        // let mut cur_idx = self.current_addr_index;
        // let start_idx = cur_idx;
        // let addrs_len = self.addrs.len();

        // FIXME
        match &self.auth {
            WsAuth::Token(token) => {
                format!("{}://{}/rest/ws?token={}", self.scheme(), addr, token)
            }
            WsAuth::Plain(_, _) => format!("{}://{}/rest/ws", self.scheme(), addr),
        }
    }

    #[allow(dead_code)]
    pub(crate) fn to_query_url_new(&self, addr: &str) -> String {
        match &self.auth {
            WsAuth::Token(token) => {
                format!("{}://{}/rest/ws?token={}", self.scheme(), addr, token)
            }
            WsAuth::Plain(_, _) => format!("{}://{}/rest/ws", self.scheme(), addr),
        }
    }

    pub(crate) fn to_stmt_url(&self) -> String {
        // FIXME
        match &self.auth {
            WsAuth::Token(token) => {
                format!(
                    "{}://{}/rest/stmt?token={}",
                    self.scheme(),
                    "localhost:6041",
                    token
                )
            }
            WsAuth::Plain(_, _) => format!("{}://{}/rest/stmt", self.scheme(), "localhost:6041"),
        }
    }

    pub(crate) fn to_tmq_url(&self) -> String {
        // FIXME
        match &self.auth {
            WsAuth::Token(token) => {
                format!(
                    "{}://{}/rest/tmq?token={}",
                    self.scheme(),
                    "localhost:6041",
                    token
                )
            }
            WsAuth::Plain(_, _) => format!("{}://{}/rest/tmq", self.scheme(), "localhost:6041"),
        }
    }

    pub(crate) fn to_ws_url(&self) -> String {
        // FIXME
        match &self.auth {
            WsAuth::Token(token) => {
                format!(
                    "{}://{}/ws?token={}",
                    self.scheme(),
                    "localhost:6041",
                    token
                )
            }
            WsAuth::Plain(_, _) => format!("{}://{}/ws", self.scheme(), "localhost:6041"),
        }
    }

    pub(crate) fn to_conn_request(&self) -> WsConnReq {
        let mode = match self.conn_mode {
            Some(1) => Some(0), //for adapter, 0 is bi mode
            _ => None,
        };

        match &self.auth {
            WsAuth::Token(_token) => WsConnReq {
                user: Some("root".to_string()),
                password: Some("taosdata".to_string()),
                db: self.database.clone(),
                mode,
            },
            WsAuth::Plain(user, pass) => WsConnReq {
                user: Some(user.to_string()),
                password: Some(pass.to_string()),
                db: self.database.clone(),
                mode,
            },
        }
    }

    pub(crate) async fn reconnect(
        &self,
        mut url: String,
    ) -> RawResult<WebSocketStream<MaybeTlsStream<TcpStream>>> {
        let conn = WsSend::Conn {
            req_id: generate_req_id(),
            req: self.to_conn_request(),
        };
        let conn_msg = Some(conn.to_msg());

        let mut config = WebSocketConfig::default();
        config.max_frame_size = None;
        config.max_message_size = None;
        if self.compression {
            cfg_if::cfg_if! {
                if #[cfg(feature = "deflate")] {
                    tracing::debug!(url, "Enable compression");
                    config.compression = Some(DeflateConfig::default());
                } else {
                    tracing::warn!("WebSocket compression is not supported unless with `deflate` feature");
                }
            }
        }

        let mut retries = 0;
        let mut wait_millis = self.retry_backoff.retry_backoff_ms;

        // let mut cur_idx = self.current_addr_index;
        let start_idx = self.current_addr_index.load(Ordering::Relaxed);
        let addrs_len = self.addrs.len();

        loop {
            // let addr = &self.addrs[cur_idx];
            // let mut ws_url = self.to_ws_url();
            // let mut ws_url = self.to_query_url_new(addr);
            url = self.to_query_url();

            loop {
                match connect_async_with_config(url.as_str(), Some(config), false).await {
                    Ok((mut ws, _)) => {
                        if let Some(msg) = conn_msg {
                            // FIXME
                            ws.send(msg).await.unwrap();
                        }
                        return Ok(ws);
                    }
                    Err(err) => {
                        let err_string = err.to_string();
                        if err_string.contains("307") {
                            tracing::debug!(error = err_string, "Redirecting to HTTPS link");
                            self.set_https(true);
                            url = url.replace("ws://", "wss://");
                            // ws_url = self.to_ws_url();
                        } else if err_string.contains("401 Unauthorized") {
                            // 401 是直接结束还是尝试下一个地址？
                            // continue 'outer;
                            break;
                            // return Err(QueryError::Unauthorized(self.to_ws_url()).into());
                        }
                        // else if err.to_string().contains("404 Not Found")
                        //     || err.to_string().contains("400")
                        // {
                        // if !use_global_endpoint {
                        //     // continue 'outer;
                        //     break;
                        //     // return Err(QueryError::from(err).into());
                        // }
                        // match connect_async_with_config(&url, Some(config), false).await {
                        //     Ok((mut ws, _)) => {
                        //         if let Some(msg) = conn_msg {
                        //             // FIXME
                        //             ws.send(msg).await.unwrap();
                        //         }
                        //         return Ok(ws);
                        //     }
                        //     Err(err) => {
                        //         let err_string = err.to_string();
                        //         if err_string.contains("401 Unauthorized") {
                        //             // continue 'outer;
                        //             break;
                        //             // return Err(QueryError::Unauthorized(url).into());
                        //         }
                        //     }
                        // }
                        // }

                        if retries >= self.conn_retries.0 {
                            // continue 'outer;
                            break;
                            // return Err(QueryError::from(err).into());
                        }
                        retries += 1;
                        tracing::warn!(
                            "Failed to connect to {}, retrying...({})",
                            self.to_ws_url(),
                            retries
                        );

                        let time = {
                            let mut rng = rand::rng();
                            (wait_millis as f64 * rng.random_range(0.0..0.2)) as u64
                        };
                        // let mut rng = rand::rng();
                        // let time = (wait_millis as f64 * rng.random_range(0.0..0.2)) as u64;
                        tokio::time::sleep(std::time::Duration::from_millis(time)).await;

                        // backoff strategy
                        wait_millis =
                            std::cmp::min(wait_millis * 2, self.retry_backoff.retry_backoff_max_ms);
                    }
                }
            }

            let cur_addr_idx = (self.current_addr_index.load(Ordering::Relaxed) + 1) % addrs_len;

            // self.current_addr_index = (self.current_addr_index + 1) % addrs_len;
            if cur_addr_idx == start_idx {
                // If we have tried all addresses, break the loop
                break;
            }

            self.current_addr_index
                .store(cur_addr_idx, Ordering::Relaxed);
        }

        Err("All addresses failed".into())
    }

    pub(crate) async fn build_stream(
        &self,
        url: String,
    ) -> RawResult<WebSocketStream<MaybeTlsStream<TcpStream>>> {
        self.build_stream_opt(url, true).await
    }

    pub(crate) async fn build_stream_opt(
        &self,
        mut url: String,
        use_global_endpoint: bool,
    ) -> RawResult<WebSocketStream<MaybeTlsStream<TcpStream>>> {
        let mut config = WebSocketConfig::default();
        config.max_frame_size = None;
        config.max_message_size = None;
        if self.compression {
            cfg_if::cfg_if! {
                if #[cfg(feature = "deflate")] {
                    tracing::debug!(url, "Enable compression");
                    config.compression = Some(DeflateConfig::default());
                } else {
                    tracing::warn!("WebSocket compression is not supported unless with `deflate` feature");
                }
            }
        }

        let mut retries = 0;
        let mut ws_url = self.to_ws_url();
        loop {
            match connect_async_with_config(
                if use_global_endpoint {
                    ws_url.as_str()
                } else {
                    url.as_str()
                },
                Some(config),
                false,
            )
            .await
            {
                Ok((ws, _)) => {
                    return Ok(ws);
                }
                Err(err) => {
                    let err_string = err.to_string();
                    if err_string.contains("307") {
                        tracing::debug!(error = err_string, "Redirecting to HTTPS link");
                        self.set_https(true);
                        url = url.replace("ws://", "wss://");
                        ws_url = self.to_ws_url();
                    } else if err_string.contains("401 Unauthorized") {
                        return Err(QueryError::Unauthorized(self.to_ws_url()).into());
                    } else if err.to_string().contains("404 Not Found")
                        || err.to_string().contains("400")
                    {
                        if !use_global_endpoint {
                            return Err(QueryError::from(err).into());
                        }
                        match connect_async_with_config(&url, Some(config), false).await {
                            Ok((ws, _)) => return Ok(ws),
                            Err(err) => {
                                let err_string = err.to_string();
                                if err_string.contains("401 Unauthorized") {
                                    return Err(QueryError::Unauthorized(url).into());
                                }
                            }
                        }
                    }

                    if retries >= self.conn_retries.0 {
                        return Err(QueryError::from(err).into());
                    }
                    retries += 1;
                    tracing::warn!(
                        "Failed to connect to {}, retrying...({})",
                        self.to_ws_url(),
                        retries
                    );

                    // every retry, wait more 500ms, max wait time 30s
                    let wait_millis = std::cmp::min(retries as u64 * 500, 30000);
                    tokio::time::sleep(std::time::Duration::from_millis(wait_millis)).await;
                }
            }
        }
    }
}

#[cfg(test)]
mod tests {
    use futures::{SinkExt, StreamExt};
    use tracing::*;

    use crate::query::infra::{ToMessage, WsRecv, WsRecvData, WsSend};
    use crate::*;

    #[tokio::test]
    async fn test_build_stream() -> Result<(), anyhow::Error> {
        let _ = tracing_subscriber::fmt()
            .with_file(true)
            .with_line_number(true)
            .with_max_level(tracing::Level::INFO)
            .compact()
            .try_init();

        let dsn = "ws://localhost:6041";
        let builder = TaosBuilder::from_dsn(dsn)?;
        let url = builder.to_query_url();

        let ws = builder.build_stream(url).await?;
        let (mut sender, mut reader) = ws.split();

        let version = WsSend::Version;
        sender.send(version.to_msg()).await?;

        loop {
            if let Some(Ok(msg)) = reader.next().await {
                let text = msg.to_text().unwrap();
                let recv: WsRecv = serde_json::from_str(text).unwrap();
                assert_eq!(recv.code, 0);
                if let WsRecvData::Version { version, .. } = recv.data {
                    info!("server version: {}", version);
                    break;
                }
            }
        }

        Ok(())
    }
}

#[cfg(feature = "rustls-aws-lc-crypto-provider")]
#[cfg(test)]
mod cloud_tests {
    use futures::{SinkExt, StreamExt};
    use tracing::*;

<<<<<<< HEAD
    use crate::query::messages::{ToMessage, WsRecv, WsSend};
=======
    use crate::query::infra::{ToMessage, WsRecv, WsRecvData, WsSend};
>>>>>>> d709d29f
    use crate::*;

    #[tokio::test]
    async fn test_build_stream() -> Result<(), anyhow::Error> {
        let _ = tracing_subscriber::fmt()
            .with_file(true)
            .with_line_number(true)
            .with_max_level(tracing::Level::INFO)
            .compact()
            .try_init();

        let url = std::env::var("TDENGINE_CLOUD_URL");
        if url.is_err() {
            tracing::warn!("TDENGINE_CLOUD_URL is not set, skip test_put_line_cloud");
            return Ok(());
        }

        let token = std::env::var("TDENGINE_CLOUD_TOKEN");
        if token.is_err() {
            tracing::warn!("TDENGINE_CLOUD_TOKEN is not set, skip test_put_line_cloud");
            return Ok(());
        }

        let dsn = format!("{}/rust_test?token={}", url.unwrap(), token.unwrap());

        let builder = TaosBuilder::from_dsn(dsn)?;
        let url = builder.to_query_url();

        let ws = builder.build_stream(url).await?;
        let (mut sender, mut reader) = ws.split();

        let version = WsSend::Version;
        sender.send(version.to_msg()).await?;

        loop {
            if let Some(Ok(msg)) = reader.next().await {
                let text = msg.to_text().unwrap();
                let recv: WsRecv = serde_json::from_str(text).unwrap();
                assert_eq!(recv.code, 0);
                if let WsRecvData::Version { version, .. } = recv.data {
                    info!("server version: {}", version);
                    break;
                }
            }
        }

        Ok(())
    }
}<|MERGE_RESOLUTION|>--- conflicted
+++ resolved
@@ -810,11 +810,7 @@
     use futures::{SinkExt, StreamExt};
     use tracing::*;
 
-<<<<<<< HEAD
-    use crate::query::messages::{ToMessage, WsRecv, WsSend};
-=======
-    use crate::query::infra::{ToMessage, WsRecv, WsRecvData, WsSend};
->>>>>>> d709d29f
+    use crate::query::messages::{ToMessage, WsRecv, WsRecvData, WsSend};
     use crate::*;
 
     #[tokio::test]
