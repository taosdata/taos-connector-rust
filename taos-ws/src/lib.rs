#![recursion_limit = "256"]
use std::fmt::{Debug, Display};

use log::warn;
use once_cell::sync::OnceCell;

use taos_query::prelude::Code;
use taos_query::util::Edition;
use taos_query::{DsnError, IntoDsn, RawResult};

pub mod stmt;
pub use stmt::Stmt;

// pub mod tmq;
pub mod consumer;
pub use consumer::{Consumer, Offset, TmqBuilder};

pub mod query;
pub use query::ResultSet;
pub use query::Taos;

use query::Error as QueryError;
use query::WsConnReq;

pub mod schemaless;

pub(crate) use taos_query::block_in_place_or_global;
use tokio::net::TcpStream;
use tokio_tungstenite::tungstenite::protocol::WebSocketConfig;
use tokio_tungstenite::MaybeTlsStream;
use tokio_tungstenite::{connect_async_with_config, WebSocketStream};

#[derive(Debug, Clone)]
pub enum WsAuth {
    Token(String),
    Plain(String, String),
}

#[derive(Debug, Clone, Copy)]
pub struct Retries(u32);

impl Default for Retries {
    fn default() -> Self {
        Self(5)
    }
}
#[derive(Debug, Clone)]
pub struct TaosBuilder {
    scheme: &'static str, // ws or wss
    addr: String,
    auth: WsAuth,
    database: Option<String>,
    server_version: OnceCell<String>,
    // timeout: Duration,
    conn_mode: Option<u32>,
    compression: bool,
    conn_retries: Retries,
}

#[derive(Debug, thiserror::Error)]
pub struct Error {
    code: Code,
    source: anyhow::Error,
}

impl Error {
    pub const fn errno(&self) -> Code {
        self.code
    }
    pub fn errstr(&self) -> String {
        self.source.to_string()
    }
}

impl Display for Error {
    fn fmt(&self, f: &mut std::fmt::Formatter<'_>) -> std::fmt::Result {
        f.write_str(&self.source.to_string())
    }
}

impl From<DsnError> for Error {
    fn from(err: DsnError) -> Self {
        Error {
            code: Code::FAILED,
            source: err.into(),
        }
    }
}
impl From<query::asyn::Error> for Error {
    fn from(err: query::asyn::Error) -> Self {
        Error {
            code: Code::FAILED,
            source: err.into(),
        }
    }
}

impl taos_query::TBuilder for TaosBuilder {
    type Target = Taos;

    fn available_params() -> &'static [&'static str] {
        &["token"]
    }

    fn from_dsn<D: IntoDsn>(dsn: D) -> RawResult<Self> {
        Self::from_dsn(dsn.into_dsn()?)
    }

    fn client_version() -> &'static str {
        "0"
    }
    fn ping(&self, taos: &mut Self::Target) -> RawResult<()> {
        taos_query::Queryable::exec(taos, "select server_version()").map(|_| ())
    }

    fn ready(&self) -> bool {
        true
    }

    fn build(&self) -> RawResult<Self::Target> {
        block_in_place_or_global(Taos::from_builder(self.clone()))
    }

    fn server_version(&self) -> RawResult<&str> {
        if let Some(v) = self.server_version.get() {
            Ok(v.as_str())
        } else {
            let conn = self.build()?;
            use taos_query::prelude::sync::Queryable;
            let v: String = Queryable::query_one(&conn, "select server_version()")?.unwrap();
            Ok(match self.server_version.try_insert(v) {
                Ok(v) => v.as_str(),
                Err((v, _)) => v.as_str(),
            })
        }
    }
    fn is_enterprise_edition(&self) -> RawResult<bool> {
        if self.addr.matches(".cloud.tdengine.com").next().is_some()
            || self.addr.matches(".cloud.taosdata.com").next().is_some()
        {
            return Ok(true);
        }

        let taos = self.build()?;

        use taos_query::prelude::sync::Queryable;
        let grant: RawResult<Option<(String, bool)>> = Queryable::query_one(
            &taos,
            "select version, (expire_time < now) from information_schema.ins_cluster",
        );

        let edition = if let Ok(Some((edition, expired))) = grant {
            Edition::new(edition, expired)
        } else {
            let grant: RawResult<Option<(String, (), String)>> =
                Queryable::query_one(&taos, "show grants");

            if let Ok(Some((edition, _, expired))) = grant {
                Edition::new(
                    edition.trim(),
                    expired.trim() == "false" || expired.trim() == "unlimited",
                )
            } else {
                warn!("Can't check enterprise edition with either \"show cluster\" or \"show grants\"");
                Edition::new("unknown", true)
            }
        };
        Ok(edition.is_enterprise_edition())
    }

    fn get_edition(&self) -> RawResult<Edition> {
        if self.addr.matches(".cloud.tdengine.com").next().is_some()
            || self.addr.matches(".cloud.taosdata.com").next().is_some()
        {
            let edition = Edition::new("cloud", false);
            return Ok(edition);
        }

        let taos = self.build()?;

        use taos_query::prelude::sync::Queryable;
        let grant: RawResult<Option<(String, bool)>> = Queryable::query_one(
            &taos,
            "select version, (expire_time < now) from information_schema.ins_cluster",
        );

        let edition = if let Ok(Some((edition, expired))) = grant {
            Edition::new(edition, expired)
        } else {
            let grant: RawResult<Option<(String, (), String)>> =
                Queryable::query_one(&taos, "show grants");

            if let Ok(Some((edition, _, expired))) = grant {
                Edition::new(
                    edition.trim(),
                    expired.trim() == "false" || expired.trim() == "unlimited",
                )
            } else {
                warn!("Can't check enterprise edition with either \"show cluster\" or \"show grants\"");
                Edition::new("unknown", true)
            }
        };
        Ok(edition)
    }
}

#[async_trait::async_trait]
impl taos_query::AsyncTBuilder for TaosBuilder {
    type Target = Taos;

    fn from_dsn<D: IntoDsn>(dsn: D) -> RawResult<Self> {
        Self::from_dsn(dsn.into_dsn()?)
    }

    fn client_version() -> &'static str {
        "0"
    }
    async fn ping(&self, taos: &mut Self::Target) -> RawResult<()> {
        taos_query::AsyncQueryable::exec(taos, "select server_version()")
            .await
            .map(|_| ())
    }

    async fn ready(&self) -> bool {
        true
    }

    async fn build(&self) -> RawResult<Self::Target> {
        Taos::from_builder(self.clone()).await
    }

    async fn server_version(&self) -> RawResult<&str> {
        if let Some(v) = self.server_version.get() {
            Ok(v.as_str())
        } else {
            let conn = <Self as taos_query::AsyncTBuilder>::build(self).await?;
            use taos_query::prelude::AsyncQueryable;
            let v: String = AsyncQueryable::query_one(&conn, "select server_version()")
                .await?
                .unwrap();
            Ok(match self.server_version.try_insert(v) {
                Ok(v) => v.as_str(),
                Err((v, _)) => v.as_str(),
            })
        }
    }
    async fn is_enterprise_edition(&self) -> RawResult<bool> {
        use taos_query::prelude::AsyncQueryable;

        let taos = self.build().await?;
        // Ensue server is ready.
<<<<<<< HEAD
        taos.exec("show cluster alive").await?;
=======
        taos.exec("select server_version()").await?;
>>>>>>> ebad9fb1

        match self.addr.matches(".cloud.tdengine.com").next().is_some()
            || self.addr.matches(".cloud.taosdata.com").next().is_some()
        {
            true => return Ok(true),
            false => (),
        }

        let grant: RawResult<Option<(String, bool)>> = AsyncQueryable::query_one(
            &taos,
            "select version, (expire_time < now) from information_schema.ins_cluster",
        )
        .await;

        let edition = if let Ok(Some((edition, expired))) = grant {
            Edition::new(edition, expired)
        } else {
            let grant: RawResult<Option<(String, (), String)>> =
                AsyncQueryable::query_one(&taos, "show grants").await;

            if let Ok(Some((edition, _, expired))) = grant {
                Edition::new(
                    edition.trim(),
                    // Valid choices: false/unlimited, otherwise expired.
                    !(expired.trim() == "false" || expired.trim() == "unlimited"),
                )
            } else {
                warn!("Can't check enterprise edition with either \"show cluster\" or \"show grants\"");
                Edition::new("unknown", true)
            }
        };
        Ok(edition.is_enterprise_edition())
    }

    async fn get_edition(&self) -> RawResult<Edition> {
        use taos_query::prelude::AsyncQueryable;

        let taos = self.build().await?;
        // Ensure server is ready.
<<<<<<< HEAD
        taos.exec("show cluster alive").await?;
=======
        taos.exec("select server_version()").await?;
>>>>>>> ebad9fb1

        match self.addr.matches(".cloud.tdengine.com").next().is_some()
            || self.addr.matches(".cloud.taosdata.com").next().is_some()
        {
            true => {
                let edition = Edition::new("cloud", false);
                return Ok(edition);
            }
            false => (),
        }

        let grant: RawResult<Option<(String, bool)>> = AsyncQueryable::query_one(
            &taos,
            "select version, (expire_time < now) from information_schema.ins_cluster",
        )
        .await;

        let edition = if let Ok(Some((edition, expired))) = grant {
            Edition::new(edition, expired)
        } else {
            let grant: RawResult<Option<(String, (), String)>> =
                AsyncQueryable::query_one(&taos, "show grants").await;

            if let Ok(Some((edition, _, expired))) = grant {
                Edition::new(
                    edition.trim(),
                    // Valid choices: false/unlimited, otherwise expired.
                    !(expired.trim() == "false" || expired.trim() == "unlimited"),
                )
            } else {
                warn!("Can't check enterprise edition with either \"show cluster\" or \"show grants\"");
                Edition::new("unknown", true)
            }
        };
        Ok(edition)
    }
}

impl TaosBuilder {
    pub fn from_dsn(dsn: impl IntoDsn) -> RawResult<Self> {
        let mut dsn = dsn.into_dsn()?;
        let scheme = match (dsn.driver.as_str(), dsn.protocol.as_deref()) {
            ("ws" | "http", _) => "ws",
            ("wss" | "https", _) => "wss",
            ("taos" | "taosws" | "tmq", Some("ws" | "http") | None) => "ws",
            ("taos" | "taosws" | "tmq", Some("wss" | "https")) => "wss",
            _ => Err(DsnError::InvalidDriver(dsn.to_string()))?,
        };

        let conn_mode = match dsn.params.get("conn_mode") {
            Some(s) => match s.parse::<u32>() {
                Ok(num) => Some(num),
                Err(_) => Err(DsnError::InvalidDriver(dsn.to_string()))?,
            },
            None => None,
        };

        let token = dsn.params.remove("token");

        let addr = match dsn.addresses.first() {
            Some(addr) => {
                if addr.port.is_none() && addr.host.as_deref() == Some("localhost") {
                    "localhost:6041".to_string()
                } else {
                    addr.to_string()
                }
            }
            None => "localhost:6041".to_string(),
        };

        let compression = dsn
            .params
            .remove("compression")
            .and_then(|s| {
                if s.trim().is_empty() {
                    Some(true)
                } else {
                    s.trim().parse::<bool>().ok()
                }
            })
            .unwrap_or(false);

        let conn_retries = dsn.remove("conn_retries").map_or_else(
            || Retries::default(),
            |s| Retries(s.parse::<u32>().unwrap_or(5)),
        );

        // let timeout = dsn
        //     .params
        //     .remove("timeout")
        //     .and_then(|s| parse_duration::parse(&s).ok())
        //     .unwrap_or(Duration::from_secs(60 * 5)); // default to 5m

        if let Some(token) = token {
            Ok(TaosBuilder {
                scheme,
                addr,
                auth: WsAuth::Token(token),
                database: dsn.subject,
                server_version: OnceCell::new(),
                // timeout,
                conn_mode,
                compression,
                conn_retries,
            })
        } else {
            let username = dsn.username.unwrap_or_else(|| "root".to_string());
            let password = dsn.password.unwrap_or_else(|| "taosdata".to_string());
            Ok(TaosBuilder {
                scheme,
                addr,
                auth: WsAuth::Plain(username, password),
                database: dsn.subject,
                server_version: OnceCell::new(),
                // timeout,
                conn_mode,
                compression,
                conn_retries,
            })
        }
    }
    pub(crate) fn to_query_url(&self) -> String {
        match &self.auth {
            WsAuth::Token(token) => {
                format!("{}://{}/rest/ws?token={}", self.scheme, self.addr, token)
            }
            WsAuth::Plain(_, _) => format!("{}://{}/rest/ws", self.scheme, self.addr),
        }
    }

    pub(crate) fn to_stmt_url(&self) -> String {
        match &self.auth {
            WsAuth::Token(token) => {
                format!("{}://{}/rest/stmt?token={}", self.scheme, self.addr, token)
            }
            WsAuth::Plain(_, _) => format!("{}://{}/rest/stmt", self.scheme, self.addr),
        }
    }

    pub(crate) fn to_tmq_url(&self) -> String {
        match &self.auth {
            WsAuth::Token(token) => {
                format!("{}://{}/rest/tmq?token={}", self.scheme, self.addr, token)
            }
            WsAuth::Plain(_, _) => format!("{}://{}/rest/tmq", self.scheme, self.addr),
        }
    }

    pub(crate) fn to_schemaless_url(&self) -> String {
        match &self.auth {
            WsAuth::Token(token) => {
                format!(
                    "{}://{}/rest/schemaless?token={}",
                    self.scheme, self.addr, token
                )
            }
            WsAuth::Plain(_, _) => format!("{}://{}/rest/schemaless", self.scheme, self.addr),
        }
    }

    pub(crate) fn to_ws_url(&self) -> String {
        match &self.auth {
            WsAuth::Token(token) => {
                format!("{}://{}/ws?token={}", self.scheme, self.addr, token)
            }
            WsAuth::Plain(_, _) => format!("{}://{}/ws", self.scheme, self.addr),
        }
    }

    pub(crate) fn to_conn_request(&self) -> WsConnReq {
        let mode = match self.conn_mode {
            Some(1) => Some(0), //for adapter, 0 is bi mode
            _ => None,
        };

        match &self.auth {
            WsAuth::Token(_token) => WsConnReq {
                user: Some("root".to_string()),
                password: Some("taosdata".to_string()),
                db: self.database.as_ref().map(Clone::clone),
                mode,
            },
            WsAuth::Plain(user, pass) => WsConnReq {
                user: Some(user.to_string()),
                password: Some(pass.to_string()),
                db: self.database.as_ref().map(Clone::clone),
                mode,
            },
        }
    }

    pub(crate) async fn build_stream(
        &self,
        url: String,
    ) -> RawResult<WebSocketStream<MaybeTlsStream<TcpStream>>> {
        self.build_stream_opt(url, true).await
    }
    pub(crate) async fn build_stream_opt(
        &self,
        url: String,
        use_global_endpoint: bool,
    ) -> RawResult<WebSocketStream<MaybeTlsStream<TcpStream>>> {
        let mut config = WebSocketConfig::default();
        config.max_frame_size = None;
        config.max_message_size = None;
        if self.compression {
            cfg_if::cfg_if! {
                if #[cfg(feature = "deflate")] {
                    tracing::debug!(url, "Enable compression");
                    config.compression = Some(Default::default());
                } else {
                    tracing::warn!("WebSocket compression is not supported unless with `deflate` feature");
                }
            }
        }

        let mut retries = 0;
        let ws_url = self.to_ws_url();
        loop {
            match connect_async_with_config(
                if use_global_endpoint {
                    ws_url.as_str()
                } else {
                    url.as_str()
                },
                Some(config),
                false,
            )
            .await
            {
                Ok((ws, _)) => {
                    return Ok(ws);
                }
                Err(err) => {
                    let err_string = err.to_string();
                    if err_string.contains("401 Unauthorized") {
                        return Err(QueryError::Unauthorized(self.to_ws_url()).into());
                    } else if err.to_string().contains("404 Not Found")
                        || err.to_string().contains("400")
                    {
                        if !use_global_endpoint {
                            return Err(QueryError::from(err).into());
                        }
                        match connect_async_with_config(&url, Some(config), false).await {
                            Ok((ws, _)) => return Ok(ws),
                            Err(err) => {
                                let err_string = err.to_string();
                                if err_string.contains("401 Unauthorized") {
                                    return Err(QueryError::Unauthorized(url).into());
                                }
                            }
                        }
                    }

                    if retries >= self.conn_retries.0 {
                        return Err(QueryError::from(err).into());
                    }
                    retries += 1;
                    tracing::warn!(
                        "Failed to connect to {}, retrying...({})",
                        self.to_ws_url(),
                        retries
                    );
                    tokio::time::sleep(std::time::Duration::from_secs(retries as u64 * 500)).await;
                }
            }
        }
    }
}

#[cfg(feature = "rustls")]
#[cfg(test)]
mod lib_tests {

    use crate::{
        query::infra::{ToMessage, WsRecv, WsSend},
        *,
    };
    use futures::{SinkExt, StreamExt};
    use std::time::Duration;
    use tracing::*;
    use tracing_subscriber::util::SubscriberInitExt;

    #[cfg(feature = "rustls")]
    #[tokio::test]
    async fn test_build_stream() -> Result<(), anyhow::Error> {
        let _subscriber = tracing_subscriber::fmt::fmt()
            .with_max_level(Level::INFO)
            .with_file(true)
            .with_line_number(true)
            .finish();
        let _ = _subscriber.try_init();

        let dsn = std::env::var("TEST_CLOUD_DSN").unwrap_or("http://localhost:6041".to_string());
        let builder = TaosBuilder::from_dsn(dsn).unwrap();
        let url = builder.to_query_url();
        info!("url: {}", url);
        let ws = builder.build_stream(url).await.unwrap();
        trace!("ws: {:?}", ws);

        let (mut sender, mut reader) = ws.split();

        let version = WsSend::Version;
        sender.send(version.to_msg()).await?;

        let _handle = tokio::spawn(async move {
            loop {
                if let Some(Ok(msg)) = reader.next().await {
                    let text = msg.to_text().unwrap();
                    let recv: WsRecv = serde_json::from_str(text).unwrap();
                    info!("recv: {:?}", recv);
                    assert_eq!(recv.code, 0);
                }
            }
        });

        tokio::time::sleep(Duration::from_millis(1000)).await;

        Ok(())
    }
}<|MERGE_RESOLUTION|>--- conflicted
+++ resolved
@@ -249,11 +249,7 @@
 
         let taos = self.build().await?;
         // Ensue server is ready.
-<<<<<<< HEAD
-        taos.exec("show cluster alive").await?;
-=======
         taos.exec("select server_version()").await?;
->>>>>>> ebad9fb1
 
         match self.addr.matches(".cloud.tdengine.com").next().is_some()
             || self.addr.matches(".cloud.taosdata.com").next().is_some()
@@ -293,11 +289,7 @@
 
         let taos = self.build().await?;
         // Ensure server is ready.
-<<<<<<< HEAD
-        taos.exec("show cluster alive").await?;
-=======
         taos.exec("select server_version()").await?;
->>>>>>> ebad9fb1
 
         match self.addr.matches(".cloud.tdengine.com").next().is_some()
             || self.addr.matches(".cloud.taosdata.com").next().is_some()
